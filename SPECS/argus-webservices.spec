--- conflicted
+++ resolved
@@ -3,11 +3,9 @@
 #
 BuildArch:     noarch
 Name:          argusws
-<<<<<<< HEAD
+
 Version:       4.40
-=======
-Version:       4.39
->>>>>>> 7f644740
+
 Release:       1 
 License:       BSD-3-Clause
 Group:         Applications/System
