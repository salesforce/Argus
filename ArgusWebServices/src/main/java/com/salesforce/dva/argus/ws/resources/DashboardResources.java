/*
 * Copyright (c) 2016, Salesforce.com, Inc.
 * All rights reserved.
 *
 * Redistribution and use in source and binary forms, with or without
 * modification, are permitted provided that the following conditions are met:
 *
 * 1. Redistributions of source code must retain the above copyright notice,
 * this list of conditions and the following disclaimer.
 *
 * 2. Redistributions in binary form must reproduce the above copyright notice,
 * this list of conditions and the following disclaimer in the documentation
 * and/or other materials provided with the distribution.
 *
 * 3. Neither the name of Salesforce.com nor the names of its contributors may
 * be used to endorse or promote products derived from this software without
 * specific prior written permission.
 *
 * THIS SOFTWARE IS PROVIDED BY THE COPYRIGHT HOLDERS AND CONTRIBUTORS "AS IS"
 * AND ANY EXPRESS OR IMPLIED WARRANTIES, INCLUDING, BUT NOT LIMITED TO, THE
 * IMPLIED WARRANTIES OF MERCHANTABILITY AND FITNESS FOR A PARTICULAR PURPOSE
 * ARE DISCLAIMED. IN NO EVENT SHALL THE COPYRIGHT HOLDER OR CONTRIBUTORS BE
 * LIABLE FOR ANY DIRECT, INDIRECT, INCIDENTAL, SPECIAL, EXEMPLARY, OR
 * CONSEQUENTIAL DAMAGES (INCLUDING, BUT NOT LIMITED TO, PROCUREMENT OF
 * SUBSTITUTE GOODS OR SERVICES; LOSS OF USE, DATA, OR PROFITS; OR BUSINESS
 * INTERRUPTION) HOWEVER CAUSED AND ON ANY THEORY OF LIABILITY, WHETHER IN
 * CONTRACT, STRICT LIABILITY, OR TORT (INCLUDING NEGLIGENCE OR OTHERWISE)
 * ARISING IN ANY WAY OUT OF THE USE OF THIS SOFTWARE, EVEN IF ADVISED OF THE
 * POSSIBILITY OF SUCH DAMAGE.
 */

package com.salesforce.dva.argus.ws.resources;

import com.salesforce.dva.argus.entity.Dashboard;
import com.salesforce.dva.argus.entity.PrincipalUser;
import com.salesforce.dva.argus.service.DashboardService;
import com.salesforce.dva.argus.ws.annotation.Description;
import com.salesforce.dva.argus.ws.dto.DashboardDto;
import com.salesforce.dva.argus.ws.listeners.ArgusWebServletListener;
import java.math.BigInteger;
import java.util.ArrayList;
import java.util.HashSet;
import java.util.List;
import java.util.Set;
import javax.servlet.http.HttpServletRequest;
import javax.ws.rs.Consumes;
import javax.ws.rs.DELETE;
import javax.ws.rs.GET;
import javax.ws.rs.POST;
import javax.ws.rs.PUT;
import javax.ws.rs.Path;
import javax.ws.rs.PathParam;
import javax.ws.rs.Produces;
import javax.ws.rs.QueryParam;
import javax.ws.rs.WebApplicationException;
import javax.ws.rs.core.Context;
import javax.ws.rs.core.MediaType;
import javax.ws.rs.core.Response;
import javax.ws.rs.core.Response.Status;

/**
 * Provides methods to manipulate dashboards.
 *
 * @author  Bhinav Sura (bsura@salesforce.com)
 */
@Path("/dashboards")
@Description("Provides methods to manipulate dashboards.")
public class DashboardResources extends AbstractResource {

	//~ Instance fields ******************************************************************************************************************************

	private DashboardService dService = ArgusWebServletListener.getSystem().getServiceFactory().getDashboardService();

	//~ Methods **************************************************************************************************************************************

	/**
	 * Return all dashboards in dashboard objects filtered by owner, as well as shared dashboards
	 * @param   dashboardName  The dashboard name filter.
	 * @param   owner          The principlaUser owner for owner name filter.
	 *
	 * @return  Return all dashboards in dashboard objects filtered by owner, as well as shared dashboards
	 */
	private Set<Dashboard> getDashboardsObj(String dashboardName, String ownerName, HttpServletRequest req) {

		PrincipalUser owner=null, loggedInUser=getRemoteUser(req);
		if(ownerName !=null && ownerName.length()>0){
			owner=userService.findUserByUsername(ownerName);
			if(owner==null){
				throw new WebApplicationException(ownerName + ": User does not exist.", Status.NOT_FOUND);
			}
		}else{
			owner=loggedInUser;
		}

		Set<Dashboard> result = new HashSet<>();
		if (dashboardName != null && !dashboardName.isEmpty()) {
			Dashboard dashboard = dService.findDashboardByNameAndOwner(dashboardName, owner);
			if (dashboard != null) {
				result.add(dashboard);
			}
			if(!owner.equals(loggedInUser) && !loggedInUser.isPrivileged()){
				_removeNonSharedDashboards(result);
			}	
		} else {
			if(ownerName != null && ownerName.length()>0){ 
				result.addAll(dService.findDashboardsByOwner(owner)); 
				if(!owner.equals(loggedInUser) && !loggedInUser.isPrivileged()){
					_removeNonSharedDashboards(result);
				}	
			}else{
				if (loggedInUser.isPrivileged()) {
					result.addAll(dService.findDashboards(null));
				} else {
					result.addAll(dService.findDashboardsByOwner(owner));
					result.addAll(dService.findSharedDashboards());
				}
			}
		}
		return result;
	}

<<<<<<< HEAD
    /**
     * Returns all dashboards filtered by owner.
     *
     * @param   req            The HTTP request.
     * @param   dashboardName  The dashboard name filter.
     * @param   ownerName      The owner name filter.
     *
     * @return  The list of filtered dashboards.
     */
    @GET
    @Produces(MediaType.APPLICATION_JSON)
    @Description("Returns all dashboards.")
    public List<DashboardDto> getDashboards(@Context HttpServletRequest req,
                                            @QueryParam("dashboardName") String dashboardName,
                                            @QueryParam("owner") String ownerName) {
        PrincipalUser owner = validateAndGetOwner(req, ownerName);
        Set<Dashboard> result = getDashboardsObj(dashboardName, owner);
        return DashboardDto.transformToDto(new LinkedList<>(result));
    }
=======
	/**
	 * Returns all dashboards' metadata filtered by owner.
	 *
	 * @param   req            The HTTP request.
	 * @param   dashboardName  The dashboard name filter.
	 * @param   ownerName      The owner name filter.
	 *
	 * @return  The list of filtered dashboards' metadata.
	 */
	@GET
	@Produces(MediaType.APPLICATION_JSON)
	@Path("/meta")
	@Description("Returns all dashboards' metadata.")
	public List<DashboardDto> getDashboardsMeta(@Context HttpServletRequest req,
			@QueryParam("dashboardName") String dashboardName,
			@QueryParam("owner") String ownerName) {
		Set<Dashboard> result = getDashboardsObj(dashboardName, ownerName,req);
		return DashboardDto.transformToDtoNoContent(new ArrayList<>(result));

	}
>>>>>>> 59888b52

	/**
	 * Returns all dashboards filtered by owner.
	 *
	 * @param   req            The HTTP request.
	 * @param   dashboardName  The dashboard name filter.
	 * @param   ownerName      The owner name filter.
	 *
	 * @return  The list of filtered dashboards.
	 */
	@GET
	@Produces(MediaType.APPLICATION_JSON)
	@Description("Returns all dashboards.")
	public List<DashboardDto> getDashboards(@Context HttpServletRequest req,
			@QueryParam("dashboardName") String dashboardName,
			@QueryParam("owner") String ownerName) {
		Set<Dashboard> result = getDashboardsObj(dashboardName, ownerName, req);
		return DashboardDto.transformToDto(new ArrayList<>(result));
	}

	/**
	 * Returns a dashboard by its ID.
	 *
	 * @param   req          The HTTP request.
	 * @param   dashboardId  The dashboard ID to retrieve.
	 *
	 * @return  The corresponding dashboard.
	 *
	 * @throws  WebApplicationException  If no corresponding dashboard exists.
	 */
	@GET
	@Produces(MediaType.APPLICATION_JSON)
	@Path("/{dashboardId}")
	@Description("Returns a dashboard by its ID.")
	public DashboardDto getDashboardByID(@Context HttpServletRequest req,
			@PathParam("dashboardId") BigInteger dashboardId) {
		if (dashboardId == null || dashboardId.compareTo(BigInteger.ZERO) < 1) {
			throw new WebApplicationException("Dashboard Id cannot be null and must be a positive non-zero number.", Status.BAD_REQUEST);
		}

		Dashboard dashboard = dService.findDashboardByPrimaryKey(dashboardId);

		if (dashboard != null && !dashboard.isShared()) {
			validateAndGetOwner(req, null);
			validateResourceAuthorization(req, dashboard.getOwner(), getRemoteUser(req));
		}
		if (dashboard != null) {
			return DashboardDto.transformToDto(dashboard);
		}
		throw new WebApplicationException(Response.Status.NOT_FOUND.getReasonPhrase(), Response.Status.NOT_FOUND);
	}

	/**
	 * Creates a dashboard.
	 *
	 * @param   req           The HTTP request.
	 * @param   dashboardDto  The dashboard to create.
	 *
	 * @return  The corresponding updated DTO for the created dashboard.
	 *
	 * @throws  WebApplicationException  If an error occurs.
	 */
	@POST
	@Produces(MediaType.APPLICATION_JSON)
	@Consumes(MediaType.APPLICATION_JSON)
	@Description("Creates a dashboard.")
	public DashboardDto createDashboard(@Context HttpServletRequest req, DashboardDto dashboardDto) {
		if (dashboardDto == null) {
			throw new WebApplicationException("Null dashboard object cannot be created.", Status.BAD_REQUEST);
		}

		PrincipalUser owner = validateAndGetOwner(req, dashboardDto.getOwnerName());
		Dashboard dashboard = new Dashboard(getRemoteUser(req), dashboardDto.getName(), owner);

		copyProperties(dashboard, dashboardDto);
		return DashboardDto.transformToDto(dService.updateDashboard(dashboard));
	}

	/**
	 * Updates a dashboard having the given ID.
	 *
	 * @param   req           The HTTP request.
	 * @param   dashboardId   The dashboard ID to update.
	 * @param   dashboardDto  The updated date.
	 *
	 * @return  The updated dashboard DTO.
	 *
	 * @throws  WebApplicationException  If an error occurs.
	 */
	@PUT
	@Produces(MediaType.APPLICATION_JSON)
	@Consumes(MediaType.APPLICATION_JSON)
	@Path("/{dashboardId}")
	@Description("Updates a dashboard having the given ID.")
	public DashboardDto updateDashboard(@Context HttpServletRequest req,
			@PathParam("dashboardId") BigInteger dashboardId, DashboardDto dashboardDto) {
		if (dashboardId == null || dashboardId.compareTo(BigInteger.ZERO) < 1) {
			throw new WebApplicationException("Dashboard Id cannot be null and must be a positive non-zero number.", Status.BAD_REQUEST);
		}
		if (dashboardDto == null) {
			throw new WebApplicationException("Null object cannot be updated.", Status.BAD_REQUEST);
		}

		PrincipalUser owner = validateAndGetOwner(req, dashboardDto.getOwnerName());
		Dashboard oldDashboard = dService.findDashboardByPrimaryKey(dashboardId);

		if (oldDashboard == null) {
			throw new WebApplicationException(Response.Status.NOT_FOUND.getReasonPhrase(), Response.Status.NOT_FOUND);
		}
		validateResourceAuthorization(req, oldDashboard.getOwner(), owner);
		copyProperties(oldDashboard, dashboardDto);
		oldDashboard.setModifiedBy(getRemoteUser(req));
		return DashboardDto.transformToDto(dService.updateDashboard(oldDashboard));
	}

	/**
	 * Deletes the dashboard having the given ID.
	 *
	 * @param   req          The HTTP request.
	 * @param   dashboardId  The dashboard ID to delete.
	 *
	 * @return  An empty body if the delete was successful.
	 *
	 * @throws  WebApplicationException  If an error occurs.
	 */
	@DELETE
	@Produces(MediaType.APPLICATION_JSON)
	@Path("/{dashboardId}")
	@Description("Deletes the dashboard having the given ID.")
	public Response deleteDashboard(@Context HttpServletRequest req,
			@PathParam("dashboardId") BigInteger dashboardId) {
		if (dashboardId == null || dashboardId.compareTo(BigInteger.ZERO) < 1) {
			throw new WebApplicationException("Dashboard Id cannot be null and must be a positive non-zero number.", Status.BAD_REQUEST);
		}

		Dashboard dashboard = dService.findDashboardByPrimaryKey(dashboardId);

		if (dashboard != null) {
			validateResourceAuthorization(req, dashboard.getOwner(), getRemoteUser(req));
			dService.deleteDashboard(dashboard);
			return Response.status(Status.OK).build();
		}
		throw new WebApplicationException(Response.Status.NOT_FOUND.getReasonPhrase(), Response.Status.NOT_FOUND);
	}

	private void _removeNonSharedDashboards(Set<Dashboard> input){
		input.removeIf(e->e.isShared()==false);
	}
}
/* Copyright (c) 2016, Salesforce.com, Inc.  All rights reserved. */<|MERGE_RESOLUTION|>--- conflicted
+++ resolved
@@ -119,27 +119,6 @@
 		return result;
 	}
 
-<<<<<<< HEAD
-    /**
-     * Returns all dashboards filtered by owner.
-     *
-     * @param   req            The HTTP request.
-     * @param   dashboardName  The dashboard name filter.
-     * @param   ownerName      The owner name filter.
-     *
-     * @return  The list of filtered dashboards.
-     */
-    @GET
-    @Produces(MediaType.APPLICATION_JSON)
-    @Description("Returns all dashboards.")
-    public List<DashboardDto> getDashboards(@Context HttpServletRequest req,
-                                            @QueryParam("dashboardName") String dashboardName,
-                                            @QueryParam("owner") String ownerName) {
-        PrincipalUser owner = validateAndGetOwner(req, ownerName);
-        Set<Dashboard> result = getDashboardsObj(dashboardName, owner);
-        return DashboardDto.transformToDto(new LinkedList<>(result));
-    }
-=======
 	/**
 	 * Returns all dashboards' metadata filtered by owner.
 	 *
@@ -160,7 +139,6 @@
 		return DashboardDto.transformToDtoNoContent(new ArrayList<>(result));
 
 	}
->>>>>>> 59888b52
 
 	/**
 	 * Returns all dashboards filtered by owner.
