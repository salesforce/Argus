version: '2'
services:
  opentsdb:
    image: petergrace/opentsdb-docker:latest
    hostname: opentsdb
    container_name: opentsdb
    ports:
     - "4242:4242"
    volumes:
      - ./storage/opentsdb/data/hbase:/data/hbase
      - ./storage/opentsdb/tmp:/tmp
      - ./conf/opentsdb/start_opentsdb.sh:/opt/bin/start_opentsdb.sh
      - ./conf/opentsdb/opentsdb.conf:/opt/opentsdb/config/opentsdb.conf:ro
  postgres:
    image: postgres:9.6.1
    hostname: postgres
    container_name: postgres
    ports:
<<<<<<< HEAD
     - "5432:5432"
=======
      - "5432:5432"
>>>>>>> ddd5193e
    environment:
      - POSTGRES_USER=argus_user
      - POSTGRES_PASSWORD=password
    volumes:
      - ./storage/postgres/var/lib/postgresql/data:/var/lib/postgresql/data
  grafana:
    image: grafana/grafana:4.0.0
    hostname: grafana
    container_name: grafana
    ports:
     - "3000:3000"
    volumes:
      - ./storage/grafana/var/lib/grafana:/var/lib/grafana
  redis:
    image: redis:3.2.5
    hostname: redis
    container_name: redis
  kafka:
    image: spotify/kafka:latest
    hostname: kafka
    container_name: kafka
    ports:
     - "2181:2181"
     - "9092:9092"
    environment:
      - ADVERTISED_HOST=kafka
      - ADVERTISED_PORT=9092
  argus-web-services:
    image: rmelick/argus-webservices
    hostname: argus-web-services
    container_name: argus-web-services
    ports:
      - "8081:8080"
      - "5005:5005"
    volumes:
      - ./conf/argus.properties:/usr/argus/argus.properties:ro
      - ./conf/argus-web-services/web.xml:/usr/local/tomcat/conf/web.xml:ro
      - ./conf/argus-web-services/tomcat-users.xml:/usr/local/tomcat/conf/tomcat-users.xml:ro
    environment:
      - "CATALINA_OPTS=-agentlib:jdwp=transport=dt_socket,server=y,suspend=n,address=5005 -Dargus.config.public.location=/usr/argus/argus.properties"
  argus-web:
    image: rmelick/argus-web
    hostname: argus-web
    container_name: argus-web
    ports:
      - "8082:8000"
    volumes:
      - ./conf/config.js:/usr/argus/argusWeb/app/js/config.js:ro
  argus-metrics-client:
    image: rmelick/argus-client
    hostname: argus-metrics-client
    container_name: argus-metrics-client
    ports:
      - "5006:5000"
    volumes:
      - ./conf/argus.properties:/usr/argus/argusClient/argus.properties:ro
    environment:
      - "EXTRA_JAVA_OPTS=-agentlib:jdwp=transport=dt_socket,server=y,suspend=n,address=5000"
      - "ARGUSCLIENT_CFG=/usr/argus/argusClient/argus.properties"
    command: [COMMIT_METRICS]
  argus-alert-client:
    image: rmelick/argus-client
    hostname: argus-alert-client
    container_name: argus-alert-client
    ports:
      - "5007:5000"
    volumes:
      - ./conf/argus.properties:/usr/argus/argusClient/argus.properties:ro
    environment:
      - "EXTRA_JAVA_OPTS=-agentlib:jdwp=transport=dt_socket,server=y,suspend=n,address=5000"
      - "ARGUSCLIENT_CFG=/usr/argus/argusClient/argus.properties"
    command: [ALERT]
  argus-annotations-client:
    image: rmelick/argus-client
    hostname: argus-annotations-client
    container_name: argus-annotations-client
    ports:
      - "5008:5000"
    volumes:
      - ./conf/argus.properties:/usr/argus/argusClient/argus.properties:ro
    environment:
      - "EXTRA_JAVA_OPTS=-agentlib:jdwp=transport=dt_socket,server=y,suspend=n,address=5000"
      - "ARGUSCLIENT_CFG=/usr/argus/argusClient/argus.properties"
    command: [COMMIT_ANNOTATIONS]
  argus-processor-client:
    image: rmelick/argus-client
    hostname: argus-processor-client
    container_name: argus-processor-client
    ports:
      - "5009:5000"
    volumes:
      - ./conf/argus.properties:/usr/argus/argusClient/argus.properties:ro
    environment:
      - "EXTRA_JAVA_OPTS=-agentlib:jdwp=transport=dt_socket,server=y,suspend=n,address=5000"
      - "ARGUSCLIENT_CFG=/usr/argus/argusClient/argus.properties"
    command: [PROCESS_QUERIES]<|MERGE_RESOLUTION|>--- conflicted
+++ resolved
@@ -16,11 +16,7 @@
     hostname: postgres
     container_name: postgres
     ports:
-<<<<<<< HEAD
-     - "5432:5432"
-=======
       - "5432:5432"
->>>>>>> ddd5193e
     environment:
       - POSTGRES_USER=argus_user
       - POSTGRES_PASSWORD=password
