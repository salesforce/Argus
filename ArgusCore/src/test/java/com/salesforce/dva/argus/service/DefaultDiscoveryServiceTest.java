/*
 * Copyright (c) 2016, Salesforce.com, Inc.
 * All rights reserved.
 *
 * Redistribution and use in source and binary forms, with or without
 * modification, are permitted provided that the following conditions are met:
 *
 * 1. Redistributions of source code must retain the above copyright notice,
 * this list of conditions and the following disclaimer.
 *
 * 2. Redistributions in binary form must reproduce the above copyright notice,
 * this list of conditions and the following disclaimer in the documentation
 * and/or other materials provided with the distribution.
 *
 * 3. Neither the name of Salesforce.com nor the names of its contributors may
 * be used to endorse or promote products derived from this software without
 * specific prior written permission.
 *
 * THIS SOFTWARE IS PROVIDED BY THE COPYRIGHT HOLDERS AND CONTRIBUTORS "AS IS"
 * AND ANY EXPRESS OR IMPLIED WARRANTIES, INCLUDING, BUT NOT LIMITED TO, THE
 * IMPLIED WARRANTIES OF MERCHANTABILITY AND FITNESS FOR A PARTICULAR PURPOSE
 * ARE DISCLAIMED. IN NO EVENT SHALL THE COPYRIGHT HOLDER OR CONTRIBUTORS BE
 * LIABLE FOR ANY DIRECT, INDIRECT, INCIDENTAL, SPECIAL, EXEMPLARY, OR
 * CONSEQUENTIAL DAMAGES (INCLUDING, BUT NOT LIMITED TO, PROCUREMENT OF
 * SUBSTITUTE GOODS OR SERVICES; LOSS OF USE, DATA, OR PROFITS; OR BUSINESS
 * INTERRUPTION) HOWEVER CAUSED AND ON ANY THEORY OF LIABILITY, WHETHER IN
 * CONTRACT, STRICT LIABILITY, OR TORT (INCLUDING NEGLIGENCE OR OTHERWISE)
 * ARISING IN ANY WAY OUT OF THE USE OF THIS SOFTWARE, EVEN IF ADVISED OF THE
 * POSSIBILITY OF SUCH DAMAGE.
 */
     
package com.salesforce.dva.argus.service;

import com.salesforce.dva.argus.AbstractTest;
import com.salesforce.dva.argus.entity.MetricSchemaRecord;
import com.salesforce.dva.argus.entity.MetricSchemaRecordQuery;
import com.salesforce.dva.argus.service.schema.DefaultDiscoveryService;
import com.salesforce.dva.argus.service.schema.WildcardExpansionLimitExceededException;
import com.salesforce.dva.argus.service.tsdb.MetricQuery;
import com.salesforce.dva.argus.service.tsdb.MetricQuery.Aggregator;

import org.junit.Test;

import java.util.ArrayList;
import java.util.Arrays;
import java.util.HashMap;
import java.util.List;
import java.util.Map;

import static org.junit.Assert.*;
import static org.mockito.Mockito.*;


public class DefaultDiscoveryServiceTest extends AbstractTest {

    @Test
    public void testWildcardQueriesMatchWithinLimit() {
    	
    	SchemaService schemaServiceMock = mock(SchemaService.class);
        List<MetricSchemaRecord> records = new ArrayList<>();
        records.add(new MetricSchemaRecord(null, "scope0", "metric0", "source", "unittest"));
        records.add(new MetricSchemaRecord(null, "scope1", "metric1", "source", "unittest"));
        when(schemaServiceMock.get(any(MetricSchemaRecordQuery.class), anyInt(), eq(1))).thenReturn(records);
        when(schemaServiceMock.get(any(MetricSchemaRecordQuery.class), anyInt(), eq(2))).thenReturn(new ArrayList<>());
        DefaultDiscoveryService discoveryService = new DefaultDiscoveryService(schemaServiceMock, system.getConfiguration());

        Map<String, String> tags = new HashMap<String, String>();
        tags.put("source", "unittest");

        MetricQuery query = new MetricQuery("scope[0|1]", "metric[0|1]", tags, 1L, 2L);
        List<MetricQuery> queries = discoveryService.getMatchingQueries(query);
        
        assertEquals(2, queries.size());

        assertEquals(new MetricQuery("scope0", "metric0", tags, 1L, 2L), queries.get(0));
        assertEquals(new MetricQuery("scope1", "metric1", tags, 1L, 2L), queries.get(1));
    }
    
    /**
	 * Assume that following schemarecords exist in the database:
	 * scope0,metric0,source,unittest0,null
	 * scope0,metric0,source,unittest1,null
	 * scope0,metric0,device,device0,null
	 */
    @Test
    public void testWildcardQueriesMatchMultipleTags() {
    	
    	SchemaService schemaServiceMock = mock(SchemaService.class);
        
        MetricSchemaRecordQuery queryForTag1 = new MetricSchemaRecordQuery(null, "scope0", "metric0", "source", "unittest0");
        MetricSchemaRecordQuery queryForTag2 = new MetricSchemaRecordQuery(null, "scope0", "metric0", "device", "device[1]");
        when(schemaServiceMock.get(queryForTag1, 500, 1)).thenReturn(Arrays.asList(new MetricSchemaRecord(null, "scope0", "metric0", "source", "unittest0")));
        when(schemaServiceMock.get(queryForTag2, 500, 1)).thenReturn(new ArrayList<>());
        
        DefaultDiscoveryService discoveryService = new DefaultDiscoveryService(schemaServiceMock, system.getConfiguration());

        Map<String, String> tags = new HashMap<String, String>();
        tags.put("source", "unittest0");
        tags.put("device", "device[1]");

        MetricQuery query = new MetricQuery("scope0", "metric0", tags, 1L, 2L);
        List<MetricQuery> matchedQueries = discoveryService.getMatchingQueries(query);
        
        assertTrue(matchedQueries.isEmpty());
    }
    
    @Test(expected = WildcardExpansionLimitExceededException.class)
    public void testWildcardQueriesMatchExceedingLimit() {
    	
    	SchemaService schemaServiceMock = mock(SchemaService.class);
        List<MetricSchemaRecord> records = new ArrayList<>();
        records.add(new MetricSchemaRecord(null, "scope", "metric0", "source", "unittest"));
        records.add(new MetricSchemaRecord(null, "scope", "metric1", "source", "unittest"));
        records.add(new MetricSchemaRecord(null, "scope", "metric2", "source", "unittest"));
        records.add(new MetricSchemaRecord(null, "scope", "metric3", "source", "unittest"));
        records.add(new MetricSchemaRecord(null, "scope", "metric4", "source", "unittest"));
        records.add(new MetricSchemaRecord(null, "scope", "metric5", "source", "unittest"));
        records.add(new MetricSchemaRecord(null, "scope", "metric6", "source", "unittest"));
        records.add(new MetricSchemaRecord(null, "scope", "metric7", "source", "unittest"));
        records.add(new MetricSchemaRecord(null, "scope", "metric8", "source", "unittest"));
        records.add(new MetricSchemaRecord(null, "scope", "metric9", "source", "unittest"));
        records.add(new MetricSchemaRecord(null, "scope", "metric10", "source", "unittest"));
        records.add(new MetricSchemaRecord(null, "scope", "metric11", "source", "unittest"));
        records.add(new MetricSchemaRecord(null, "scope", "metric12", "source", "unittest"));
        records.add(new MetricSchemaRecord(null, "scope", "metric13", "source", "unittest"));
        records.add(new MetricSchemaRecord(null, "scope", "metric14", "source", "unittest"));
        records.add(new MetricSchemaRecord(null, "scope", "metric15", "source", "unittest"));
        records.add(new MetricSchemaRecord(null, "scope", "metric16", "source", "unittest"));
        records.add(new MetricSchemaRecord(null, "scope", "metric17", "source", "unittest"));
        records.add(new MetricSchemaRecord(null, "scope", "metric18", "source", "unittest"));
        records.add(new MetricSchemaRecord(null, "scope", "metric19", "source", "unittest"));
        records.add(new MetricSchemaRecord(null, "scope", "metric20", "source", "unittest"));
        records.add(new MetricSchemaRecord(null, "scope", "metric21", "source", "unittest"));
        records.add(new MetricSchemaRecord(null, "scope", "metric22", "source", "unittest"));
        records.add(new MetricSchemaRecord(null, "scope", "metric23", "source", "unittest"));
        records.add(new MetricSchemaRecord(null, "scope", "metric24", "source", "unittest"));
        records.add(new MetricSchemaRecord(null, "scope", "metric25", "source", "unittest"));
        records.add(new MetricSchemaRecord(null, "scope", "metric26", "source", "unittest"));
        records.add(new MetricSchemaRecord(null, "scope", "metric27", "source", "unittest"));
        records.add(new MetricSchemaRecord(null, "scope", "metric28", "source", "unittest"));
        records.add(new MetricSchemaRecord(null, "scope", "metric29", "source", "unittest"));
        
        when(schemaServiceMock.get(any(MetricSchemaRecordQuery.class), anyInt(), eq(1))).thenReturn(records);
        when(schemaServiceMock.get(any(MetricSchemaRecordQuery.class), anyInt(), eq(2))).thenReturn(new ArrayList<>());
        DefaultDiscoveryService discoveryService = new DefaultDiscoveryService(schemaServiceMock, system.getConfiguration());
        
        Map<String, String> tags = new HashMap<String, String>();
        tags.put("source", "unittest");

        MetricQuery query = new MetricQuery("scope", "metric*", null, System.currentTimeMillis() - (100 * 24 * 60 * 60 * 1000L), System.currentTimeMillis());
        List<MetricQuery> queries = discoveryService.getMatchingQueries(query);
        assertEquals(30, queries.size());
    }
    
    @Test
    public void testWildcardQueriesMatchWithDownsampling() {
    	
    	SchemaService schemaServiceMock = mock(SchemaService.class);
        List<MetricSchemaRecord> records = new ArrayList<>();
        records.add(new MetricSchemaRecord(null, "scope", "metric0", "source", "unittest"));
        records.add(new MetricSchemaRecord(null, "scope", "metric1", "source", "unittest"));
        records.add(new MetricSchemaRecord(null, "scope", "metric2", "source", "unittest"));
        records.add(new MetricSchemaRecord(null, "scope", "metric3", "source", "unittest"));
        records.add(new MetricSchemaRecord(null, "scope", "metric4", "source", "unittest"));
        records.add(new MetricSchemaRecord(null, "scope", "metric5", "source", "unittest"));
        records.add(new MetricSchemaRecord(null, "scope", "metric6", "source", "unittest"));
        records.add(new MetricSchemaRecord(null, "scope", "metric7", "source", "unittest"));
        records.add(new MetricSchemaRecord(null, "scope", "metric8", "source", "unittest"));
        records.add(new MetricSchemaRecord(null, "scope", "metric9", "source", "unittest"));
        records.add(new MetricSchemaRecord(null, "scope", "metric10", "source", "unittest"));
        records.add(new MetricSchemaRecord(null, "scope", "metric11", "source", "unittest"));
        records.add(new MetricSchemaRecord(null, "scope", "metric12", "source", "unittest"));
        records.add(new MetricSchemaRecord(null, "scope", "metric13", "source", "unittest"));
        records.add(new MetricSchemaRecord(null, "scope", "metric14", "source", "unittest"));
        records.add(new MetricSchemaRecord(null, "scope", "metric15", "source", "unittest"));
        records.add(new MetricSchemaRecord(null, "scope", "metric16", "source", "unittest"));
        records.add(new MetricSchemaRecord(null, "scope", "metric17", "source", "unittest"));
        records.add(new MetricSchemaRecord(null, "scope", "metric18", "source", "unittest"));
        records.add(new MetricSchemaRecord(null, "scope", "metric19", "source", "unittest"));
        records.add(new MetricSchemaRecord(null, "scope", "metric20", "source", "unittest"));
        records.add(new MetricSchemaRecord(null, "scope", "metric21", "source", "unittest"));
        records.add(new MetricSchemaRecord(null, "scope", "metric22", "source", "unittest"));
        records.add(new MetricSchemaRecord(null, "scope", "metric23", "source", "unittest"));
        records.add(new MetricSchemaRecord(null, "scope", "metric24", "source", "unittest"));
        records.add(new MetricSchemaRecord(null, "scope", "metric25", "source", "unittest"));
        records.add(new MetricSchemaRecord(null, "scope", "metric26", "source", "unittest"));
        records.add(new MetricSchemaRecord(null, "scope", "metric27", "source", "unittest"));
        records.add(new MetricSchemaRecord(null, "scope", "metric28", "source", "unittest"));
        records.add(new MetricSchemaRecord(null, "scope", "metric29", "source", "unittest"));
<<<<<<< HEAD
        
        when(schemaServiceMock.get(any(MetricSchemaRecordQuery.class), anyInt(), eq(1))).thenReturn(records);
        when(schemaServiceMock.get(any(MetricSchemaRecordQuery.class), anyInt(), eq(2))).thenReturn(new ArrayList<>());
        DefaultDiscoveryService discoveryService = new DefaultDiscoveryService(schemaServiceMock, system.getConfiguration());
        
=======
        
        when(schemaServiceMock.get(any(MetricSchemaRecordQuery.class), anyInt(), eq(1))).thenReturn(records);
        when(schemaServiceMock.get(any(MetricSchemaRecordQuery.class), anyInt(), eq(2))).thenReturn(new ArrayList<>());
        DefaultDiscoveryService discoveryService = new DefaultDiscoveryService(schemaServiceMock, system.getConfiguration());
        
>>>>>>> 59888b52
        Map<String, String> tags = new HashMap<String, String>();
        tags.put("source", "unittest");

        MetricQuery query = new MetricQuery("scope", "metric*", null, System.currentTimeMillis() - (100 * 24 * 60 * 60 * 1000L), System.currentTimeMillis());
        query.setDownsampler(Aggregator.AVG);
        query.setDownsamplingPeriod(5 * 60 * 1000L);
        List<MetricQuery> queries = discoveryService.getMatchingQueries(query);
        assertEquals(30, queries.size());
    }

    @Test
    public void testWildcardQueriesNoMatch() {
    	
    	SchemaService schemaServiceMock = mock(SchemaService.class);
        List<MetricSchemaRecord> records = new ArrayList<>();
        when(schemaServiceMock.get(any(MetricSchemaRecordQuery.class), anyInt(), anyInt())).thenReturn(records);
        DefaultDiscoveryService discoveryService = new DefaultDiscoveryService(schemaServiceMock, system.getConfiguration());

        Map<String, String> tags = new HashMap<String, String>();
        tags.put("source", "unittest");

        MetricQuery query = new MetricQuery("sdfg*", "ymdasdf*", tags, 1L, 2L);
        List<MetricQuery> queries = discoveryService.getMatchingQueries(query);

        assertEquals(0, queries.size());
    }

    @Test
    public void testNonWildcardQuery() {
    	
    	SchemaService schemaServiceMock = mock(SchemaService.class);
        List<MetricSchemaRecord> records = new ArrayList<>();
        when(schemaServiceMock.get(any(MetricSchemaRecordQuery.class), anyInt(), anyInt())).thenReturn(records);
        DefaultDiscoveryService discoveryService = new DefaultDiscoveryService(schemaServiceMock, system.getConfiguration());
    	
        Map<String, String> tags = new HashMap<String, String>();
        tags.put("recordType", "A");

        MetricQuery query = new MetricQuery("system", "runtime", null, 1L, 2L);
        List<MetricQuery> queries = discoveryService.getMatchingQueries(query);

        assertEquals(1, queries.size());
        assertEquals(query, queries.get(0));
    }
    
}
/* Copyright (c) 2016, Salesforce.com, Inc.  All rights reserved. */<|MERGE_RESOLUTION|>--- conflicted
+++ resolved
@@ -187,19 +187,11 @@
         records.add(new MetricSchemaRecord(null, "scope", "metric27", "source", "unittest"));
         records.add(new MetricSchemaRecord(null, "scope", "metric28", "source", "unittest"));
         records.add(new MetricSchemaRecord(null, "scope", "metric29", "source", "unittest"));
-<<<<<<< HEAD
         
         when(schemaServiceMock.get(any(MetricSchemaRecordQuery.class), anyInt(), eq(1))).thenReturn(records);
         when(schemaServiceMock.get(any(MetricSchemaRecordQuery.class), anyInt(), eq(2))).thenReturn(new ArrayList<>());
         DefaultDiscoveryService discoveryService = new DefaultDiscoveryService(schemaServiceMock, system.getConfiguration());
         
-=======
-        
-        when(schemaServiceMock.get(any(MetricSchemaRecordQuery.class), anyInt(), eq(1))).thenReturn(records);
-        when(schemaServiceMock.get(any(MetricSchemaRecordQuery.class), anyInt(), eq(2))).thenReturn(new ArrayList<>());
-        DefaultDiscoveryService discoveryService = new DefaultDiscoveryService(schemaServiceMock, system.getConfiguration());
-        
->>>>>>> 59888b52
         Map<String, String> tags = new HashMap<String, String>();
         tags.put("source", "unittest");
 
