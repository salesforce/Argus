/*
 * Copyright (c) 2016, Salesforce.com, Inc.
 * All rights reserved.
 *
 * Redistribution and use in source and binary forms, with or without
 * modification, are permitted provided that the following conditions are met:
 *
 * 1. Redistributions of source code must retain the above copyright notice,
 * this list of conditions and the following disclaimer.
 *
 * 2. Redistributions in binary form must reproduce the above copyright notice,
 * this list of conditions and the following disclaimer in the documentation
 * and/or other materials provided with the distribution.
 *
 * 3. Neither the name of Salesforce.com nor the names of its contributors may
 * be used to endorse or promote products derived from this software without
 * specific prior written permission.
 *
 * THIS SOFTWARE IS PROVIDED BY THE COPYRIGHT HOLDERS AND CONTRIBUTORS "AS IS"
 * AND ANY EXPRESS OR IMPLIED WARRANTIES, INCLUDING, BUT NOT LIMITED TO, THE
 * IMPLIED WARRANTIES OF MERCHANTABILITY AND FITNESS FOR A PARTICULAR PURPOSE
 * ARE DISCLAIMED. IN NO EVENT SHALL THE COPYRIGHT HOLDER OR CONTRIBUTORS BE
 * LIABLE FOR ANY DIRECT, INDIRECT, INCIDENTAL, SPECIAL, EXEMPLARY, OR
 * CONSEQUENTIAL DAMAGES (INCLUDING, BUT NOT LIMITED TO, PROCUREMENT OF
 * SUBSTITUTE GOODS OR SERVICES; LOSS OF USE, DATA, OR PROFITS; OR BUSINESS
 * INTERRUPTION) HOWEVER CAUSED AND ON ANY THEORY OF LIABILITY, WHETHER IN
 * CONTRACT, STRICT LIABILITY, OR TORT (INCLUDING NEGLIGENCE OR OTHERWISE)
 * ARISING IN ANY WAY OUT OF THE USE OF THIS SOFTWARE, EVEN IF ADVISED OF THE
 * POSSIBILITY OF SUCH DAMAGE.
 */
     
package com.salesforce.dva.argus.service.metric.transform;

import com.salesforce.dva.argus.entity.Metric;
import org.junit.Test;
import java.util.ArrayList;
import java.util.Calendar;
import java.util.GregorianCalendar;
import java.util.HashMap;
import java.util.List;
import java.util.Map;
import java.util.TimeZone;

import static org.junit.Assert.assertEquals;

public class DownsampleTransformTest {

    private static final String TEST_SCOPE = "test-scope";
    private static final String TEST_METRIC = "test-metric";

    @Test(expected = IllegalArgumentException.class)
    public void testDownsampleTransformWithIllegalUnit() {
        Transform downsampleTransform = new DownsampleTransform();
        Map<Long, Number> datapoints = new HashMap<Long, Number>();

        datapoints.put(1000L, 1.0);

        Metric metric = new Metric(TEST_SCOPE, TEST_METRIC);

        metric.setDatapoints(datapoints);

        List<Metric> metrics = new ArrayList<Metric>();

        metrics.add(metric);

        List<String> constants = new ArrayList<String>();

        constants.add("2k-avg");
        downsampleTransform.transform(metrics, constants);
    }

    @Test(expected = IllegalArgumentException.class)
    public void testDownsampelTransformWithIllegalType() {
        Transform downsampleTransform = new DownsampleTransform();
        Map<Long, Number> datapoints = new HashMap<Long, Number>();

        datapoints.put(1000L, 1.0);

        Metric metric = new Metric(TEST_SCOPE, TEST_METRIC);

        metric.setDatapoints(datapoints);

        List<Metric> metrics = new ArrayList<Metric>();

        metrics.add(metric);

        List<String> constants = new ArrayList<String>();

        constants.add("2s-foobar");
        downsampleTransform.transform(metrics, constants);
    }

    @Test(expected = IllegalArgumentException.class)
    public void testDownsampleTransformWithoutUnit() {
        Transform downsampleTransform = new DownsampleTransform();
        Map<Long, Number> datapoints = new HashMap<Long, Number>();

        datapoints.put(1000L, 1L);

        Metric metric = new Metric(TEST_SCOPE, TEST_METRIC);

        metric.setDatapoints(datapoints);

        List<Metric> metrics = new ArrayList<Metric>();

        metrics.add(metric);

        List<String> constants = new ArrayList<String>();

        constants.add("-min");
        downsampleTransform.transform(metrics, constants);
    }

    @Test(expected = IllegalArgumentException.class)
    public void testDownsampleTransformWithoutType() {
        Transform downsampleTransform = new DownsampleTransform();
        Map<Long, Number> datapoints = new HashMap<Long, Number>();

        datapoints.put(1000L, 1.0);

        Metric metric = new Metric(TEST_SCOPE, TEST_METRIC);

        metric.setDatapoints(datapoints);

        List<Metric> metrics = new ArrayList<Metric>();

        metrics.add(metric);

        List<String> constants = new ArrayList<String>();

        constants.add("6s-");
        downsampleTransform.transform(metrics, constants);
    }

    @Test(expected = IllegalArgumentException.class)
    public void testDownsampleTransformWithIllegalExpFormat() {
        Transform downsampleTransform = new DownsampleTransform();
        Map<Long, Number> datapoints = new HashMap<Long, Number>();

        datapoints.put(1000L, 1.0);

        Metric metric = new Metric(TEST_SCOPE, TEST_METRIC);

        metric.setDatapoints(datapoints);

        List<Metric> metrics = new ArrayList<Metric>();

        metrics.add(metric);

        List<String> constants = new ArrayList<String>();

        constants.add("***test");
        downsampleTransform.transform(metrics, constants);
    }

    @Test(expected = IllegalArgumentException.class)
    public void testDownsampleTransformWithoutMetrics() {
        Transform downsampleTransform = new DownsampleTransform();
        List<Metric> metrics = null;
        List<String> constants = new ArrayList<String>();

        constants.add("2");
        constants.add("average");
        downsampleTransform.transform(metrics, constants);
    }

    @Test
    public void testDownsampleTransformAvgOneMetric() {
        Transform downsampleTransform = new DownsampleTransform();
        Map<Long, Number> datapoints_1 = new HashMap<Long, Number>();

        datapoints_1.put(0L, 1L);
        datapoints_1.put(1000L, 1L);
        datapoints_1.put(2000L, 2L);
        datapoints_1.put(3000L, 3L);
        datapoints_1.put(4000L, 4L);
        datapoints_1.put(5000L, 5L);
        datapoints_1.put(6000L, 6L);
        datapoints_1.put(7000L, 7L);
        datapoints_1.put(8000L, 8.0);
        datapoints_1.put(9000L, 9.0);

        Metric metric_1 = new Metric(TEST_SCOPE + "1", TEST_METRIC);

        metric_1.setDatapoints(datapoints_1);

        List<Metric> metrics = new ArrayList<Metric>();

        metrics.add(metric_1);

        List<String> constants = new ArrayList<String>();

        constants.add("2s-avg");

        Map<Long, Number> expected_1 = new HashMap<Long, Number>();

        expected_1.put(0L, 1.0);
        expected_1.put(2000L, 2.5);
        expected_1.put(4000L, 4.5);
        expected_1.put(6000L, 6.5);
        expected_1.put(8000L, 8.5);

        List<Metric> result = downsampleTransform.transform(metrics, constants);

        assertEquals(result.size(), 1);
        assertEquals(expected_1, result.get(0).getDatapoints());
    }
   
    @Test
    public void testDownsampleTransformMinOneMetric() {
        Transform downsampleTransform = new DownsampleTransform();
        Map<Long, Number> datapoints_1 = new HashMap<Long, Number>();

        datapoints_1.put(1L, 1.0);
        datapoints_1.put(1000L, 1.0);
        datapoints_1.put(2000L, 2.0);
        datapoints_1.put(3000L, 3.0);
        datapoints_1.put(4000L, 4.0);
        datapoints_1.put(5000L, 5.0);
        datapoints_1.put(6000L, 6.0);
        datapoints_1.put(7000L, 7.0);
        datapoints_1.put(8000L, 8.0);
        datapoints_1.put(9000L, 9.0);

        Metric metric_1 = new Metric(TEST_SCOPE + "1", TEST_METRIC);

        metric_1.setDatapoints(datapoints_1);

        List<Metric> metrics = new ArrayList<Metric>();

        metrics.add(metric_1);

        List<String> constants = new ArrayList<String>();

        constants.add("2s-min");

        Map<Long, Number> expected_1 = new HashMap<Long, Number>();

        expected_1.put(0L, 1.0);
        expected_1.put(2000L, 2.0);
        expected_1.put(4000L, 4.0);
        expected_1.put(6000L, 6.0);
        expected_1.put(8000L, 8.0);

        List<Metric> result = downsampleTransform.transform(metrics, constants);

        assertEquals(result.size(), 1);
        assertEquals(expected_1, result.get(0).getDatapoints());
    }

    @Test
    public void testDownsampleTransformMaxOneMetric() {
        Transform downsampleTransform = new DownsampleTransform();
        Map<Long, Number> datapoints_1 = new HashMap<Long, Number>();

        datapoints_1.put(1L, 1L);
        datapoints_1.put(1000L, 1L);
        datapoints_1.put(2000L, 2.0);
        datapoints_1.put(3000L, 3L);
        datapoints_1.put(4000L, 4L);
        datapoints_1.put(5000L, 5.0);
        datapoints_1.put(6000L, 6.0);
        datapoints_1.put(7000L, 7L);
        datapoints_1.put(8000L, 8.0);
        datapoints_1.put(9000L, 9.0);

        Metric metric_1 = new Metric(TEST_SCOPE + "1", TEST_METRIC);

        metric_1.setDatapoints(datapoints_1);

        List<Metric> metrics = new ArrayList<Metric>();

        metrics.add(metric_1);

        List<String> constants = new ArrayList<String>();

        constants.add("2s-max");

        Map<Long, Number> expected_1 = new HashMap<Long, Number>();

        expected_1.put(0L, 1L);
        expected_1.put(2000L, 3L);
        expected_1.put(4000L, 5.0);
        expected_1.put(6000L, 7L);
        expected_1.put(8000L, 9.0);

        List<Metric> result = downsampleTransform.transform(metrics, constants);

        assertEquals(result.size(), 1);
        assertEquals(expected_1, result.get(0).getDatapoints());
    }

    @Test
    public void testDownsampleTransformShouldReturnSameMetric() {
        Transform downsampleTransform = new DownsampleTransform();
        Map<Long, Number> datapoints_1 = new HashMap<Long, Number>();

        datapoints_1.put(1000L, 1.0);
        datapoints_1.put(2000L, 2.0);
        datapoints_1.put(3000L, 3.0);
        datapoints_1.put(4000L, 4.0);
        datapoints_1.put(5000L, 5.0);
       

        Metric metric_1 = new Metric(TEST_SCOPE + "1", TEST_METRIC);

        metric_1.setDatapoints(datapoints_1);

        List<Metric> metrics = new ArrayList<Metric>();

        metrics.add(metric_1);

        List<String> constants = new ArrayList<String>();

        constants.add("1s-sum");

        Map<Long, Number> expected_1 = new HashMap<Long, Number>();

        expected_1.put(1000L, 1.0);
        expected_1.put(2000L, 2.0);
        expected_1.put(3000L, 3.0);
        expected_1.put(4000L, 4.0);
        expected_1.put(5000L, 5.0);
        

        List<Metric> result = downsampleTransform.transform(metrics, constants);

        assertEquals(result.size(), 1);
        assertEquals(expected_1, result.get(0).getDatapoints());
    }

    @Test
    public void testDownsampleTransformSumOneMetric() {
        Transform downsampleTransform = new DownsampleTransform();
        Map<Long, Number> datapoints_1 = new HashMap<Long, Number>();

        datapoints_1.put(1L, 0L);
        datapoints_1.put(1000L, 1L);
        datapoints_1.put(2000L, 2.0);
        datapoints_1.put(3000L, 3.0);
        datapoints_1.put(4000L, 4.0);
        datapoints_1.put(5000L, 5.0);
        datapoints_1.put(6000L, 6.0);
        datapoints_1.put(7000L, 7.0);
        datapoints_1.put(8000L, 8.0);
        datapoints_1.put(9000L, 9.0);

        Metric metric_1 = new Metric(TEST_SCOPE + "1", TEST_METRIC);

        metric_1.setDatapoints(datapoints_1);

        List<Metric> metrics = new ArrayList<Metric>();

        metrics.add(metric_1);

        List<String> constants = new ArrayList<String>();

        constants.add("2s-sum");

        Map<Long, Number> expected_1 = new HashMap<Long, Number>();

        expected_1.put(0L, 1L);
        expected_1.put(2000L, 5.0);
        expected_1.put(4000L, 9.0);
        expected_1.put(6000L, 13.0);
        expected_1.put(8000L, 17.0);

        List<Metric> result = downsampleTransform.transform(metrics, constants);

        assertEquals(result.size(), 1);
        assertEquals(expected_1, result.get(0).getDatapoints());
    }
    
    @Test
    public void testDownsampleTransformDevOneMetric() {
        Transform downsampleTransform = new DownsampleTransform();
        Map<Long, Number> datapoints_1 = new HashMap<Long, Number>();

        datapoints_1.put(0L, 0.0);
        datapoints_1.put(1000L, 1.0);
        datapoints_1.put(2000L, 2.0);
        datapoints_1.put(3000L, 3.0);
        datapoints_1.put(4000L, 4.0);
        datapoints_1.put(5000L, 5.0);
        datapoints_1.put(6000L, 6.0);
        datapoints_1.put(7000L, 7.0);
        datapoints_1.put(8000L, 8.0);
        datapoints_1.put(9000L, 9.0);
        datapoints_1.put(10000L, 9.0);
       

        Metric metric_1 = new Metric(TEST_SCOPE + "1", TEST_METRIC);

        metric_1.setDatapoints(datapoints_1);

        List<Metric> metrics = new ArrayList<Metric>();

        metrics.add(metric_1);

        List<String> constants = new ArrayList<String>();

        constants.add("3s-dev");

        Map<Long, Number> expected_1 = new HashMap<Long, Number>();

        expected_1.put(0L, 1.0);
        expected_1.put(3000L, 1.0);
        expected_1.put(6000L, 1.0);
        expected_1.put(9000L, 0.0);
        List<Metric> result = downsampleTransform.transform(metrics, constants);

        assertEquals(result.size(), 1);
        assertEquals(expected_1, result.get(0).getDatapoints());
    }
<<<<<<< HEAD
    
=======

>>>>>>> f03d0b4b
    @Test (expected = UnsupportedOperationException.class)
    public void testDownsampleTransformNewDevOneMetric() {
        Transform downsampleTransform = new DownsampleTransform();
        Map<Long, Number> datapoints_1 = new HashMap<Long, Number>();

        datapoints_1.put(0L, 0.0);
        datapoints_1.put(1000L, 1.0);
        datapoints_1.put(2000L, 2.0);
        datapoints_1.put(3000L, 3.0);
        datapoints_1.put(4000L, 4.0);
        datapoints_1.put(5000L, 5.0);
        datapoints_1.put(6000L, 6.0);
        datapoints_1.put(7000L, 7.0);
        datapoints_1.put(8000L, 8.0);
        datapoints_1.put(9000L, 9.0);
        datapoints_1.put(10000L, 9L);
       

        Metric metric_1 = new Metric(TEST_SCOPE + "1", TEST_METRIC);

        metric_1.setDatapoints(datapoints_1);

        List<Metric> metrics = new ArrayList<Metric>();

        metrics.add(metric_1);

        List<String> constants = new ArrayList<String>();

        constants.add("3s-dev");

        downsampleTransform.transform(metrics, constants);
    }
<<<<<<< HEAD
    
=======

>>>>>>> f03d0b4b
    @Test
    public void testDownsampleTransformAvgMultipleMetrics() {
        Transform downsampleTransform = new DownsampleTransform();
        Map<Long, Number> datapoints_1 = new HashMap<Long, Number>();

        datapoints_1.put(1000L, 1.0);
        datapoints_1.put(2000L, 2.0);
        datapoints_1.put(3000L, 3.0);
        datapoints_1.put(4000L, 4.0);
        datapoints_1.put(5000L, 5.0);
        datapoints_1.put(6000L, 6.0);
        datapoints_1.put(7000L, 7.0);
        datapoints_1.put(8000L, 8.0);
        datapoints_1.put(9000L, 9.0);

        Metric metric_1 = new Metric(TEST_SCOPE + "1", TEST_METRIC);

        metric_1.setDatapoints(datapoints_1);

        Map<Long, Number> datapoints_2 = new HashMap<Long, Number>();

        datapoints_2.put(1L, 0L);
        datapoints_2.put(1000L, 100L);
        datapoints_2.put(2000L, 200L);
        datapoints_2.put(3000L, 300L);
        datapoints_2.put(4000L, 400L);
        datapoints_2.put(5000L, 500L);
        datapoints_2.put(6000L, 600L);
        datapoints_2.put(7000L, 700L);
        datapoints_2.put(8000L, 800L);
        datapoints_2.put(9000L, 900L);

        Metric metric_2 = new Metric(TEST_SCOPE + "2", TEST_METRIC);

        metric_2.setDatapoints(datapoints_2);

        List<Metric> metrics = new ArrayList<Metric>();

        metrics.add(metric_1);
        metrics.add(metric_2);

        List<String> constants = new ArrayList<String>();

        constants.add("2s-avg");

        Map<Long, Number> expected_1 = new HashMap<Long, Number>();

        expected_1.put(1000L, 1.5);
        expected_1.put(3000L, 3.5);
        expected_1.put(5000L, 5.5);
        expected_1.put(7000L, 7.5);
        expected_1.put(9000L, 9.0);

        Map<Long, Number> expected_2 = new HashMap<Long, Number>();

        expected_2.put(0L, 50.0);
        expected_2.put(2000L, 250.0);
        expected_2.put(4000L, 450.0);
        expected_2.put(6000L, 650.0);
        expected_2.put(8000L, 850.0);

        List<Metric> result = downsampleTransform.transform(metrics, constants);

        assertEquals(result.size(), 2);
        assertEquals(expected_1, result.get(0).getDatapoints());
        assertEquals(expected_2, result.get(1).getDatapoints());
    }

    @Test
    public void testDownsampleTransformWindowGreaterThanRangeOneMetric() {
        Transform downsampleTransform = new DownsampleTransform();
        Map<Long, Number> datapoints_1 = new HashMap<Long, Number>();

        datapoints_1.put(1000L, 1.0);
        datapoints_1.put(2000L, 2.0);
        datapoints_1.put(3000L, 3.0);
        datapoints_1.put(4000L, 4.0);
        datapoints_1.put(5000L, 5.0);
        datapoints_1.put(6000L, 6.0);
        datapoints_1.put(7000L, 7.0);
        datapoints_1.put(8000L, 8.0);
        datapoints_1.put(9000L, 9.0);

        Metric metric_1 = new Metric(TEST_SCOPE + "1", TEST_METRIC);

        metric_1.setDatapoints(datapoints_1);

        List<Metric> metrics = new ArrayList<Metric>();

        metrics.add(metric_1);

        List<String> constants = new ArrayList<String>();

        constants.add("100s-avg");

        Map<Long, Number> expected_1 = new HashMap<Long, Number>();

        expected_1.put(1000L, 5.0);

        List<Metric> result = downsampleTransform.transform(metrics, constants);

        assertEquals(result.size(), 1);
        assertEquals(expected_1, result.get(0).getDatapoints());
    }

    @Test
    public void testDownsampleTransformWindowLessThanUnitOneMetric() {
        Transform downsampleTransform = new DownsampleTransform();
        Map<Long, Number> datapoints_1 = new HashMap<Long, Number>();

        datapoints_1.put(1000L, 1L);
        datapoints_1.put(5000L, 5L);
        datapoints_1.put(9000L, 9L);

        Metric metric_1 = new Metric(TEST_SCOPE + "1", TEST_METRIC);

        metric_1.setDatapoints(datapoints_1);

        List<Metric> metrics = new ArrayList<Metric>();

        metrics.add(metric_1);

        List<String> constants = new ArrayList<String>();

        constants.add("2s-avg");

        Map<Long, Number> expected_1 = new HashMap<Long, Number>();

        expected_1.put(1000L, 1.0);
        expected_1.put(5000L, 5.0);
        expected_1.put(9000L, 9.0);

        List<Metric> result = downsampleTransform.transform(metrics, constants);

        assertEquals(result.size(), 1);
        assertEquals(expected_1, result.get(0).getDatapoints());
    }

    @Test
    public void testDownsampleTransformMinOneMetricHavingNull() {
        Transform downsampleTransform = new DownsampleTransform();
        Map<Long, Number> datapoints_1 = new HashMap<Long, Number>();

        datapoints_1.put(1000L, null);
        datapoints_1.put(2000L, null);
        datapoints_1.put(3000L, 3.0);
        datapoints_1.put(4000L, null);
        datapoints_1.put(5000L, 5.0);
        datapoints_1.put(6000L, null);
        datapoints_1.put(7000L, 7.0);
        datapoints_1.put(8000L, null);
        datapoints_1.put(9000L, 9.0);

        Metric metric_1 = new Metric(TEST_SCOPE + "1", TEST_METRIC);

        metric_1.setDatapoints(datapoints_1);

        List<Metric> metrics = new ArrayList<Metric>();

        metrics.add(metric_1);

        List<String> constants = new ArrayList<String>();

        constants.add("2s-min");

        Map<Long, Number> expected_1 = new HashMap<Long, Number>();

        expected_1.put(1000L, 0);
        expected_1.put(3000L, 0);
        expected_1.put(5000L, 0);
        expected_1.put(7000L, 0);
        expected_1.put(9000L, 9.0);
        List<Metric> result = downsampleTransform.transform(metrics, constants);

        assertEquals(result.size(), 1);
        assertEquals(expected_1, result.get(0).getDatapoints());
    }

    @Test
    public void testDownsampleTransformBug_OnHourLevel() {
        Transform downsampleTransform = new DownsampleTransform();
        Map<Long, Number> datapoints_1 = new HashMap<Long, Number>();

        datapoints_1.put(1453798890000L, 1.0);
        datapoints_1.put(1453802750000L, 2.0);
        datapoints_1.put(1453806510000L, 3.0);
        datapoints_1.put(1453809690000L, 4.0);

        Metric metric_1 = new Metric(TEST_SCOPE + "1", TEST_METRIC);

        metric_1.setDatapoints(datapoints_1);

        List<Metric> metrics = new ArrayList<Metric>();

        metrics.add(metric_1);

        List<String> constants = new ArrayList<String>();

        constants.add("1h-min");

        Map<Long, Number> expected_1 = new HashMap<Long, Number>();
        
        expected_1.put(1453798800000L, 1.0);
        expected_1.put(1453802400000L, 2.0);
        expected_1.put(1453806000000L, 3.0);
        expected_1.put(1453809600000L, 4.0);

        List<Metric> result = downsampleTransform.transform(metrics, constants);

        assertEquals(result.size(), 1);
        assertEquals(expected_1, result.get(0).getDatapoints());
    }
<<<<<<< HEAD
    
=======

>>>>>>> f03d0b4b
    @Test
    public void testDownsampleTransformCountOneMetric() {
    	Transform downsampleTransform = new DownsampleTransform();
        Map<Long, Number> datapoints_1 = new HashMap<Long, Number>();

        datapoints_1.put(1L, 1.0);
        datapoints_1.put(1000L, 1.0);
        datapoints_1.put(2000L, 2.0);
        datapoints_1.put(3000L, 3.0);
        datapoints_1.put(4000L, 4.0);
        datapoints_1.put(5000L, 5.0);
        datapoints_1.put(6000L, 6.0);
        datapoints_1.put(7000L, 7.0);
        datapoints_1.put(8000L, 8.0);
        datapoints_1.put(9000L, 9.0);

        Metric metric_1 = new Metric(TEST_SCOPE + "1", TEST_METRIC);

        metric_1.setDatapoints(datapoints_1);

        List<Metric> metrics = new ArrayList<Metric>();

        metrics.add(metric_1);

        List<String> constants = new ArrayList<String>();

        constants.add("3s-count");

        Map<Long, Number> expected_1 = new HashMap<Long, Number>();

        expected_1.put(0L, 3);
        expected_1.put(3000L, 3);
        expected_1.put(6000L, 3);
        expected_1.put(9000L, 1);

        List<Metric> result = downsampleTransform.transform(metrics, constants);
        assertEquals(result.size(), 1);
        assertEquals(expected_1, result.get(0).getDatapoints());
    }

    @Test
    public void testDownsampleTransformCountOneMetricHavingNull() {
    	Transform downsampleTransform = new DownsampleTransform();
        Map<Long, Number> datapoints_1 = new HashMap<Long, Number>();

        datapoints_1.put(1L, null);
        datapoints_1.put(1000L, null);
        datapoints_1.put(2000L, null);
        datapoints_1.put(3000L, 3.0);
        datapoints_1.put(4000L, null);
        datapoints_1.put(5000L, 5.0);
        datapoints_1.put(6000L, null);
        datapoints_1.put(7000L, 7.0);
        datapoints_1.put(8000L, null);
        datapoints_1.put(9000L, 9.0);

        Metric metric_1 = new Metric(TEST_SCOPE + "1", TEST_METRIC);

        metric_1.setDatapoints(datapoints_1);

        List<Metric> metrics = new ArrayList<Metric>();

        metrics.add(metric_1);

        List<String> constants = new ArrayList<String>();

        constants.add("3s-count");

        Map<Long, Number> expected_1 = new HashMap<Long, Number>();

        expected_1.put(0L, 0);
        expected_1.put(3000L, 2);
        expected_1.put(6000L, 1);
        expected_1.put(9000L, 1);

        List<Metric> result = downsampleTransform.transform(metrics, constants);
        assertEquals(result.size(), 1);
        assertEquals(expected_1, result.get(0).getDatapoints());
    }

    @Test
    public void testDownsampleTransformMetricIsAllNull() {
    	Transform downsampleTransform = new DownsampleTransform();
        Map<Long, Number> datapoints = new HashMap<Long, Number>();
        
        Metric metric = new Metric(TEST_SCOPE + "1", TEST_METRIC);
        metric.setDatapoints(datapoints);
        List<Metric> metrics = new ArrayList<Metric>();
        metrics.add(metric);

        List<String> constants = new ArrayList<String>();
        constants.add("3s-count");
        Map<Long, Double> expected = new HashMap<Long, Double>();
        List<Metric> result = downsampleTransform.transform(metrics, constants);
        assertEquals(result.size(), 1);
        assertEquals(expected, result.get(0).getDatapoints());
    }

    @Test
    public void testDownsampleTransformPercentileOneMetric() {
        Transform downsampleTransform = new DownsampleTransform();
        Map<Long, Number> datapoints_1 = new HashMap<Long, Number>();

        datapoints_1.put(1000L, 1.0);
        datapoints_1.put(2000L, 2.0);
        datapoints_1.put(3000L, 3.0);
        datapoints_1.put(4000L, 4.0);
        datapoints_1.put(5000L, 5.0);
        datapoints_1.put(6000L, 6.0);
        datapoints_1.put(7000L, 7.0);
        datapoints_1.put(8000L, 8.0);
        datapoints_1.put(9000L, 9.0);

        Metric metric_1 = new Metric(TEST_SCOPE + "1", TEST_METRIC);

        metric_1.setDatapoints(datapoints_1);

        List<Metric> metrics = new ArrayList<Metric>();

        metrics.add(metric_1);

        List<String> constants = new ArrayList<String>();

        constants.add("2s-p90");

        Map<Long, Number> expected_1 = new HashMap<Long, Number>();

        expected_1.put(1000L, 2.0);
        expected_1.put(3000L, 4.0);
        expected_1.put(5000L, 6.0);
        expected_1.put(7000L, 8.0);
        expected_1.put(9000L, 9.0);

        List<Metric> result = downsampleTransform.transform(metrics, constants);

        assertEquals(result.size(), 1);
        assertEquals(expected_1, result.get(0).getDatapoints());
    }
<<<<<<< HEAD
    
=======

>>>>>>> f03d0b4b
    @Test (expected = UnsupportedOperationException.class)
    public void testDownsampleTransformNewPercentileOneMetric() {
        Transform downsampleTransform = new DownsampleTransform();
        Map<Long, Number> datapoints_1 = new HashMap<Long, Number>();

        datapoints_1.put(1000L, 1.0);
        datapoints_1.put(2000L, 2L);
        datapoints_1.put(3000L, 3.0);
        datapoints_1.put(4000L, 4.0);
        datapoints_1.put(5000L, 5.0);
        datapoints_1.put(6000L, 6.0);
        datapoints_1.put(7000L, 7.0);
        datapoints_1.put(8000L, 8.0);
        datapoints_1.put(9000L, 9.0);

        Metric metric_1 = new Metric(TEST_SCOPE + "1", TEST_METRIC);

        metric_1.setDatapoints(datapoints_1);

        List<Metric> metrics = new ArrayList<Metric>();

        metrics.add(metric_1);

        List<String> constants = new ArrayList<String>();

        constants.add("2s-p90");

        downsampleTransform.transform(metrics, constants);
    }
<<<<<<< HEAD
    
=======

>>>>>>> f03d0b4b
    @Test
    public void testDownsampleTransformPercentileMultipleMetrics() {
        Transform downsampleTransform = new DownsampleTransform();
        Map<Long, Number> datapoints_1 = new HashMap<Long, Number>();

        datapoints_1.put(000L, 10.0);
        datapoints_1.put(1000L, 1.0);
        datapoints_1.put(2000L, 2.0);
        datapoints_1.put(3000L, 3.0);
        datapoints_1.put(4000L, 4.0);
        datapoints_1.put(5000L, 5.0);
        datapoints_1.put(6000L, 6.0);
        datapoints_1.put(7000L, 7.0);
        datapoints_1.put(8000L, 8.0);
        datapoints_1.put(9000L, 9.0);

        Metric metric_1 = new Metric(TEST_SCOPE + "1", TEST_METRIC);

        metric_1.setDatapoints(datapoints_1);
        
        Map<Long, Number> datapoints_2 = new HashMap<Long, Number>();

        datapoints_2.put(0L, 1.0);
        datapoints_2.put(1000L, 20.0);
        datapoints_2.put(2000L, 30.0);
        datapoints_2.put(3000L, 40.0);
        datapoints_2.put(4000L, 50.0);
        datapoints_2.put(5000L, 60.0);
        datapoints_2.put(6000L, 70.0);
        datapoints_2.put(7000L, 80.0);
        datapoints_2.put(8000L, 90.0);
        datapoints_2.put(9000L, 100.0);
        

        Metric metric_2 = new Metric(TEST_SCOPE + "1", TEST_METRIC);

        metric_2.setDatapoints(datapoints_2);

        List<Metric> metrics = new ArrayList<Metric>();

        metrics.add(metric_1);
        metrics.add(metric_2);

        List<String> constants = new ArrayList<String>();
        constants.add("10s-p90");

        Map<Long, Number> expected_1 = new HashMap<Long, Number>();

        expected_1.put(0L, 9.9);
        
        Map<Long, Number> expected_2 = new HashMap<Long, Number>();

        expected_2.put(0L, 99.0);

        List<Metric> result = downsampleTransform.transform(metrics, constants);

        assertEquals(2, result.size());
        assertEquals(expected_1, result.get(0).getDatapoints());
        assertEquals(expected_2, result.get(1).getDatapoints());
    }

    @Test
    public void testSnappingSeconds(){
    	 Transform downsampleTransform = new DownsampleTransform();
         Map<Long, Number> datapoints = new HashMap<Long, Number>();

         datapoints.put(1002L, 1.0);
         datapoints.put(2002L, 1.0);
         datapoints.put(2010L, 1.0);
         datapoints.put(4001L, 1.0);
         
         datapoints.put(7000L, 1.0);
         datapoints.put(8000L, 1.0);
        

         Metric metric_1 = new Metric(TEST_SCOPE + "1", TEST_METRIC);

         metric_1.setDatapoints(datapoints);

         List<Metric> metrics = new ArrayList<Metric>();

         metrics.add(metric_1);

         List<String> constants = new ArrayList<String>();

         constants.add("2s-sum");

         Map<Long, Number> expected_1 = new HashMap<Long, Number>();

         expected_1.put(1000L, 3.0);
         expected_1.put(3000L, 1.0);
         expected_1.put(7000L, 2.0);

         List<Metric> result = downsampleTransform.transform(metrics, constants);

         assertEquals(result.size(), 1);
         assertEquals(expected_1, result.get(0).getDatapoints());
    }

    @Test
    public void testSnappingMinutes(){
    	 Transform downsampleTransform = new DownsampleTransform();
         Map<Long, Number> datapoints = new HashMap<Long, Number>();

         datapoints.put(61002L, 1L);
         datapoints.put(120002L, 1L);
         datapoints.put(180010L, 1L);
         datapoints.put(540000L, 1L);
         

         Metric metric_1 = new Metric(TEST_SCOPE + "1", TEST_METRIC);

         metric_1.setDatapoints(datapoints);

         List<Metric> metrics = new ArrayList<Metric>();

         metrics.add(metric_1);

         List<String> constants = new ArrayList<String>();

         constants.add("3m-sum");

         Map<Long, Number> expected_1 = new HashMap<Long, Number>();

         expected_1.put(60000L, 3L);
         expected_1.put(420000L, 1L);

         List<Metric> result = downsampleTransform.transform(metrics, constants);

         assertEquals(result.size(), 1);
         assertEquals(expected_1, result.get(0).getDatapoints());
    }

    @Test
    public void testSnappingHours(){
    	 Transform downsampleTransform = new DownsampleTransform();
         Map<Long, Number> datapoints = new HashMap<Long, Number>();
         
         GregorianCalendar calendar = new GregorianCalendar(TimeZone.getTimeZone("GMT"));
         calendar.set(2010, 11, 9, 3, 31, 31); 
         datapoints.put(calendar.getTimeInMillis(), 1.0);
         calendar.set(Calendar.HOUR_OF_DAY, 4);
         datapoints.put(calendar.getTimeInMillis(), 1.0);
         calendar.set(Calendar.HOUR_OF_DAY, 5);
         datapoints.put(calendar.getTimeInMillis(), 1.0);
         calendar.set(Calendar.HOUR_OF_DAY, 6);
         datapoints.put(calendar.getTimeInMillis(), 1.0);
         

         Metric metric_1 = new Metric(TEST_SCOPE + "1", TEST_METRIC);

         metric_1.setDatapoints(datapoints);

         List<Metric> metrics = new ArrayList<Metric>();

         metrics.add(metric_1);

         List<String> constants = new ArrayList<String>();

         constants.add("3h-sum");

         Map<Long, Number> expected_1 = new HashMap<Long, Number>();

         calendar.set(2010, 11, 9, 3, 0, 0); 
         calendar.set(Calendar.MILLISECOND, 0);

         expected_1.put(calendar.getTimeInMillis(), 3.0);
         calendar.set(Calendar.HOUR_OF_DAY, 6);
         expected_1.put(calendar.getTimeInMillis(), 1.0);

         List<Metric> result = downsampleTransform.transform(metrics, constants);

         assertEquals(result.size(), 1);
         assertEquals(expected_1, result.get(0).getDatapoints());
    }

    @Test
    public void testSnappingDays(){
    	 Transform downsampleTransform = new DownsampleTransform();
         Map<Long, Number> datapoints = new HashMap<Long, Number>();
         
         GregorianCalendar calendar = new GregorianCalendar(TimeZone.getTimeZone("GMT"));
         calendar.set(2010, 11, 9, 3, 31, 31); 
         datapoints.put(calendar.getTimeInMillis(), 1.0);
         calendar.set(Calendar.DAY_OF_MONTH, 10);
         datapoints.put(calendar.getTimeInMillis(), 1.0);
         calendar.set(Calendar.DAY_OF_MONTH, 11);
         datapoints.put(calendar.getTimeInMillis(), 1.0);
         calendar.set(Calendar.DAY_OF_MONTH, 12);
         datapoints.put(calendar.getTimeInMillis(), 1.0);
         
         calendar.set(Calendar.DAY_OF_MONTH, 18);
         datapoints.put(calendar.getTimeInMillis(), 1.0);
         calendar.set(Calendar.HOUR_OF_DAY, 18);
         datapoints.put(calendar.getTimeInMillis(), 1.0);
         

         Metric metric_1 = new Metric(TEST_SCOPE + "1", TEST_METRIC);

         metric_1.setDatapoints(datapoints);

         List<Metric> metrics = new ArrayList<Metric>();

         metrics.add(metric_1);

         List<String> constants = new ArrayList<String>();

         constants.add("7d-sum");

         Map<Long, Number> expected_1 = new HashMap<Long, Number>();

         calendar.set(2010, 11, 9, 0, 0, 0); 
         calendar.set(Calendar.MILLISECOND, 0);

         expected_1.put(calendar.getTimeInMillis(), 4.0);
         calendar.set(Calendar.DAY_OF_MONTH, 16);
         expected_1.put(calendar.getTimeInMillis(), 2.0);

         List<Metric> result = downsampleTransform.transform(metrics, constants);

         assertEquals(result.size(), 1);
         assertEquals(expected_1, result.get(0).getDatapoints());
    }
    
}
/* Copyright (c) 2016, Salesforce.com, Inc.  All rights reserved. */<|MERGE_RESOLUTION|>--- conflicted
+++ resolved
@@ -412,11 +412,7 @@
         assertEquals(result.size(), 1);
         assertEquals(expected_1, result.get(0).getDatapoints());
     }
-<<<<<<< HEAD
-    
-=======
-
->>>>>>> f03d0b4b
+
     @Test (expected = UnsupportedOperationException.class)
     public void testDownsampleTransformNewDevOneMetric() {
         Transform downsampleTransform = new DownsampleTransform();
@@ -449,11 +445,7 @@
 
         downsampleTransform.transform(metrics, constants);
     }
-<<<<<<< HEAD
-    
-=======
-
->>>>>>> f03d0b4b
+
     @Test
     public void testDownsampleTransformAvgMultipleMetrics() {
         Transform downsampleTransform = new DownsampleTransform();
@@ -666,11 +658,7 @@
         assertEquals(result.size(), 1);
         assertEquals(expected_1, result.get(0).getDatapoints());
     }
-<<<<<<< HEAD
-    
-=======
-
->>>>>>> f03d0b4b
+
     @Test
     public void testDownsampleTransformCountOneMetric() {
     	Transform downsampleTransform = new DownsampleTransform();
@@ -809,11 +797,7 @@
         assertEquals(result.size(), 1);
         assertEquals(expected_1, result.get(0).getDatapoints());
     }
-<<<<<<< HEAD
-    
-=======
-
->>>>>>> f03d0b4b
+
     @Test (expected = UnsupportedOperationException.class)
     public void testDownsampleTransformNewPercentileOneMetric() {
         Transform downsampleTransform = new DownsampleTransform();
@@ -843,11 +827,7 @@
 
         downsampleTransform.transform(metrics, constants);
     }
-<<<<<<< HEAD
-    
-=======
-
->>>>>>> f03d0b4b
+
     @Test
     public void testDownsampleTransformPercentileMultipleMetrics() {
         Transform downsampleTransform = new DownsampleTransform();
