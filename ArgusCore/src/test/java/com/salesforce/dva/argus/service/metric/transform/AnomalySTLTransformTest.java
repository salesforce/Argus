package com.salesforce.dva.argus.service.metric.transform;

import com.salesforce.dva.argus.entity.Metric;
import com.salesforce.dva.argus.entity.NumberOperations;

import org.junit.Before;
import org.junit.Test;

import java.util.*;

import static org.junit.Assert.assertEquals;
import static org.junit.Assert.assertTrue;

/**
 * Created by vmuruganantham on 7/26/16.
 */
public class AnomalySTLTransformTest {

    public static final String DEFAULT_METRIC_NAME = "result";
    private static Transform anomalySTLTransform;
    private List<Metric> metrics;
    private Metric metric;
    private List<String> constants;
    private String constant;
    private Map<Long, Number> datapoints;
    private Map<Long, Number> expected;

    @Before
    public void setup() {
        anomalySTLTransform = new AnomalySTLTransform();
        metrics = new ArrayList<Metric>();
        metric = new Metric("test-scope", "test-metric");
        constants = new ArrayList<String>();
        datapoints = new HashMap<Long, Number>();
        expected = new HashMap<Long, Number>();
    }

    @Test(expected = IllegalStateException.class)
    public void NullMetricsSTLTest() {
        List<Metric> transformedMetrics = anomalySTLTransform.transform(metrics, constants);
    }

    @Test(expected = IllegalStateException.class)
    public void NullMetricSTLTest() {
        metrics.add(metric);

        List<Metric> transformedMetrics = anomalySTLTransform.transform(metrics, constants);
    }

    @Test(expected = IllegalStateException.class)
    public void EmptySTLTest() {
        metric.setDatapoints(datapoints);
        metrics.add(metric);

        List<Metric> transformedMetrics = anomalySTLTransform.transform(metrics, constants);
    }

    @Test(expected = IllegalStateException.class)
    public void TooShortSTLTest() {
        constant = "2";
        constants.add(constant);

        datapoints.put(1000L, 1000.0);
        datapoints.put(2000L, 1000.0);
        datapoints.put(3000L, 1000.0);

        metric.setDatapoints(datapoints);
        metrics.add(metric);

        List<Metric> transformedMetrics = anomalySTLTransform.transform(metrics, constants);
    }

    @Test
    public void STLTest1() {
        constant = "2";
        constants.add(constant);

        datapoints.put(1000L, 1000.0);
        datapoints.put(2000L, 1000.0);
        datapoints.put(3000L, 1000.0);
        datapoints.put(4000L, 1000.0);
        datapoints.put(5000L, 1000.0);
        datapoints.put(6000L, 1000.0);
        datapoints.put(7000L, 1000.0);
        datapoints.put(8000L, 1000.0);


        metric.setDatapoints(datapoints);
        metrics.add(metric);

        List<Metric> transformedMetrics = anomalySTLTransform.transform(metrics, constants);
        Map<Long, Number> anomalyScores = transformedMetrics.get(0).getDatapoints();

        expected.put(1000L, 29.6493052);
        expected.put(2000L, 4.49420750);
        expected.put(3000L, 22.549729);
        expected.put(4000L, 17.725911);
        expected.put(5000L, 22.60506118);
        expected.put(6000L, 44.259967);
        expected.put(7000L, 32.898948);
        expected.put(8000L, 85.221552);

        assertEquals(expected.keySet(), anomalyScores.keySet());

        for (Long time : expected.keySet()) {
<<<<<<< HEAD
        	assertTrue(NumberOperations.isLessThan(NumberOperations.getAbsValue(NumberOperations.subtract(expected.get(time), anomalyScores.get(time))), 0.01));
=======
            assertTrue(NumberOperations.isLessThan(NumberOperations.getAbsValue(NumberOperations.subtract(expected.get(time), anomalyScores.get(time))), 0.01));
>>>>>>> f03d0b4b
        }
    }
    
    @Test (expected = UnsupportedOperationException.class)
    public void STLTestNew() {
        constant = "2";
        constants.add(constant);

        datapoints.put(1000L, 1000L);
        datapoints.put(2000L, 1000.0);
        datapoints.put(3000L, 1000.0);
        datapoints.put(4000L, 1000.0);
        datapoints.put(5000L, 1000.0);
        datapoints.put(6000L, 1000.0);
        datapoints.put(7000L, 1000.0);
        datapoints.put(8000L, 1000.0);


        metric.setDatapoints(datapoints);
        metrics.add(metric);

        anomalySTLTransform.transform(metrics, constants);
    }

    @Test
    public void STLTest2() {
        constant = "2";
        constants.add(constant);

        datapoints.put(1000L, 10000.0);
        datapoints.put(2000L, 11000.0);
        datapoints.put(3000L, 12000.0);
        datapoints.put(4000L, 13000.0);
        datapoints.put(5000L, 14000.0);
        datapoints.put(6000L, 15000.0);
        datapoints.put(7000L, 16000.0);
        datapoints.put(8000L, 17000.0);
        datapoints.put(9000L, 15000.0);
        datapoints.put(10000L, 16000.0);
        datapoints.put(11000L, 17000.0);


        metric.setDatapoints(datapoints);
        metrics.add(metric);

        List<Metric> transformedMetrics = anomalySTLTransform.transform(metrics, constants);
        Map<Long, Number> anomalyScores = transformedMetrics.get(0).getDatapoints();

        expected.put(1000L, 12.83596);
        expected.put(2000L, 3.116556);
        expected.put(3000L, 37.694090);
        expected.put(4000L, 0.0711116);
        expected.put(5000L, 8.2428727);
        expected.put(6000L, 16.935739);
        expected.put(7000L, 20.458516);
        expected.put(8000L, 29.430941);
        expected.put(9000L, 73.325526);
        expected.put(10000L, 12.45959);
        expected.put(11000L, 92.219514);

        assertEquals(expected.keySet(), anomalyScores.keySet());

        for (Long time : expected.keySet()) {
<<<<<<< HEAD
        	assertTrue(NumberOperations.isLessThan(NumberOperations.getAbsValue(NumberOperations.subtract(expected.get(time), anomalyScores.get(time))), 0.01));
=======
            assertTrue(NumberOperations.isLessThan(NumberOperations.getAbsValue(NumberOperations.subtract(expected.get(time), anomalyScores.get(time))), 0.01));
>>>>>>> f03d0b4b
        }
    }

    @Test
    public void STLTest3() {
        constant = "2";
        constants.add(constant);

        datapoints.put(1000L, 10000.0);
        datapoints.put(2000L, 11000.0);
        datapoints.put(3000L, 12000.0);
        datapoints.put(4000L, 13000.0);
        datapoints.put(5000L, 14000.0);
        datapoints.put(6000L, 15000.0);
        datapoints.put(7000L, 16000.0);
        datapoints.put(8000L, 17000.0);
        datapoints.put(9000L, 18000.0);
        datapoints.put(10000L, 19000.0);
        datapoints.put(11000L, 40000.0);


        metric.setDatapoints(datapoints);
        metrics.add(metric);

        List<Metric> transformedMetrics = anomalySTLTransform.transform(metrics, constants);
        Map<Long, Number> anomalyScores = transformedMetrics.get(0).getDatapoints();

        expected.put(1000L, 0.932050);
        expected.put(2000L, 0.013450);
        expected.put(3000L, 26.718715);
        expected.put(4000L, 0.9751890);
        expected.put(5000L, 1.8400037);
        expected.put(6000L, 6.4613769);
        expected.put(7000L, 23.428043);
        expected.put(8000L, 8.8260322);
        expected.put(9000L, 40.497435);
        expected.put(10000L, 0.7422608);
        expected.put(11000L, 98.498233);

        assertEquals(expected.keySet(), anomalyScores.keySet());

        for (Long time : expected.keySet()) {
<<<<<<< HEAD
        	assertTrue(NumberOperations.isLessThan(NumberOperations.getAbsValue(NumberOperations.subtract(expected.get(time), anomalyScores.get(time))), 0.01));
=======
            assertTrue(NumberOperations.isLessThan(NumberOperations.getAbsValue(NumberOperations.subtract(expected.get(time), anomalyScores.get(time))), 0.01));
>>>>>>> f03d0b4b
        }
    }
}
/* Copyright (c) 2016, Salesforce.com, Inc.  All rights reserved. */<|MERGE_RESOLUTION|>--- conflicted
+++ resolved
@@ -103,11 +103,7 @@
         assertEquals(expected.keySet(), anomalyScores.keySet());
 
         for (Long time : expected.keySet()) {
-<<<<<<< HEAD
-        	assertTrue(NumberOperations.isLessThan(NumberOperations.getAbsValue(NumberOperations.subtract(expected.get(time), anomalyScores.get(time))), 0.01));
-=======
             assertTrue(NumberOperations.isLessThan(NumberOperations.getAbsValue(NumberOperations.subtract(expected.get(time), anomalyScores.get(time))), 0.01));
->>>>>>> f03d0b4b
         }
     }
     
@@ -171,11 +167,7 @@
         assertEquals(expected.keySet(), anomalyScores.keySet());
 
         for (Long time : expected.keySet()) {
-<<<<<<< HEAD
-        	assertTrue(NumberOperations.isLessThan(NumberOperations.getAbsValue(NumberOperations.subtract(expected.get(time), anomalyScores.get(time))), 0.01));
-=======
             assertTrue(NumberOperations.isLessThan(NumberOperations.getAbsValue(NumberOperations.subtract(expected.get(time), anomalyScores.get(time))), 0.01));
->>>>>>> f03d0b4b
         }
     }
 
@@ -218,11 +210,7 @@
         assertEquals(expected.keySet(), anomalyScores.keySet());
 
         for (Long time : expected.keySet()) {
-<<<<<<< HEAD
-        	assertTrue(NumberOperations.isLessThan(NumberOperations.getAbsValue(NumberOperations.subtract(expected.get(time), anomalyScores.get(time))), 0.01));
-=======
             assertTrue(NumberOperations.isLessThan(NumberOperations.getAbsValue(NumberOperations.subtract(expected.get(time), anomalyScores.get(time))), 0.01));
->>>>>>> f03d0b4b
         }
     }
 }
