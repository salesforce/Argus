--- conflicted
+++ resolved
@@ -81,10 +81,7 @@
         Field field = DefaultMonitorService.class.getDeclaredField("TIME_BETWEEN_RECORDINGS");
 
         final int TIME_BETWEEN_RECORDINGS_MS = 2000;
-<<<<<<< HEAD
-=======
         final int RESET_TIME_AFTER_TEST_MS = 3000; // enough time for reset to have occurred.
->>>>>>> 2eca1062
         field.setAccessible(true);
         field.setLong(null, TIME_BETWEEN_RECORDINGS_MS);
         _monitorService.startRecordingCounters();
@@ -130,11 +127,7 @@
         assertEquals(0, jmxValue, DOUBLE_COMPARISON_MAX_DELTA);
 
         // wait for MonitorThread to run
-<<<<<<< HEAD
-        Thread.sleep(TIME_BETWEEN_RECORDINGS_MS);
-=======
         Thread.sleep(RESET_TIME_AFTER_TEST_MS);
->>>>>>> 2eca1062
 
         // gauge value should have reset
         customCounter = _monitorService.getCustomCounter(metricName, Collections.<String, String>emptyMap());
@@ -153,10 +146,7 @@
         Field field = DefaultMonitorService.class.getDeclaredField("TIME_BETWEEN_RECORDINGS");
 
         final int TIME_BETWEEN_RECORDINGS_MS = 2000;
-<<<<<<< HEAD
-=======
         final int RESET_TIME_AFTER_TEST_MS = 3000; // enough time for reset to have occurred.
->>>>>>> 2eca1062
         field.setAccessible(true);
         field.setLong(null, TIME_BETWEEN_RECORDINGS_MS);
         _monitorService.startRecordingCounters();
@@ -202,11 +192,7 @@
         assertEquals(expectedCounterValue, jmxValue, DOUBLE_COMPARISON_MAX_DELTA);
 
         // wait for MonitorThread to run, which clears gauge metrics
-<<<<<<< HEAD
-        Thread.sleep(TIME_BETWEEN_RECORDINGS_MS);
-=======
         Thread.sleep(RESET_TIME_AFTER_TEST_MS);
->>>>>>> 2eca1062
 
         // counter value should NOT have reset
         customCounter = _monitorService.getCounter(counter, Collections.<String, String>emptyMap());
