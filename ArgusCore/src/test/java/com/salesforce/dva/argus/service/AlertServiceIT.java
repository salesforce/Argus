--- conflicted
+++ resolved
@@ -64,231 +64,6 @@
 
 @Category(IntegrationTest.class)
 public class AlertServiceIT extends AbstractTest {
-<<<<<<< HEAD
-
-    @Test
-    public void testExecuteScheduledAlerts_ForOneTimeSeries() throws InterruptedException {
-        UserService userService = system.getServiceFactory().getUserService();
-        AlertService alertService = system.getServiceFactory().getAlertService();
-        TSDBService tsdbService = system.getServiceFactory().getTSDBService();
-        String scope = createRandomName(), metricName = createRandomName();
-        int triggerMinValue = 50, inertiaPeriod = 1000 * 60 * 5;
-        long startTime = (1000 * 60 * (System.currentTimeMillis() / (1000 * 60))) - 1000L * 60 * 60;
-        long endTime = startTime + 1000L * 60 * 60;
-        String tagName = "recordType", tagValue = "A";
-        StringBuilder expression = new StringBuilder();
-        int cooldownPeriod = 1000 * 5;
-        int expectedNotifications = 1 + random.nextInt(3);
-
-        try {
-            expression.append("IDENTITY(").append(startTime).append(':').append(endTime).append(':');
-            expression.append(scope).append(':').append(metricName).append('{').append(tagName).append('=').append(tagValue).append("}:").append(
-                "avg:1m-avg)");
-
-            Metric metric = createMetric(scope, metricName, triggerMinValue, inertiaPeriod, startTime, tagName, tagValue);
-
-            tsdbService.putMetrics(Arrays.asList(new Metric[] { metric }));
-            Thread.sleep(2000);
-
-            Alert alert = new Alert(userService.findAdminUser(), userService.findAdminUser(), "testAlert", expression.toString(), "* * * * *");
-            Trigger trigger = new Trigger(alert, TriggerType.GREATER_THAN_OR_EQ, "testTrigger", triggerMinValue, inertiaPeriod);
-            Notification notification = new Notification("testNotification", alert, AuditNotifier.class.getName(), new ArrayList<String>(),
-                cooldownPeriod);
-
-            alert.setTriggers(Arrays.asList(new Trigger[] { trigger }));
-            alert.setNotifications(Arrays.asList(new Notification[] { notification }));
-            notification.setTriggers(alert.getTriggers());
-            alert = alertService.updateAlert(alert);
-            for (int i = 0; i < expectedNotifications; i++) {
-                for (int j = 0; j < 1 + random.nextInt(5); j++) {
-                    alertService.enqueueAlerts(Arrays.asList(new Alert[] { alert }));
-                    sleep(5000);
-                }
-                sleep(10000);
-                alertService.executeScheduledAlerts(10, 100);
-                try {
-                    Thread.sleep(2 * cooldownPeriod);
-                } catch (InterruptedException e) {
-                    fail(e.getMessage());
-                }
-            }
-
-            AuditNotifier dbNotifier = AuditNotifier.class.cast(alertService.getNotifier(SupportedNotifier.DATABASE));
-
-            assertEquals(expectedNotifications, dbNotifier.getAllNotifications(alert).size());
-        } finally {
-            tsdbService.dispose();
-        }
-    }
-
-    @Test
-    public void testExecuteScheduledAlerts_ForMoreThanOneTimeSeries() throws InterruptedException {
-        UserService userService = system.getServiceFactory().getUserService();
-        AlertService alertService = system.getServiceFactory().getAlertService();
-        TSDBService tsdbService = system.getServiceFactory().getTSDBService();
-        String scope = createRandomName(), metricName = createRandomName();
-        String tagName = "recordType", tagValue1 = "A", tagValue2 = "U";
-        StringBuilder expression = new StringBuilder();
-        int expectedNotifications = 1;
-
-        try {
-            expression.append(1).append(':');
-            expression.append(scope).append(':').append(metricName).append('{').append(tagName).append('=').append("*").append("}:sum");
-
-            Metric metric1 = new Metric(scope, metricName);
-            Map<Long, String> dps1 = new HashMap<Long, String>();
-
-            dps1.put(1000L, "1");
-            dps1.put(2000L, "2");
-            dps1.put(3000L, "3");
-            metric1.setDatapoints(dps1);
-            metric1.setTag(tagName, tagValue1);
-
-            Metric metric2 = new Metric(scope, metricName);
-            Map<Long, String> dps2 = new HashMap<Long, String>();
-
-            dps2.put(4000L, "11");
-            dps2.put(5000L, "20");
-            dps2.put(6000L, "30");
-            metric2.setDatapoints(dps2);
-            metric2.setTag(tagName, tagValue2);
-            tsdbService.putMetrics(Arrays.asList(new Metric[] { metric1, metric2 }));
-            Thread.sleep(2000);
-
-            Alert alert = new Alert(userService.findAdminUser(), userService.findAdminUser(), "testAlert", expression.toString(), "* * * * *");
-            Trigger trigger = new Trigger(alert, TriggerType.GREATER_THAN_OR_EQ, "testTrigger", 10, 0);
-            Notification notification = new Notification("testNotification", alert, AuditNotifier.class.getName(), new ArrayList<String>(), 0);
-
-            alert.setTriggers(Arrays.asList(new Trigger[] { trigger }));
-            alert.setNotifications(Arrays.asList(new Notification[] { notification }));
-            notification.setTriggers(alert.getTriggers());
-            alert = alertService.updateAlert(alert);
-            for (int i = 0; i < expectedNotifications; i++) {
-            	
-            	sleep(5000);
-                alertService.enqueueAlerts(Arrays.asList(new Alert[] { alert }));
-                sleep(5000);
-                alertService.executeScheduledAlerts(10, 100);
-            }
-
-            AuditNotifier dbNotifier = AuditNotifier.class.cast(alertService.getNotifier(SupportedNotifier.DATABASE));
-
-            assertEquals(expectedNotifications, dbNotifier.getAllNotifications(alert).size());
-        } finally {
-            tsdbService.dispose();
-        }
-    }
-
-    @Test
-    @Ignore
-    public void testExecuteScheduledAlerts_ShouldReturnJobStatusFailed_WhenMetricNotExist() throws InterruptedException {
-        UserService userService = system.getServiceFactory().getUserService();
-        AlertService alertService = system.getServiceFactory().getAlertService();
-        TSDBService tsdbService = system.getServiceFactory().getTSDBService();
-        String scope = createRandomName(), metricName = createRandomName();
-        StringBuilder expression = new StringBuilder();
-        int expectedNotifications = 1;
-
-        try {
-            expression.append(1).append(':');
-            expression.append(scope).append(':').append(metricName).append(":sum");
-
-            Alert alert = new Alert(userService.findAdminUser(), userService.findAdminUser(), "testAlert", expression.toString(), "* * * * *");
-            Trigger trigger = new Trigger(alert, TriggerType.GREATER_THAN_OR_EQ, "testTrigger", 10, 0);
-            Notification notification = new Notification("testNotification", alert, AuditNotifier.class.getName(), new ArrayList<String>(), 0);
-
-            alert.setTriggers(Arrays.asList(new Trigger[] { trigger }));
-            alert.setNotifications(Arrays.asList(new Notification[] { notification }));
-            notification.setTriggers(alert.getTriggers());
-            alert = alertService.updateAlert(alert);
-            for (int i = 0; i < expectedNotifications; i++) {
-                alertService.enqueueAlerts(Arrays.asList(new Alert[] { alert }));
-
-                List<History> result = alertService.executeScheduledAlerts(1, 100);
-
-                assertEquals(JobStatus.FAILURE, result.get(0).getJobStatus());
-            }
-        } finally {
-            tsdbService.dispose();
-        }
-    }
-
-    @Ignore
-    @Test
-    public void testClearNotificationForAlertEvaluation() {
-        AlertService alertService = system.getServiceFactory().getAlertService();
-        TSDBService tsdbService = system.getServiceFactory().getTSDBService();
-        UserService userService = system.getServiceFactory().getUserService();
-        PrincipalUser user = userService.findAdminUser();
-        String scopeName = "alert.scope.test", metricName = "alert.metric.test";
-        String metricExpression = MessageFormat.format("1:{0}:{1}:sum", scopeName, metricName);
-        long currentTime = 1445000;
-        Map<Long, String> datapoints = new HashMap<>();
-
-        datapoints.put(currentTime, "100");
-
-        Metric metric = new Metric(scopeName, metricName);
-
-        metric.addDatapoints(datapoints);
-
-        Alert alert = new Alert(user, user, "alert_test_clear", metricExpression, "* * * * *");
-        Trigger trigger = new Trigger(alert, TriggerType.GREATER_THAN, "test_trigger", 50, 0);
-        Notification notification = new Notification("test_notification", alert, AuditNotifier.class.getName(),
-            Arrays.asList("rsarkapally@salesforce.com"), 0);
-
-        notification.setMetricsToAnnotate(Arrays.asList(MessageFormat.format("{0}:{1}:sum", scopeName, metricName)));
-        notification.setTriggers(Arrays.asList(trigger));
-        alert.setNotifications(Arrays.asList(notification));
-        alert.setTriggers(Arrays.asList(trigger));
-        alert = alertService.updateAlert(alert);
-        tsdbService.putMetrics(Arrays.asList(metric));
-        alertService.enqueueAlerts(Arrays.asList(new Alert[] { alert }));
-        alertService.executeScheduledAlerts(1, 100);
-        alert = alertService.findAlertByPrimaryKey(alert.getId());
-        assertTrue(alert.getNotifications().get(0).isActive());
-        assertEquals(alert.getTriggers().get(0), alert.getNotifications().get(0).getFiredTrigger());
-        datapoints.put(currentTime, "0");
-        metric.setDatapoints(datapoints);
-        tsdbService.putMetrics(Arrays.asList(metric));
-        alertService.enqueueAlerts(Arrays.asList(new Alert[] { alert }));
-        alertService.executeScheduledAlerts(10, 100);
-        alert = alertService.findAlertByPrimaryKey(alert.getId());
-        assertTrue(alert.getNotifications().get(0).isActive() == false);
-        assertNull(alert.getNotifications().get(0).getFiredTrigger());
-    }
-
-    private Metric createMetric(String scope, String metricName, int triggerMinValue, int inertiaPeriod, long startTime, String tagName,
-        String tagValue) {
-        inertiaPeriod = inertiaPeriod / (1000 * 60);
-
-        Metric result = new Metric(scope, metricName);
-        Map<Long, String> datapoints = new HashMap<>();
-        int index = 0;
-
-        for (int j = 0; j <= random.nextInt(10); j++) {
-            datapoints.put(startTime + (++index * 60000L), String.valueOf(random.nextInt(triggerMinValue)));
-        }
-        for (int j = 0; j <= inertiaPeriod; j++) {
-            datapoints.put(startTime + (++index * 60000L), String.valueOf(triggerMinValue + random.nextInt(10)));
-        }
-        for (int j = 0; j <= random.nextInt(10); j++) {
-            datapoints.put(startTime + (++index * 60000L), String.valueOf(random.nextInt(triggerMinValue)));
-        }
-        result.setDatapoints(datapoints);
-        result.setDisplayName(createRandomName());
-        result.setUnits(createRandomName());
-        result.setTag(tagName, tagValue);
-        return result;
-    }
-    
-    private void sleep(long millis){
-    	try {
-			Thread.sleep(millis);
-		} catch (InterruptedException e) {
-			fail("Thread interrupted.");
-		}
-    }
-=======
 	private static final String expression =
 			"DIVIDE(-1h:argus.jvm:file.descriptor.open{host=unknown-host}:avg, -1h:argus.jvm:file.descriptor.max{host=unknown-host}:avg)";
 
@@ -519,6 +294,5 @@
 		result.setTag(tagName, tagValue);
 		return result;
 	}
->>>>>>> f595e6d4
 }
 /* Copyright (c) 2016, Salesforce.com, Inc.  All rights reserved. */