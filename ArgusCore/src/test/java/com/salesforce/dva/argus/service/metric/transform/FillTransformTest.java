/*
 * Copyright (c) 2016, Salesforce.com, Inc.
 * All rights reserved.
 *
 * Redistribution and use in source and binary forms, with or without
 * modification, are permitted provided that the following conditions are met:
 *
 * 1. Redistributions of source code must retain the above copyright notice,
 * this list of conditions and the following disclaimer.
 *
 * 2. Redistributions in binary form must reproduce the above copyright notice,
 * this list of conditions and the following disclaimer in the documentation
 * and/or other materials provided with the distribution.
 *
 * 3. Neither the name of Salesforce.com nor the names of its contributors may
 * be used to endorse or promote products derived from this software without
 * specific prior written permission.
 *
 * THIS SOFTWARE IS PROVIDED BY THE COPYRIGHT HOLDERS AND CONTRIBUTORS "AS IS"
 * AND ANY EXPRESS OR IMPLIED WARRANTIES, INCLUDING, BUT NOT LIMITED TO, THE
 * IMPLIED WARRANTIES OF MERCHANTABILITY AND FITNESS FOR A PARTICULAR PURPOSE
 * ARE DISCLAIMED. IN NO EVENT SHALL THE COPYRIGHT HOLDER OR CONTRIBUTORS BE
 * LIABLE FOR ANY DIRECT, INDIRECT, INCIDENTAL, SPECIAL, EXEMPLARY, OR
 * CONSEQUENTIAL DAMAGES (INCLUDING, BUT NOT LIMITED TO, PROCUREMENT OF
 * SUBSTITUTE GOODS OR SERVICES; LOSS OF USE, DATA, OR PROFITS; OR BUSINESS
 * INTERRUPTION) HOWEVER CAUSED AND ON ANY THEORY OF LIABILITY, WHETHER IN
 * CONTRACT, STRICT LIABILITY, OR TORT (INCLUDING NEGLIGENCE OR OTHERWISE)
 * ARISING IN ANY WAY OUT OF THE USE OF THIS SOFTWARE, EVEN IF ADVISED OF THE
 * POSSIBILITY OF SUCH DAMAGE.
 */
     
package com.salesforce.dva.argus.service.metric.transform;

import com.salesforce.dva.argus.entity.Metric;
import com.salesforce.dva.argus.system.SystemException;
import org.junit.Test;
import java.util.ArrayList;
import java.util.Arrays;
import java.util.HashMap;
import java.util.HashSet;
import java.util.List;
import java.util.Map;

import static org.junit.Assert.assertEquals;

public class FillTransformTest {

    private static final String TEST_SCOPE = "test-scope";
    private static final String TEST_METRIC = "test-metric";

    @Test(expected = IllegalArgumentException.class)
    public void testFillTransformWithoutConstants() {
        Transform fillTransform = new FillTransform();
        Metric metric = new Metric(TEST_SCOPE, TEST_METRIC);
        List<Metric> metrics = new ArrayList<Metric>();

        metrics.add(metric);

        List<String> constants = new ArrayList<String>();

        fillTransform.transform(metrics, constants);
    }

    @Test(expected = IllegalArgumentException.class)
    public void testFillWithMetricTransformWithIncorrectNumOfConstants() {
        Transform fillTransform = new FillTransform();
        Metric metric = new Metric(TEST_SCOPE, TEST_METRIC);
        List<Metric> metrics = new ArrayList<Metric>();

        metrics.add(metric);

        List<String> constants = new ArrayList<String>();

        fillTransform.transform(metrics, constants);
    }

    @Test(expected = SystemException.class)
    public void testFillWithMetricTransformWithInvalidIntervalFormat() {
        Transform fillTransform = new FillTransform();
        Metric metric = new Metric(TEST_SCOPE, TEST_METRIC);
        List<Metric> metrics = new ArrayList<Metric>();

        metrics.add(metric);

        List<String> constants = new ArrayList<String>();
        constants.add("1w");
        constants.add("2s");
        constants.add("100.0");
        constants.add(System.currentTimeMillis() + "");
        constants.add("false");
        
        fillTransform.transform(metrics, constants);
    }

    @Test(expected = IllegalArgumentException.class)
    public void testFillWithMetricTransformWithInvalidIntervalValue() {
        Transform fillTransform = new FillTransform();
        Metric metric = new Metric(TEST_SCOPE, TEST_METRIC);
        List<Metric> metrics = new ArrayList<Metric>();

        metrics.add(metric);

        List<String> constants = new ArrayList<String>();
        constants.add("-1s");
        constants.add("2s");
        constants.add("100.0");
        constants.add("false");
        
        fillTransform.transform(metrics, constants);
    }

    @Test(expected = SystemException.class)
    public void testFillWithMetricTransformWithInvalidOffsetFormat() {
        Transform fillTransform = new FillTransform();
        Metric metric = new Metric(TEST_SCOPE, TEST_METRIC);
        List<Metric> metrics = new ArrayList<Metric>();

        metrics.add(metric);

        List<String> constants = new ArrayList<String>();
        constants.add("1s");
        constants.add("2w");
        constants.add("100.0");
        constants.add(System.currentTimeMillis() + "");
        constants.add("false");
        
        fillTransform.transform(metrics, constants);
    }

    @Test(expected = IllegalArgumentException.class)
    public void testFillLineTransformWithIncorrectNumOfConstants() {
        Transform fillTransform = new FillTransform();
        List<String> constants = new ArrayList<String>(5);

        fillTransform.transform(null, constants);
    }

    @Test(expected = IllegalArgumentException.class)
    public void testFillLineTransformWithInvalidStartFormat() {
        Transform fillTransform = new FillTransform();
        List<String> constants = new ArrayList<String>(5);

        constants.add("1w");
        fillTransform.transform(null, constants);
    }

    @Test(expected = IllegalArgumentException.class)
    public void testFillLineTransformWithStartGreaterEqualEnd() {
        Transform fillTransform = new FillTransform();
        List<String> constants = new ArrayList<String>(5);

        constants.add("10s");
        constants.add("2s");
        fillTransform.transform(null, constants);
    }

    @Test
    public void testWithIntervalLessThanFillRangeOffsetPositive() {
        Transform fillTransform = new FillTransform();
        Map<Long, Number> datapoints = new HashMap<Long, Number>();

        datapoints.put(1000L, 1L);
        datapoints.put(4000L, 4L);
        datapoints.put(5000L, 5L);
        datapoints.put(6000L, 6L);

        Metric metric = new Metric(TEST_SCOPE, TEST_METRIC);

        metric.setDatapoints(datapoints);

        List<Metric> metrics = new ArrayList<Metric>();

        metrics.add(metric);

        List<String> constants = new ArrayList<String>();

        constants.add("1s");
        constants.add("1s");
        constants.add("100");
        constants.add(System.currentTimeMillis() + "");
        constants.add("false");

        Map<Long, Number> expected = new HashMap<Long, Number>();

        expected.put(1000L, 1L);
        expected.put(3000L, 100L);
        expected.put(4000L, 100L);
        expected.put(5000L, 5L);
        expected.put(6000L, 6L);

        List<Metric> result = fillTransform.transform(metrics, constants);

        assertEquals(result.get(0).getDatapoints().size(), 5);
        assertEquals(expected, result.get(0).getDatapoints());
    }
    
    @Test
    public void testWithIntervalEqualsToFillRangeOffsetNegative() {
        Transform fillTransform = new FillTransform();
        Map<Long, Number> datapoints = new HashMap<Long, Number>();

        datapoints.put(1000L, 1.0);
        datapoints.put(4000L, 4.0);
        datapoints.put(5000L, 5.0);
        datapoints.put(6000L, 6.0);

        Metric metric = new Metric(TEST_SCOPE, TEST_METRIC);

        metric.setDatapoints(datapoints);

        List<Metric> metrics = new ArrayList<Metric>();

        metrics.add(metric);

        List<String> constants = new ArrayList<String>();

        constants.add("2s");
        constants.add("-1s");
        constants.add("100.");
        constants.add(System.currentTimeMillis() + "");
        constants.add("false");

        Map<Long, Number> expected = new HashMap<Long, Number>();

        expected.put(1000L, 1.0);
        expected.put(2000L, 100.0);
        expected.put(4000L, 4.0);
        expected.put(5000L, 5.0);
        expected.put(6000L, 6.0);

        List<Metric> result = fillTransform.transform(metrics, constants);

        assertEquals(result.get(0).getDatapoints().size(), 5);
        assertEquals(expected, result.get(0).getDatapoints());
    }

    @Test
    public void testWithIntervalGreaterThanFillRangeOffsetNegative() {
        Transform fillTransform = new FillTransform();
        Map<Long, Number> datapoints = new HashMap<Long, Number>();

        datapoints.put(1000L, 1.0);
        datapoints.put(4000L, 4.0);
        datapoints.put(5000L, 5.0);
        datapoints.put(6000L, 6.0);

        Metric metric = new Metric(TEST_SCOPE, TEST_METRIC);

        metric.setDatapoints(datapoints);

        List<Metric> metrics = new ArrayList<Metric>();

        metrics.add(metric);

        List<String> constants = new ArrayList<String>();

        constants.add("3s");
        constants.add("-1s");
        constants.add("100");
        constants.add(System.currentTimeMillis() + "");
        constants.add("false");

        Map<Long, Number> expected = new HashMap<Long, Number>();

        expected.put(1000L, 1.0);
        expected.put(4000L, 4.0);
        expected.put(5000L, 5.0);
        expected.put(6000L, 6.0);

        List<Metric> result = fillTransform.transform(metrics, constants);

        assertEquals(result.get(0).getDatapoints().size(), 4);
        assertEquals(expected, result.get(0).getDatapoints());
    }
    
    @Test
    public void testWithMultipeFillRangeOffsetPositive() {
        Transform fillTransform = new FillTransform();
        Map<Long, Number> datapoints = new HashMap<Long, Number>();

        datapoints.put(1000L, 1L);
        datapoints.put(3000L, 3L);
        datapoints.put(6000L, 6.0);

        Metric metric = new Metric(TEST_SCOPE, TEST_METRIC);

        metric.setDatapoints(datapoints);

        List<Metric> metrics = new ArrayList<Metric>();

        metrics.add(metric);

        List<String> constants = new ArrayList<String>();

        constants.add("100s");
        constants.add("1s");
        constants.add("100");
        constants.add(System.currentTimeMillis() + "");
        constants.add("false");

        Map<Long, Number> expected = new HashMap<Long, Number>();

        expected.put(1000L, 1L);
        expected.put(3000L, 3L);
        expected.put(6000L, 6.0);

        List<Metric> result = fillTransform.transform(metrics, constants);

        assertEquals(result.get(0).getDatapoints().size(), 3);
        assertEquals(expected, result.get(0).getDatapoints());
    }

    @Test
    public void testMetricListWithMultipeFillRangeOffsetNegative() {
        Transform fillTransform = new FillTransform();
        Map<Long, Number> datapoints_1 = new HashMap<Long, Number>();

        datapoints_1.put(1000L, 1.0);
        datapoints_1.put(3000L, 3.0);
        datapoints_1.put(6000L, 6.0);

        Metric metric_1 = new Metric(TEST_SCOPE, TEST_METRIC);

        metric_1.setDatapoints(datapoints_1);

        Map<Long, Number> datapoints_2 = new HashMap<Long, Number>();

        datapoints_2.put(1000L, 21.0);
        datapoints_2.put(3000L, 23.0);
        datapoints_2.put(6000L, 26.0);

        Metric metric_2 = new Metric(TEST_SCOPE, TEST_METRIC);

        metric_2.setDatapoints(datapoints_2);

        List<Metric> metrics = new ArrayList<Metric>();

        metrics.add(metric_1);
        metrics.add(metric_2);

        List<String> constants = new ArrayList<String>();

        constants.add("1s");
        constants.add("-1s");
        constants.add("100");
        constants.add(System.currentTimeMillis() + "");
        constants.add("false");

        Map<Long, Number> expected_1 = new HashMap<Long, Number>();

        expected_1.put(1000L, 100L);
        expected_1.put(3000L, 100L);
        expected_1.put(4000L, 100L);
        expected_1.put(6000L, 6.0);

        Map<Long, Number> expected_2 = new HashMap<Long, Number>();

        expected_2.put(1000L, 100L);
        expected_2.put(3000L, 100L);
        expected_2.put(4000L, 100L);
        expected_2.put(6000L, 26.0);

        List<Metric> result = fillTransform.transform(metrics, constants);

        assertEquals(result.size(), 2);
        assertEquals(result.get(1).getDatapoints().size(), 4);
        assertEquals(expected_1, result.get(0).getDatapoints());
        assertEquals(expected_2, result.get(1).getDatapoints());
    }

    @Test
    public void testWithOnlyOneDPOffsetPostitiveShouldShiftOnly() {
        Transform fillTransform = new FillTransform();
        Map<Long, Number> datapoints = new HashMap<Long, Number>();

        datapoints.put(1000L, 1.0);

        Metric metric = new Metric(TEST_SCOPE, TEST_METRIC);

        metric.setDatapoints(datapoints);

        List<Metric> metrics = new ArrayList<Metric>();

        metrics.add(metric);

        List<String> constants = new ArrayList<String>();

        constants.add("100s");
        constants.add("1s");
        constants.add("100.0");
        constants.add(System.currentTimeMillis() + "");
        constants.add("false");

        Map<Long, Number> expected = new HashMap<Long, Number>();

        expected.put(1000L, 1.0);

        List<Metric> result = fillTransform.transform(metrics, constants);

        assertEquals(result.get(0).getDatapoints().size(), 1);
        assertEquals(expected, result.get(0).getDatapoints());
    }

    @Test
    public void testNoMetricWithMissingPointAndOtherTimeUnitOffsetPositive() {
        Transform fillTransform = new FillTransform();
        Map<Long, Number> datapoints = new HashMap<Long, Number>();

        datapoints.put(1000L, 1.0);
        datapoints.put(2000L, 2.0);
        datapoints.put(3000L, 3.0);

        Metric metric = new Metric(TEST_SCOPE, TEST_METRIC);

        metric.setDatapoints(datapoints);

        List<Metric> metrics = new ArrayList<Metric>();

        metrics.add(metric);

        List<String> constants = new ArrayList<String>();

        constants.add("5m");
        constants.add("2s");
        constants.add("100.0");
        constants.add(System.currentTimeMillis() + "");
        constants.add("false");

        Map<Long, Number> expected = new HashMap<Long, Number>();

        expected.put(1000L, 1.0);
        expected.put(2000L, 2.0);
        expected.put(3000L, 3.0);

        List<Metric> result = fillTransform.transform(metrics, constants);

        assertEquals(result.get(0).getDatapoints().size(), 3);
        assertEquals(expected, result.get(0).getDatapoints());
    }

    @Test
    public void testFillLineWithIntervalLessThanFillRangeOffsetPositive() {
        Transform fillTransform = new FillTransform();
        List<String> constants = new ArrayList<String>();

        constants.add("1000");
        constants.add("3000");
        constants.add("1s");
        constants.add("1s");
        constants.add("100.0");
        constants.add(String.valueOf(System.currentTimeMillis()));
        constants.add("true");

        Map<Long, Number> expected = new HashMap<Long, Number>();

        expected.put(2000L, 100.0);
        expected.put(3000L, 100.0);
        expected.put(4000L, 100.0);

        List<Metric> result = fillTransform.transform(null, constants);

        assertEquals(result.get(0).getDatapoints().size(), 3);
        assertEquals(expected, result.get(0).getDatapoints());
    }

    @Test
    public void testFillLineWithIntervalEqualsToFillRangeOffsetNegative() {
        Transform fillTransform = new FillTransform();
        List<String> constants = new ArrayList<String>();

        constants.add("1000");
        constants.add("3000");
        constants.add("2s");
        constants.add("-1s");
        constants.add("100");
        constants.add(String.valueOf(System.currentTimeMillis()));
        constants.add("true");

        Map<Long, Number> expected = new HashMap<Long, Number>();

<<<<<<< HEAD
        expected.put(-1000L, 100L);
        expected.put(1000L, 100L);
=======
        expected.put(0L, 100.0);
        expected.put(2000L, 100.0);
>>>>>>> 9b1dd25f

        List<Metric> result = fillTransform.transform(null, constants);

        assertEquals(result.get(0).getDatapoints().size(), 2);
        assertEquals(expected, result.get(0).getDatapoints());
    }

    @Test
    public void testFillLineWithIntervalGreaterThanFillRangeOffsetNegative() {
        Transform fillTransform = new FillTransform();
        List<String> constants = new ArrayList<String>();

        constants.add("1000");
        constants.add("3000");
        constants.add("3s");
        constants.add("-1s");
        constants.add("100.0");
        constants.add(String.valueOf(System.currentTimeMillis()));
        constants.add("true");

        Map<Long, Number> expected = new HashMap<Long, Number>();

        expected.put(-1000L, 100.0);
        expected.put(2000L, 100.0);

        List<Metric> result = fillTransform.transform(null, constants);

        assertEquals(result.get(0).getDatapoints().size(), 2);
        assertEquals(expected, result.get(0).getDatapoints());
    }

    @Test
    public void testFillLineWithFillRangeZeroAfterSnappingOffsetZero() {
        Transform fillTransform = new FillTransform();
        List<String> constants = new ArrayList<String>();

        constants.add("1000");
        constants.add("3000");
        constants.add("4s");
        constants.add("0s");
        constants.add("100.0");
        constants.add(String.valueOf(System.currentTimeMillis()));
        constants.add("true");

        Map<Long, Number> expected = new HashMap<Long, Number>();

        expected.put(0L, 100.0);

        List<Metric> result = fillTransform.transform(null, constants);

        assertEquals(result.get(0).getDatapoints().size(), 1);
        assertEquals(expected, result.get(0).getDatapoints());
    }

    @Test
    public void testFillLineWhenIntervalIsMultipleOfWindowSize() {
        Transform fillTransform = new FillTransform();
        List<String> constants = new ArrayList<String>();

        constants.add("15000000");
        constants.add("115000000");
        constants.add("10s");
        constants.add("0s");
        constants.add("1.0");
        constants.add(String.valueOf(System.currentTimeMillis()));
        constants.add("true");

        Map<Long, Double> expected = new HashMap<Long, Double>();

        for (long key = 15000000; key <= 115000000; key+= 10000) expected.put(key,1.0);

        List<Metric> result = fillTransform.transform(null, constants);

        assertEquals(result.get(0).getDatapoints().size(), expected.size());
        assertEquals(expected, result.get(0).getDatapoints());
    }

    @Test
    public void testMinusTimestamp_1() {
    	long now = System.currentTimeMillis();
    	
    	Transform fillTransform = new FillTransform();
        List<String> constants = new ArrayList<String>();

        constants.add("-1d");
        constants.add("-12h");
        constants.add("10m");
        constants.add("0m");
        constants.add("100.0");
        constants.add(String.valueOf(now));
        constants.add("true");

        Long expectedStartTimestamp = now - 1L * 86400L * 1000L;
        Long expectedEndTimestamp = now - 12L * 3600L * 1000L;
        int expectedSize = (int) ((expectedEndTimestamp - expectedStartTimestamp) / (10 * 60 * 1000) + 1);
        List<Metric> result = fillTransform.transform(null, constants);

        assertEquals(result.get(0).getDatapoints().size(), expectedSize);

        Long[] timestampSet = new Long[result.get(0).getDatapoints().keySet().size()];

        result.get(0).getDatapoints().keySet().toArray(timestampSet);
        assertEquals(true, timestampSet[0] - expectedStartTimestamp <= 1000L);
        assertEquals(true, timestampSet[timestampSet.length - 1] - expectedEndTimestamp <= 1000L);
        assertEquals(new HashSet<Number>(Arrays.asList(100.0)), new HashSet<Number>(result.get(0).getDatapoints().values()));
    }

    @Test
    public void testMinusTimestamp_2() {
    	long now = System.currentTimeMillis();
    	
        Transform fillTransform = new FillTransform();
        List<String> constants = new ArrayList<String>();

        constants.add("-7d");
        constants.add("-0m");
        constants.add("10m");
        constants.add("0m");
        constants.add("100");
        constants.add(String.valueOf(now));
        constants.add("true");
        
        Long expectedStartTimestamp = now - 7L * 86400L * 1000L;
        Long expectedEndTimestamp = now - 0L * 60L * 1000L;
        int expectedSize = (int) ((expectedEndTimestamp - expectedStartTimestamp) / (10 * 60 * 1000) + 1);
        List<Metric> result = fillTransform.transform(null, constants);

        assertEquals(result.get(0).getDatapoints().size(), expectedSize);

        Long[] timestampSet = new Long[result.get(0).getDatapoints().keySet().size()];

        result.get(0).getDatapoints().keySet().toArray(timestampSet);
        assertEquals(true, timestampSet[0] - expectedStartTimestamp <= 1000L);
        assertEquals(true, timestampSet[timestampSet.length - 1] - expectedEndTimestamp <= 1000L);
        assertEquals(new HashSet<Number>(Arrays.asList(100L)), new HashSet<Number>(result.get(0).getDatapoints().values()));
    }

    @Test
    public void testEmptyTimestamp() {
        Transform fillTransform = new FillTransform();
        List<String> constants = new ArrayList<String>();

        constants.add("-1d");
        constants.add("");
        constants.add("10m");
        constants.add("0m");
        constants.add("100.0");
        constants.add(String.valueOf(System.currentTimeMillis()));
        constants.add("true");

        Long expectedStartTimestamp = System.currentTimeMillis() - 1L * 86400L * 1000L;
        Long expectedEndTimestamp = System.currentTimeMillis();
        int expectedSize = (int) ((expectedEndTimestamp - expectedStartTimestamp) / (10 * 60 * 1000) + 1);
        List<Metric> result = fillTransform.transform(null, constants);

        assertEquals(result.get(0).getDatapoints().size(), expectedSize);

        Long[] timestampSet = new Long[result.get(0).getDatapoints().keySet().size()];

        result.get(0).getDatapoints().keySet().toArray(timestampSet);
        assertEquals(true, timestampSet[0] - expectedStartTimestamp <= 1000L);
        assertEquals(true, timestampSet[timestampSet.length - 1] - expectedEndTimestamp <= 1000L);
        assertEquals(new HashSet<Number>(Arrays.asList(100.0)), new HashSet<Number>(result.get(0).getDatapoints().values()));
    }
    
    @Test
    public void testFillTransform_MetricWithEmptyDatapointsMap() {
    	Transform fillTransform = new FillTransform();
    	List<String> constants = new ArrayList<>();
    	
    	Metric m = new Metric("scope", "metric");
    	
    	constants.add("100s");
        constants.add("1s");
        constants.add("100.0");
        constants.add(System.currentTimeMillis() + "");
        constants.add("false");
        
        List<Metric> metrics = fillTransform.transform(Arrays.asList(m), constants);
    	assertEquals(metrics.size(), 1);
    }
    
    @Test
    public void testFillTransform_EmptyMetricsList() {
    	Transform fillTransform = new FillTransform();
    	List<String> constants = new ArrayList<>();
    	
    	constants.add("100s");
        constants.add("1s");
        constants.add("100.0");
        constants.add(System.currentTimeMillis() + "");
        constants.add("false");
        
        List<Metric> metrics = fillTransform.transform(Arrays.asList(), constants);
    	assertEquals(metrics.size(), 0);
    }
    
}
/* Copyright (c) 2016, Salesforce.com, Inc.  All rights reserved. */<|MERGE_RESOLUTION|>--- conflicted
+++ resolved
@@ -478,13 +478,8 @@
 
         Map<Long, Number> expected = new HashMap<Long, Number>();
 
-<<<<<<< HEAD
-        expected.put(-1000L, 100L);
-        expected.put(1000L, 100L);
-=======
-        expected.put(0L, 100.0);
-        expected.put(2000L, 100.0);
->>>>>>> 9b1dd25f
+        expected.put(0L, 100L);
+        expected.put(2000L, 100L);
 
         List<Metric> result = fillTransform.transform(null, constants);
 
