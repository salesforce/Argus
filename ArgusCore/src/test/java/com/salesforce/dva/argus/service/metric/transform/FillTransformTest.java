--- conflicted
+++ resolved
@@ -477,12 +477,6 @@
         Map<Long, Double> expected = new HashMap<Long, Double>();
         for(long key = 60000; key <= 180000; key += 2000) expected.put(key-1000, 100.0);
 
-<<<<<<< HEAD
-=======
-        expected.put(-1000L, 100.0);
-        expected.put(1000L, 100.0);
->>>>>>> 581804a8
-
         List<Metric> result = fillTransform.transform(null, constants);
 
         assertEquals(expected.size(), result.get(0).getDatapoints().size());
@@ -536,7 +530,6 @@
     }
 
     @Test
-<<<<<<< HEAD
     public void testFillLineRoundingToCurrentMinute() {
         Transform fillTransform = new FillTransform();
         List<String> constants = new ArrayList<String>();
@@ -560,8 +553,7 @@
     }
 
     @Test
-=======
->>>>>>> 581804a8
+
     public void testMinusTimestamp_1() {
     	long now = System.currentTimeMillis();
     	
