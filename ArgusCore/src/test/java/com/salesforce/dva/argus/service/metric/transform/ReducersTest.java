--- conflicted
+++ resolved
@@ -54,17 +54,10 @@
         };
 
         for (int i = 0; i < results.length; i++) {
-<<<<<<< HEAD
-        	Number[] test = testLists[i];
-        	Number expResult = results[i];
-
-        	Number result = Reducers.sumReducer(Arrays.asList(test));
-=======
             Number[] test = testLists[i];
             Number expResult = results[i];
 
             Number result = Reducers.sumReducer(Arrays.asList(test));
->>>>>>> f03d0b4b
             Assert.assertEquals(expResult, result);
         }
     }
