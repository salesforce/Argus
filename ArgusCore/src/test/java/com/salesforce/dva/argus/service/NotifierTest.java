/*
 * Copyright (c) 2016, Salesforce.com, Inc.
 * All rights reserved.
 *
 * Redistribution and use in source and binary forms, with or without
 * modification, are permitted provided that the following conditions are met:
 *
 * 1. Redistributions of source code must retain the above copyright notice,
 * this list of conditions and the following disclaimer.
 *
 * 2. Redistributions in binary form must reproduce the above copyright notice,
 * this list of conditions and the following disclaimer in the documentation
 * and/or other materials provided with the distribution.
 *
 * 3. Neither the name of Salesforce.com nor the names of its contributors may
 * be used to endorse or promote products derived from this software without
 * specific prior written permission.
 *
 * THIS SOFTWARE IS PROVIDED BY THE COPYRIGHT HOLDERS AND CONTRIBUTORS "AS IS"
 * AND ANY EXPRESS OR IMPLIED WARRANTIES, INCLUDING, BUT NOT LIMITED TO, THE
 * IMPLIED WARRANTIES OF MERCHANTABILITY AND FITNESS FOR A PARTICULAR PURPOSE
 * ARE DISCLAIMED. IN NO EVENT SHALL THE COPYRIGHT HOLDER OR CONTRIBUTORS BE
 * LIABLE FOR ANY DIRECT, INDIRECT, INCIDENTAL, SPECIAL, EXEMPLARY, OR
 * CONSEQUENTIAL DAMAGES (INCLUDING, BUT NOT LIMITED TO, PROCUREMENT OF
 * SUBSTITUTE GOODS OR SERVICES; LOSS OF USE, DATA, OR PROFITS; OR BUSINESS
 * INTERRUPTION) HOWEVER CAUSED AND ON ANY THEORY OF LIABILITY, WHETHER IN
 * CONTRACT, STRICT LIABILITY, OR TORT (INCLUDING NEGLIGENCE OR OTHERWISE)
 * ARISING IN ANY WAY OUT OF THE USE OF THIS SOFTWARE, EVEN IF ADVISED OF THE
 * POSSIBILITY OF SUCH DAMAGE.
 */
     
package com.salesforce.dva.argus.service;

import static org.junit.Assert.assertEquals;

import java.util.ArrayList;
import java.util.Arrays;
import java.util.HashMap;
import java.util.Map;

import org.junit.Test;

import com.salesforce.dva.argus.AbstractTest;
import com.salesforce.dva.argus.entity.Alert;
import com.salesforce.dva.argus.entity.Metric;
import com.salesforce.dva.argus.entity.Notification;
import com.salesforce.dva.argus.entity.NumberOperations;
import com.salesforce.dva.argus.entity.Trigger;
import com.salesforce.dva.argus.entity.Trigger.TriggerType;
import com.salesforce.dva.argus.service.AlertService.Notifier;
import com.salesforce.dva.argus.service.AlertService.SupportedNotifier;
import com.salesforce.dva.argus.service.alert.DefaultAlertService.NotificationContext;
import com.salesforce.dva.argus.service.alert.notifier.AuditNotifier;

public class NotifierTest extends AbstractTest {

    private static final String expression =
        "DIVIDE(-1h:argus.jvm:file.descriptor.open{host=unknown-host}:avg, -1h:argus.jvm:file.descriptor.max{host=unknown-host}:avg)";

    @Test
    public void testDBNotifier() {
        UserService userService = system.getServiceFactory().getUserService();
        Alert alert = new Alert(userService.findAdminUser(), userService.findAdminUser(), "alert_name", expression, "* * * * *");
<<<<<<< HEAD
        Notification notification = new Notification("notification_name", alert, "notifier_ame", new ArrayList<String>(), 23);
        Trigger trigger = new Trigger(alert, TriggerType.GREATER_THAN_OR_EQ, "trigger_name", NumberOperations.bd(2D), 5);
=======
        Notification notification = new Notification("notification_name", alert, "notifier_name", new ArrayList<String>(), 23);
        Trigger trigger = new Trigger(alert, TriggerType.GREATER_THAN_OR_EQ, "trigger_name", 2D, 5);
>>>>>>> 1527c873

        alert.setNotifications(Arrays.asList(new Notification[] { notification }));
        alert.setTriggers(Arrays.asList(new Trigger[] { trigger }));
        alert = system.getServiceFactory().getAlertService().updateAlert(alert);

        NotificationContext context = new NotificationContext(alert, alert.getTriggers().get(0), notification, 1418319600000L, 0.0, new Metric("scope", "metric"));
        int count = 1 + random.nextInt(5);

        for (int i = 0; i < count; i++) {
            Notifier notifier = system.getServiceFactory().getAlertService().getNotifier(SupportedNotifier.DATABASE);

            notifier.sendNotification(context);
        }

        Notifier notifier = system.getServiceFactory().getAlertService().getNotifier(SupportedNotifier.DATABASE);

        assertEquals(count, AuditNotifier.class.cast(notifier).getAllNotifications(alert).size());
    }

    @Test
    public void testUpdatingTriggerName() {
        UserService userService = system.getServiceFactory().getUserService();
        Alert alert = new Alert(userService.findAdminUser(), userService.findAdminUser(), "alert_name", expression, "* * * * *");
        Notification notification = new Notification("notification_name", alert, "notifier_name", new ArrayList<String>(), 23);
        Trigger trigger = new Trigger(alert, TriggerType.GREATER_THAN_OR_EQ, "${sCopE}-trigger_name-${MEtriC}-trigger_metric-${tag1}-trigger_tag1-${tag2}-trigger_tag2-${tag3}-${tAg2}", 2D, 5);

        alert.setNotifications(Arrays.asList(new Notification[] { notification }));
        alert.setTriggers(Arrays.asList(new Trigger[] { trigger }));
        alert = system.getServiceFactory().getAlertService().updateAlert(alert);
        Map<String, String> tags = new HashMap<>();
        tags.put("tag1","val1");
        tags.put("tag2", "val2");

        Metric m = new Metric("scope", "metric");
        m.setTags(tags);
        NotificationContext context = new NotificationContext(alert, alert.getTriggers().get(0), notification, 1418319600000L, 0.0, m);
        Notifier notifier = system.getServiceFactory().getAlertService().getNotifier(SupportedNotifier.GOC);
        notifier.sendNotification(context);
        assertEquals("scope-trigger_name-metric-trigger_metric-val1-trigger_tag1-val2-trigger_tag2-${tag3}-val2", context.getTrigger().getName());
    }
}
/* Copyright (c) 2016, Salesforce.com, Inc.  All rights reserved. */<|MERGE_RESOLUTION|>--- conflicted
+++ resolved
@@ -61,13 +61,8 @@
     public void testDBNotifier() {
         UserService userService = system.getServiceFactory().getUserService();
         Alert alert = new Alert(userService.findAdminUser(), userService.findAdminUser(), "alert_name", expression, "* * * * *");
-<<<<<<< HEAD
-        Notification notification = new Notification("notification_name", alert, "notifier_ame", new ArrayList<String>(), 23);
+        Notification notification = new Notification("notification_name", alert, "notifier_name", new ArrayList<String>(), 23);
         Trigger trigger = new Trigger(alert, TriggerType.GREATER_THAN_OR_EQ, "trigger_name", NumberOperations.bd(2D), 5);
-=======
-        Notification notification = new Notification("notification_name", alert, "notifier_name", new ArrayList<String>(), 23);
-        Trigger trigger = new Trigger(alert, TriggerType.GREATER_THAN_OR_EQ, "trigger_name", 2D, 5);
->>>>>>> 1527c873
 
         alert.setNotifications(Arrays.asList(new Notification[] { notification }));
         alert.setTriggers(Arrays.asList(new Trigger[] { trigger }));
