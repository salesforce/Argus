/*
 * Copyright (c) 2016, Salesforce.com, Inc.
 * All rights reserved.
 *
 * Redistribution and use in source and binary forms, with or without
 * modification, are permitted provided that the following conditions are met:
 *
 * 1. Redistributions of source code must retain the above copyright notice,
 * this list of conditions and the following disclaimer.
 *
 * 2. Redistributions in binary form must reproduce the above copyright notice,
 * this list of conditions and the following disclaimer in the documentation
 * and/or other materials provided with the distribution.
 *
 * 3. Neither the name of Salesforce.com nor the names of its contributors may
 * be used to endorse or promote products derived from this software without
 * specific prior written permission.
 *
 * THIS SOFTWARE IS PROVIDED BY THE COPYRIGHT HOLDERS AND CONTRIBUTORS "AS IS"
 * AND ANY EXPRESS OR IMPLIED WARRANTIES, INCLUDING, BUT NOT LIMITED TO, THE
 * IMPLIED WARRANTIES OF MERCHANTABILITY AND FITNESS FOR A PARTICULAR PURPOSE
 * ARE DISCLAIMED. IN NO EVENT SHALL THE COPYRIGHT HOLDER OR CONTRIBUTORS BE
 * LIABLE FOR ANY DIRECT, INDIRECT, INCIDENTAL, SPECIAL, EXEMPLARY, OR
 * CONSEQUENTIAL DAMAGES (INCLUDING, BUT NOT LIMITED TO, PROCUREMENT OF
 * SUBSTITUTE GOODS OR SERVICES; LOSS OF USE, DATA, OR PROFITS; OR BUSINESS
 * INTERRUPTION) HOWEVER CAUSED AND ON ANY THEORY OF LIABILITY, WHETHER IN
 * CONTRACT, STRICT LIABILITY, OR TORT (INCLUDING NEGLIGENCE OR OTHERWISE)
 * ARISING IN ANY WAY OUT OF THE USE OF THIS SOFTWARE, EVEN IF ADVISED OF THE
 * POSSIBILITY OF SUCH DAMAGE.
 */
     
package com.salesforce.dva.argus.service;

import static org.junit.Assert.assertEquals;

import java.util.ArrayList;
import java.util.Arrays;
import java.util.HashMap;
import java.util.Map;

import com.salesforce.dva.argus.service.metric.MetricReader;
import org.junit.Test;

import com.salesforce.dva.argus.AbstractTest;
import com.salesforce.dva.argus.entity.Alert;
import com.salesforce.dva.argus.entity.Metric;
import com.salesforce.dva.argus.entity.Notification;
import com.salesforce.dva.argus.entity.NumberOperations;
import com.salesforce.dva.argus.entity.Trigger;
import com.salesforce.dva.argus.entity.Trigger.TriggerType;
import com.salesforce.dva.argus.service.AlertService.Notifier;
import com.salesforce.dva.argus.service.AlertService.SupportedNotifier;
import com.salesforce.dva.argus.service.alert.DefaultAlertService.NotificationContext;
import com.salesforce.dva.argus.service.alert.notifier.AuditNotifier;

public class NotifierTest extends AbstractTest {

    private static final String expression =
        "DIVIDE(-1h:argus.jvm:file.descriptor.open{host=unknown-host}:avg, -1h:argus.jvm:file.descriptor.max{host=unknown-host}:avg)";

    @Test
    public void testDBNotifier() {
        UserService userService = system.getServiceFactory().getUserService();
        Alert alert = new Alert(userService.findAdminUser(), userService.findAdminUser(), "alert_name", expression, "* * * * *");
<<<<<<< HEAD
        Notification notification = new Notification("notification_name", alert, "notifier_name", new ArrayList<String>(), 23);
=======
        Notification notification = new Notification("notification_name", alert, "notifier_ame", new ArrayList<String>(), 23);
>>>>>>> f03d0b4b
        Trigger trigger = new Trigger(alert, TriggerType.GREATER_THAN_OR_EQ, "trigger_name", NumberOperations.bd(2D), 5);

        alert.setNotifications(Arrays.asList(new Notification[] { notification }));
        alert.setTriggers(Arrays.asList(new Trigger[] { trigger }));
        alert = system.getServiceFactory().getAlertService().updateAlert(alert);

        NotificationContext context = new NotificationContext(alert, alert.getTriggers().get(0), notification, 1418319600000L, 0.0, new Metric("scope", "metric"));
        int count = 1 + random.nextInt(5);

        for (int i = 0; i < count; i++) {
            Notifier notifier = system.getServiceFactory().getAlertService().getNotifier(SupportedNotifier.DATABASE);

            notifier.sendNotification(context);
        }

        Notifier notifier = system.getServiceFactory().getAlertService().getNotifier(SupportedNotifier.DATABASE);

        assertEquals(count, AuditNotifier.class.cast(notifier).getAllNotifications(alert).size());
    }

    @Test
    public void testUpdatingTriggerName() {
        UserService userService = system.getServiceFactory().getUserService();
        Alert alert = new Alert(userService.findAdminUser(), userService.findAdminUser(), "alert_name", expression, "* * * * *");
        Notification notification = new Notification("notification_name", alert, "notifier_name", new ArrayList<String>(), 23);
        Trigger trigger = new Trigger(alert, TriggerType.GREATER_THAN_OR_EQ, "${sCopE}-trigger_name-${MEtriC}-trigger_metric-${tag1}-trigger_tag1-${tag2}-trigger_tag2-${tag3}-${tAg2}", 2D, 5);

        alert.setNotifications(Arrays.asList(new Notification[] { notification }));
        alert.setTriggers(Arrays.asList(new Trigger[] { trigger }));
        alert = system.getServiceFactory().getAlertService().updateAlert(alert);

        Metric m = new Metric("scope", "metric");
        Map<String, String> tags = new HashMap<>();
        tags.put("tag1","val1");
        tags.put("tag2", "val2");
        m.setTags(tags);
        NotificationContext context = new NotificationContext(alert, alert.getTriggers().get(0), notification, 1418319600000L, 0.0, m);
        Notifier notifier = system.getServiceFactory().getAlertService().getNotifier(SupportedNotifier.GOC);
        notifier.sendNotification(context);
        assertEquals("${sCopE}-trigger_name-${MEtriC}-trigger_metric-${tag1}-trigger_tag1-${tag2}-trigger_tag2-${tag3}-${tAg2}", context.getTrigger().getName());
        assertEquals("scope-trigger_name-metric-trigger_metric-val1-trigger_tag1-val2-trigger_tag2-${tag3}-val2", system.getNotifierFactory().getGOCNotifier().replaceTemplatesInName(context.getTrigger().getName(), "scope", "metric", tags));


    }

    @Test
    public void testTemplateNaming() {
        UserService userService = system.getServiceFactory().getUserService();
        Alert alert = new Alert(userService.findAdminUser(), userService.findAdminUser(), "${sCopE}-trigger_name-${MEtriC}-trigger_metric-${tag1}-trigger_tag1-${tag2}-trigger_tag2-${TAg3}-${tAg2}", expression, "* * * * *");
        Notification notification = new Notification("notification_name", alert, "notifier_name", new ArrayList<String>(), 23);
        Trigger trigger = new Trigger(alert, TriggerType.GREATER_THAN_OR_EQ, "trigger_name", 2D, 5);

        alert.setNotifications(Arrays.asList(new Notification[] { notification }));
        alert.setTriggers(Arrays.asList(new Trigger[] { trigger }));
        alert = system.getServiceFactory().getAlertService().updateAlert(alert);

        Metric m = new Metric("scope", "metric");
        Map<String, String> tags = new HashMap<>();
        tags.put("tag1","val1");
        tags.put("tag2", "val2");
        m.setTags(tags);
        NotificationContext context = new NotificationContext(alert, alert.getTriggers().get(0), notification, 1418319600000L, 0.0, m);
        Notifier notifier = system.getServiceFactory().getAlertService().getNotifier(SupportedNotifier.GOC);
        notifier.sendNotification(context);
        assertEquals("${sCopE}-trigger_name-${MEtriC}-trigger_metric-${tag1}-trigger_tag1-${tag2}-trigger_tag2-${TAg3}-${tAg2}", context.getAlert().getName());
        assertEquals("scope-trigger_name-metric-trigger_metric-val1-trigger_tag1-val2-trigger_tag2-${TAg3}-val2", system.getNotifierFactory().getGOCNotifier().replaceTemplatesInName(context.getAlert().getName(), "scope", "metric", tags));


    }

    @Test
    public void testAbsoluteTimeStampsInExpression() {

        Long alertEnqueueTime = 1418319600000L;
        ArrayList<String> expressionArray = new ArrayList<String> (Arrays.asList(
                "-20m:-0d:scone.*.*.cs19:acs.DELETERequestProcessingTime_95thPercentile{device=*acs2-1*}:avg",
                "  SCALE( SUM( DIVIDE( DIFF( DOWNSAMPLE( SUM( CULL_BELOW( DERIVATIVE(                   -40m:core.*.*.na63:SFDC_type-Stats-name1-Search-name2-Client-name3-Query_Count__SolrLive.Count{device=na63-app*}:sum:1m-max ), #0.001#, #value# ), #union# ), #10m-sum# ), DOWNSAMPLE( SUM( CULL_BELOW( DERIVATIVE(                   -40m:core.*.*.na63:SFDC_type-Stats-name1-Search-name2-Client-name3-Search_Fallbacks__SolrLive.Count{device=na63-app*}:sum:1m-max ), #0.01#, #value# ), #union# ), #10m-sum# ), #union# ), CULL_BELOW( DOWNSAMPLE( SUM( CULL_BELOW( DERIVATIVE( -40m:core.*.*.na63:SFDC_type-Stats-name1-Search-name2-Client-name3-Query_Count__SolrLive.Count{device=na63-app*}:sum:1m-max ), #0.001#, #value# ), #union# ), #10m-sum# ), #1000#, #value# ) ), #-1# ), #-100# ) ",
                "ABOVE(-1d:scope:metric:avg:4h-avg, #0.5#, #avg#)",
                "ABOVE(-1h:scope:metric:avg:4h-avg, #0.5#)",
                "ALIASBYTAG(-1s:scope:metric{device=*,source=*}:sum)",
                "FILL( #-1D#, #-0d#,#4h#,#0m#,#100#)",
                "GROUPBY(-2d:-1d:scope:metricA{host=*}:avg,#(myhost[1-9])#, #SUM#, #union#)",
                "LIMIT( -21d:-1d:scope:metricA:avg:4h-avg, -1d:scope:metricB:avg:4h-avg,#1#)",
                "RANGE(-10d:scope:metric[ABCD]:avg:1d-max)",
                "DOWNSAMPLE(DOWNSAMPLE(GROUPBYTAG(CULL_BELOW(-115m:-15m:iot-provisioning-server.PRD.SP2.-:health.status{device=provisioning-warden-*}:avg:1m-max, #1#, #value#), #DeploymentName#, #MAX#), #1m-max#), #10m-count#)",
                "DOWNSAMPLE(CULL_BELOW(DERIVATIVE(-115m:-15m:iot-container.PRD.NONE.-:iot.flows.state.load.errors_count{flowsnakeEnvironmentName=iot-prd-stmfa-00ds70000000mqy}:zimsum:1m-sum), #0#, #value#), #10m-sum#)"
        ));

        ArrayList<String> expectedOutput = new ArrayList<String> (Arrays.asList(
                "1418318400000:1418319600000:scone.*.*.cs19:acs.DELETERequestProcessingTime_95thPercentile{device=*acs2-1*}:avg",
                "SCALE(SUM(DIVIDE(DIFF(DOWNSAMPLE(SUM(CULL_BELOW(DERIVATIVE(1418317200000:core.*.*.na63:SFDC_type-Stats-name1-Search-name2-Client-name3-Query_Count__SolrLive.Count{device=na63-app*}:sum:1m-max),#0.001#,#value#),#union#),#10m-sum#),DOWNSAMPLE(SUM(CULL_BELOW(DERIVATIVE(1418317200000:core.*.*.na63:SFDC_type-Stats-name1-Search-name2-Client-name3-Search_Fallbacks__SolrLive.Count{device=na63-app*}:sum:1m-max),#0.01#,#value#),#union#),#10m-sum#),#union#),CULL_BELOW(DOWNSAMPLE(SUM(CULL_BELOW(DERIVATIVE(1418317200000:core.*.*.na63:SFDC_type-Stats-name1-Search-name2-Client-name3-Query_Count__SolrLive.Count{device=na63-app*}:sum:1m-max),#0.001#,#value#),#union#),#10m-sum#),#1000#,#value#)),#-1#),#-100#)",
                "ABOVE(1418233200000:scope:metric:avg:4h-avg,#0.5#,#avg#)",
                "ABOVE(1418316000000:scope:metric:avg:4h-avg,#0.5#)",
                "ALIASBYTAG(1418319599000:scope:metric{device=*,source=*}:sum)",
                "FILL(#1418233200000#,#1418319600000#,#4h#,#0m#,#100#)",
                "GROUPBY(1418146800000:1418233200000:scope:metricA{host=*}:avg,#(myhost[1-9])#,#SUM#,#union#)",
                "LIMIT(1416505200000:1418233200000:scope:metricA:avg:4h-avg,1418233200000:scope:metricB:avg:4h-avg,#1#)",
                "RANGE(1417455600000:scope:metric[ABCD]:avg:1d-max)",
                "DOWNSAMPLE(DOWNSAMPLE(GROUPBYTAG(CULL_BELOW(1418312700000:1418318700000:iot-provisioning-server.PRD.SP2.-:health.status{device=provisioning-warden-*}:avg:1m-max,#1#,#value#),#DeploymentName#,#MAX#),#1m-max#),#10m-count#)",
                "DOWNSAMPLE(CULL_BELOW(DERIVATIVE(1418312700000:1418318700000:iot-container.PRD.NONE.-:iot.flows.state.load.errors_count{flowsnakeEnvironmentName=iot-prd-stmfa-00ds70000000mqy}:zimsum:1m-sum),#0#,#value#),#10m-sum#)"
                ));

        UserService userService = system.getServiceFactory().getUserService();
        Alert alert = new Alert(userService.findAdminUser(), userService.findAdminUser(), "alert_name", expressionArray.get(0), "* * * * *");
        Notification notification = new Notification("notification_name", alert, "notifier_name", new ArrayList<String>(), 23);
        Trigger trigger = new Trigger(alert, TriggerType.GREATER_THAN_OR_EQ, "trigger_name", 2D, 5);

        alert.setNotifications(Arrays.asList(new Notification[] { notification }));
        alert.setTriggers(Arrays.asList(new Trigger[] { trigger }));
        alert = system.getServiceFactory().getAlertService().updateAlert(alert);

        NotificationContext context = new NotificationContext(alert, alert.getTriggers().get(0), notification, 1418320200000L, 0.0, new Metric("scope", "metric"));
        context.setAlertEnqueueTimestamp(alertEnqueueTime);

        ArrayList<String> actualOutput = new ArrayList<String>();
        for (String currentExpression: expressionArray) {
            alert.setExpression(currentExpression);
            actualOutput.add(system.getNotifierFactory().getGOCNotifier().getExpressionWithAbsoluteStartAndEndTimeStamps(context));
        }

        assertEquals(expectedOutput, actualOutput);
    }

}
/* Copyright (c) 2016, Salesforce.com, Inc.  All rights reserved. */<|MERGE_RESOLUTION|>--- conflicted
+++ resolved
@@ -62,11 +62,7 @@
     public void testDBNotifier() {
         UserService userService = system.getServiceFactory().getUserService();
         Alert alert = new Alert(userService.findAdminUser(), userService.findAdminUser(), "alert_name", expression, "* * * * *");
-<<<<<<< HEAD
-        Notification notification = new Notification("notification_name", alert, "notifier_name", new ArrayList<String>(), 23);
-=======
         Notification notification = new Notification("notification_name", alert, "notifier_ame", new ArrayList<String>(), 23);
->>>>>>> f03d0b4b
         Trigger trigger = new Trigger(alert, TriggerType.GREATER_THAN_OR_EQ, "trigger_name", NumberOperations.bd(2D), 5);
 
         alert.setNotifications(Arrays.asList(new Notification[] { notification }));
