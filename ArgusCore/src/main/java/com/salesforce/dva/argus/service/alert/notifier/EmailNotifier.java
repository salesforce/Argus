/*
 * Copyright (c) 2016, Salesforce.com, Inc.
 * All rights reserved.
 *
 * Redistribution and use in source and binary forms, with or without
 * modification, are permitted provided that the following conditions are met:
 *
 * 1. Redistributions of source code must retain the above copyright notice,
 * this list of conditions and the following disclaimer.
 *
 * 2. Redistributions in binary form must reproduce the above copyright notice,
 * this list of conditions and the following disclaimer in the documentation
 * and/or other materials provided with the distribution.
 *
 * 3. Neither the name of Salesforce.com nor the names of its contributors may
 * be used to endorse or promote products derived from this software without
 * specific prior written permission.
 *
 * THIS SOFTWARE IS PROVIDED BY THE COPYRIGHT HOLDERS AND CONTRIBUTORS "AS IS"
 * AND ANY EXPRESS OR IMPLIED WARRANTIES, INCLUDING, BUT NOT LIMITED TO, THE
 * IMPLIED WARRANTIES OF MERCHANTABILITY AND FITNESS FOR A PARTICULAR PURPOSE
 * ARE DISCLAIMED. IN NO EVENT SHALL THE COPYRIGHT HOLDER OR CONTRIBUTORS BE
 * LIABLE FOR ANY DIRECT, INDIRECT, INCIDENTAL, SPECIAL, EXEMPLARY, OR
 * CONSEQUENTIAL DAMAGES (INCLUDING, BUT NOT LIMITED TO, PROCUREMENT OF
 * SUBSTITUTE GOODS OR SERVICES; LOSS OF USE, DATA, OR PROFITS; OR BUSINESS
 * INTERRUPTION) HOWEVER CAUSED AND ON ANY THEORY OF LIABILITY, WHETHER IN
 * CONTRACT, STRICT LIABILITY, OR TORT (INCLUDING NEGLIGENCE OR OTHERWISE)
 * ARISING IN ANY WAY OUT OF THE USE OF THIS SOFTWARE, EVEN IF ADVISED OF THE
 * POSSIBILITY OF SUCH DAMAGE.
 */
	 
package com.salesforce.dva.argus.service.alert.notifier;

import com.google.inject.Inject;
import com.google.inject.Provider;
import com.salesforce.dva.argus.entity.Alert;
import com.salesforce.dva.argus.entity.Notification;
import com.salesforce.dva.argus.entity.Trigger;
import com.salesforce.dva.argus.entity.Trigger.TriggerType;
import com.salesforce.dva.argus.service.AnnotationService;
import com.salesforce.dva.argus.service.AuditService;
import com.salesforce.dva.argus.service.MailService;
import com.salesforce.dva.argus.service.MetricService;
import com.salesforce.dva.argus.service.alert.DefaultAlertService.NotificationContext;
import com.salesforce.dva.argus.system.SystemConfiguration;
import com.salesforce.dva.argus.system.SystemException;
import com.salesforce.dva.argus.util.AlertUtils;
import com.salesforce.dva.argus.util.TemplateReplacer;

import java.sql.Date;
import java.text.MessageFormat;
import java.util.HashSet;
import java.util.Set;

import javax.persistence.EntityManager;

import static com.salesforce.dva.argus.system.SystemAssert.requireArgument;

/**
 * Implementation of notifier interface for notifying via email.
 *
 * @author  Raj Sarkapally (rsarkapally@salesforce.com)
 */
public class EmailNotifier extends AuditNotifier {

    //~ Instance fields ******************************************************************************************************************************

    private final MailService _mailService;

    //~ Constructors *********************************************************************************************************************************

    /**
     * Creates a new email notifier.
     *
     * @param  metricService      The metric service. Cannot be null.
     * @param  annotationService  The annotation service. Cannot be null.
     * @param  auditService       The audit service. Cannot be null.
     * @param  mailService        The mail service. Cannot be null.
     * @param  config             The system configuration. Cannot be null.
     * @param  emf                The entity manager factory. Cannot be null.
     */
    @Inject
    public EmailNotifier(MetricService metricService, AnnotationService annotationService, AuditService auditService, MailService mailService,
        SystemConfiguration config, Provider<EntityManager> emf) {
        super(metricService, annotationService, auditService, config, emf);
        requireArgument(mailService != null, "Mail service cannot be null.");
        requireArgument(config != null, "The configuration cannot be null.");
        _mailService = mailService;
    }

    //~ Methods **************************************************************************************************************************************

    @Override
    public String getName() {
        return EmailNotifier.class.getName();
    }

    @Override
    protected void sendAdditionalNotification(NotificationContext context) {
        requireArgument(context != null, "Notification context cannot be null.");
        super.sendAdditionalNotification(context);

        String subject = getEmailSubject(context);
        String body = getEmailBody(context, NotificationStatus.TRIGGERED);
        Set<String> to = _getNotificationSubscriptions(context);

        _mailService.sendMessage(to, subject, body, "text/html; charset=utf-8", MailService.Priority.NORMAL);
    }

    private Set<String> _getNotificationSubscriptions(NotificationContext context) {
        Notification notification = null;

        for (Notification tempNotification : context.getAlert().getNotifications()) {
            if (tempNotification.getName().equalsIgnoreCase(context.getNotification().getName())) {
                notification = tempNotification;
                break;
            }
        }
        if (notification == null) {
            throw new SystemException("Notification in notification context cannot be null.");
        }
        return new HashSet<>(notification.getSubscriptions());
    }

    private String getEmailSubject(NotificationContext context) {
        String currentSubject = "[Argus] Notification for Alert: " + TemplateReplacer.applyTemplateChanges(context, context.getAlert().getName());
        Alert currentAlert = context.getAlert();
        if (currentAlert.getNotifications().size() > 1)
            currentSubject += " Notification: "+ TemplateReplacer.applyTemplateChanges(context, context.getNotification().getName());
        if (currentAlert.getTriggers().size() > 1)
            currentSubject += " Trigger:" + TemplateReplacer.applyTemplateChanges(context, context.getTrigger().getName());
        return currentSubject;
    }

    /**
     * Returns the email body content.
     *
     * @param   context             The notification context.
     * @param   notificationStatus  The source notification.
     *
     * @return  The email body.
     */
    protected String getEmailBody(NotificationContext context, NotificationStatus notificationStatus) {
        String notificationMessage = notificationStatus == NotificationStatus.TRIGGERED ? "Triggered" : "Cleared";
        Notification notification = null;
        Trigger trigger = null;

        for (Notification tempNotification : context.getAlert().getNotifications()) {
            if (tempNotification.getName().equalsIgnoreCase(context.getNotification().getName())) {
                notification = tempNotification;
                break;
            }
        }
        requireArgument(notification != null, "Notification in notification context cannot be null.");
        for (Trigger tempTrigger : context.getAlert().getTriggers()) {
            if (tempTrigger.getName().equalsIgnoreCase(context.getTrigger().getName())) {
                trigger = tempTrigger;
                break;
            }
        }
        requireArgument(trigger != null, "Trigger in notification context cannot be null.");

        StringBuilder sb = new StringBuilder();
<<<<<<< HEAD
        
        sb.append(MessageFormat.format("<h3>Alert {0} was {1} at {2}</h3>", TemplateReplacement.applyTemplateChanges(context, context.getAlert().getName()), notificationMessage,
=======

        sb.append(MessageFormat.format("<h3>Alert {0} with id {1} was {2} at {3}</h3>", TemplateReplacer.applyTemplateChanges(context, context.getAlert().getName()), context.getAlert().getId().intValue(), notificationMessage,
>>>>>>> 222d4db1
                DATE_FORMATTER.get().format(new Date(context.getTriggerFiredTime()))));
        String customText = context.getNotification().getCustomText();
        if( customText != null && customText.length()>0){
            sb.append(TemplateReplacer.applyTemplateChanges(context, customText)).append("<br/>");
        }
        Alert currentAlert = notification.getAlert();
        String expression = AlertUtils.getExpressionWithAbsoluteStartAndEndTimeStamps(context);
        if(currentAlert.getNotifications().size() > 1)
            sb.append(MessageFormat.format("<b>Notification:  </b> {0}<br/>", TemplateReplacer.applyTemplateChanges(context, notification.getName())));
        if(currentAlert.getTriggers().size() > 1)
            sb.append(MessageFormat.format("<b>Triggered by:  </b> {0}<br/>", TemplateReplacer.applyTemplateChanges(context, context.getTrigger().getName())));
        sb.append(MessageFormat.format("<b>Notification is on cooldown until:  </b> {0}<br/>",
                DATE_FORMATTER.get().format(new Date(context.getCoolDownExpiration()))));

        if(!expression.equals("")) sb.append(MessageFormat.format("<b>Evaluated metric expression:  </b> {0}<br/>", expression));
        else sb.append(MessageFormat.format("<b>Evaluated metric expression:  </b> {0}<br/>", context.getAlert().getExpression()));
        if(!expression.equals("")) {
        	    sb.append("<p><a href='").append(getExpressionUrl(expression)).append("'>Click here to view the evaluated metric data.</a><br/><br/>");
        }
        if(!trigger.getType().equals(TriggerType.NO_DATA)){
            sb.append(MessageFormat.format("<b>Triggered on Metric:  </b> {0}<br/>", context.getTriggeredMetric().getIdentifier()));
        }
        sb.append(MessageFormat.format("<b>Trigger details: </b> {0}<br/>", getTriggerDetails(trigger, context)));
        if(!trigger.getType().equals(TriggerType.NO_DATA)){
            sb.append(MessageFormat.format("<b>Triggering event value:  </b> {0}<br/>", context.getTriggerEventValue()));
        }

        sb.append("<p>");
        for (String metricToAnnotate : notification.getMetricsToAnnotate()) {
            sb.append("<a href='");
            sb.append(getMetricUrl(metricToAnnotate, context.getTriggerFiredTime()));
            sb.append("'>Click here to view the annotated series for ").append(metricToAnnotate).append(".</a><br/>");
        }
        
        sb.append("<p><a href='").append(getAlertUrl(notification.getAlert().getId())).append("'>Click here to view alert definition.</a><br/>");
        sb.append("<p><small>Disclaimer:  This alert was evaluated using the time series data as it existed at the time of evaluation.  ");
        sb.append("If the data source has inherent lag or a large aggregation window is used during data collection, it is possible ");
        sb.append("for the time series data to be updated such that the alert condition is no longer met.  This may be avoided by ");
        sb.append("ensuring the time window used in alert expression is outside the range of the datasource lag.</small>");
        sb.append("<p><small>You received this notification because you, or a distribution list you belong to is listed as a ");
        sb.append("subscriber of the alert.</small>");
        return sb.toString();
    }

    @Override
    protected void clearAdditionalNotification(NotificationContext context) {
        requireArgument(context != null, "Notification context cannot be null.");
        super.clearAdditionalNotification(context);

        String subject = getEmailSubject(context);
        String body = getEmailBody(context, NotificationStatus.CLEARED);
        Set<String> to = _getNotificationSubscriptions(context);

        _mailService.sendMessage(to, subject, body, "text/html; charset=utf-8", MailService.Priority.NORMAL);
    }
}
/* Copyright (c) 2016, Salesforce.com, Inc.  All rights reserved. */<|MERGE_RESOLUTION|>--- conflicted
+++ resolved
@@ -161,13 +161,8 @@
         requireArgument(trigger != null, "Trigger in notification context cannot be null.");
 
         StringBuilder sb = new StringBuilder();
-<<<<<<< HEAD
-        
-        sb.append(MessageFormat.format("<h3>Alert {0} was {1} at {2}</h3>", TemplateReplacement.applyTemplateChanges(context, context.getAlert().getName()), notificationMessage,
-=======
-
-        sb.append(MessageFormat.format("<h3>Alert {0} with id {1} was {2} at {3}</h3>", TemplateReplacer.applyTemplateChanges(context, context.getAlert().getName()), context.getAlert().getId().intValue(), notificationMessage,
->>>>>>> 222d4db1
+
+        sb.append(MessageFormat.format("<h3>Alert {0} was {1} at {2}</h3>", TemplateReplacer.applyTemplateChanges(context, context.getAlert().getName()), notificationMessage,
                 DATE_FORMATTER.get().format(new Date(context.getTriggerFiredTime()))));
         String customText = context.getNotification().getCustomText();
         if( customText != null && customText.length()>0){
