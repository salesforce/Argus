/*
 * Copyright (c) 2016, Salesforce.com, Inc.
 * All rights reserved.
 *
 * Redistribution and use in source and binary forms, with or without
 * modification, are permitted provided that the following conditions are met:
 *
 * 1. Redistributions of source code must retain the above copyright notice,
 * this list of conditions and the following disclaimer.
 *
 * 2. Redistributions in binary form must reproduce the above copyright notice,
 * this list of conditions and the following disclaimer in the documentation
 * and/or other materials provided with the distribution.
 *
 * 3. Neither the name of Salesforce.com nor the names of its contributors may
 * be used to endorse or promote products derived from this software without
 * specific prior written permission.
 *
 * THIS SOFTWARE IS PROVIDED BY THE COPYRIGHT HOLDERS AND CONTRIBUTORS "AS IS"
 * AND ANY EXPRESS OR IMPLIED WARRANTIES, INCLUDING, BUT NOT LIMITED TO, THE
 * IMPLIED WARRANTIES OF MERCHANTABILITY AND FITNESS FOR A PARTICULAR PURPOSE
 * ARE DISCLAIMED. IN NO EVENT SHALL THE COPYRIGHT HOLDER OR CONTRIBUTORS BE
 * LIABLE FOR ANY DIRECT, INDIRECT, INCIDENTAL, SPECIAL, EXEMPLARY, OR
 * CONSEQUENTIAL DAMAGES (INCLUDING, BUT NOT LIMITED TO, PROCUREMENT OF
 * SUBSTITUTE GOODS OR SERVICES; LOSS OF USE, DATA, OR PROFITS; OR BUSINESS
 * INTERRUPTION) HOWEVER CAUSED AND ON ANY THEORY OF LIABILITY, WHETHER IN
 * CONTRACT, STRICT LIABILITY, OR TORT (INCLUDING NEGLIGENCE OR OTHERWISE)
 * ARISING IN ANY WAY OUT OF THE USE OF THIS SOFTWARE, EVEN IF ADVISED OF THE
 * POSSIBILITY OF SUCH DAMAGE.
 */

package com.salesforce.dva.argus.service.alert.notifier;

import static com.salesforce.dva.argus.system.SystemAssert.requireArgument;

import java.io.IOException;
import java.net.URLEncoder;
import java.sql.Date;
import java.text.MessageFormat;
import java.util.HashSet;
import java.util.Properties;
import java.util.Set;

import javax.persistence.EntityManager;

import org.apache.commons.httpclient.HttpClient;
import org.apache.commons.httpclient.MultiThreadedHttpConnectionManager;
import org.apache.commons.httpclient.methods.PostMethod;
import org.apache.commons.httpclient.methods.StringRequestEntity;
import org.apache.commons.httpclient.params.HttpConnectionManagerParams;
import org.slf4j.Logger;

import com.google.gson.Gson;
import com.google.gson.JsonObject;
import com.google.inject.Inject;
import com.google.inject.Provider;
import com.salesforce.dva.argus.entity.Notification;
import com.salesforce.dva.argus.entity.Trigger;
import com.salesforce.dva.argus.entity.Trigger.TriggerType;
import com.salesforce.dva.argus.inject.SLF4JTypeListener;
import com.salesforce.dva.argus.service.AnnotationService;
import com.salesforce.dva.argus.service.AuditService;
import com.salesforce.dva.argus.service.MailService;
import com.salesforce.dva.argus.service.MetricService;
import com.salesforce.dva.argus.service.alert.DefaultAlertService.NotificationContext;
import com.salesforce.dva.argus.system.SystemConfiguration;

import joptsimple.internal.Strings;

/**
 * Chatter Notifier: api user can only post alert to PUBLIC group
 *
 * @author  Ruofan Zhang (rzhang@salesforce.com)
 */
public class GusNotifier extends AuditNotifier {

	//~ Static fields/initializers *******************************************************************************************************************
	private static final int CONNECTION_TIMEOUT_MILLIS = 10000;
	private static final int READ_TIMEOUT_MILLIS = 10000;
	private static final String UTF_8 = "UTF-8";

	//~ Instance fields ******************************************************************************************************************************
	@SLF4JTypeListener.InjectLogger
	private Logger _logger;
	private final MultiThreadedHttpConnectionManager theConnectionManager;
	{
		theConnectionManager = new MultiThreadedHttpConnectionManager();

		HttpConnectionManagerParams params = theConnectionManager.getParams();

		params.setConnectionTimeout(CONNECTION_TIMEOUT_MILLIS);
		params.setSoTimeout(READ_TIMEOUT_MILLIS);
	}    

	//~ Constructors *********************************************************************************************************************************

	/**
	 * Creates a new GusNotifier object.
	 *
	 * @param  metricService      The metric service to use.  Cannot be null.
	 * @param  annotationService  The annotation service to use.  Cannot be null.
	 * @param  auditService       The audit service to use.  Cannot be null.
	 * @param  mailService        The mail service to use.  Cannot be null.
	 * @param  config             The system configuration.  Cannot be null.
	 * @param  emf                The entity manager factory to use.  Cannot be null.
	 */
	@Inject
	public GusNotifier(MetricService metricService, AnnotationService annotationService, AuditService auditService, MailService mailService,
			SystemConfiguration config, Provider<EntityManager> emf) {
		super(metricService, annotationService, auditService, config, emf);
		requireArgument(mailService != null, "Mail service cannot be null.");
		requireArgument(config != null, "The configuration cannot be null.");
	}

	//~ Methods **************************************************************************************************************************************

	@Override
	public String getName() {
		return GusNotifier.class.getName();
	}

	@Override
	protected void sendAdditionalNotification(NotificationContext context) {
		requireArgument(context != null, "Notification context cannot be null.");
		super.sendAdditionalNotification(context);

		Notification notification = null;
		Trigger trigger = null;

		for (Notification tempNotification : context.getAlert().getNotifications()) {
			if (tempNotification.getName().equalsIgnoreCase(context.getNotification().getName())) {
				notification = tempNotification;
				break;
			}
		}
		requireArgument(notification != null, "Notification in notification context cannot be null.");
		for (Trigger tempTrigger : context.getAlert().getTriggers()) {
			if (tempTrigger.getName().equalsIgnoreCase(context.getTrigger().getName())) {
				trigger = tempTrigger;
				break;
			}
		}
		requireArgument(trigger != null, "Trigger in notification context cannot be null.");

		Set<String> to = new HashSet<>(notification.getSubscriptions());
		String feed = generateGusFeed(notification, trigger, context);

		postToGus(to, feed);
	}

	private String generateGusFeed(Notification notification, Trigger trigger, NotificationContext context) {
		StringBuilder sb = new StringBuilder();
		String notificationName = context.getNotification().getName();
		String alertName = context.getAlert().getName();
		String triggerFiredTime = DATE_FORMATTER.get().format(new Date(context.getTriggerFiredTime()));
		String triggerName = trigger.getName();
		String notificationCooldownExpiraton = DATE_FORMATTER.get().format(new Date(context.getCoolDownExpiration()));
		String metricExpression = context.getAlert().getExpression();
		String triggerDetails = getTriggerDetails(trigger);
<<<<<<< HEAD
		Number triggerEventValue = context.getTriggerEventValue();
=======
		double triggerEventValue = context.getTriggerEventValue();
>>>>>>> 34e82017
		if(context.getNotification().getCustomText() != null && context.getNotification().getCustomText().length()>0){
			sb.append(context.getNotification().getCustomText()).append("\n>"); 
		}
		if(!trigger.getType().equals(TriggerType.NO_DATA)){
			Object[] arguments = new Object[] {
					notificationName, alertName, triggerFiredTime, triggerName, notificationCooldownExpiraton, metricExpression, triggerDetails,
					triggerEventValue, String.valueOf(context.getTriggerFiredTime()), context.getTriggeredMetric().getIdentifier()
			};

			/** gus feed template for notification information. */
			String gusFeedNotificationTemplate = "Alert Notification {0} is triggered, more info as following:\n" + "Alert {1}  was triggered at {2}\n" +
					"Notification:   {0}\n" +
					"Triggered by:   {3}\n" + "Notification is on cooldown until:   {4}\n" +
					"Evaluated metric expression:   {5}\n" + "Triggered on Metric:   {9}\n" + "Trigger details:  {6}\n" +
					"Triggering event value:   {7}\n" + "Triggering event timestamp:   {8}\n\n";
<<<<<<< HEAD
	
			sb.append(MessageFormat.format(gusFeedNotificationTemplate, arguments));
		} else {
=======

			sb.append(MessageFormat.format(gusFeedNotificationTemplate, arguments));
		}else {
>>>>>>> 34e82017
			Object[] arguments = new Object[] {
					notificationName, alertName, triggerFiredTime, triggerName, notificationCooldownExpiraton, metricExpression, triggerDetails,
					String.valueOf(context.getTriggerFiredTime())
			};

			/** gus feed template for notification information. */
			String gusFeedNotificationTemplate = "Alert Notification {0} is triggered, more info as following:\n" + "Alert {1}  was triggered at {2}\n" +
					"Notification:   {0}\n" +
					"Triggered by:   {3}\n" + "Notification is on cooldown until:   {4}\n" +
					"Evaluated metric expression:   {5}\n" + "Trigger details:  {6}\n" +
				    "Triggering event timestamp:   {7}\n\n";

			sb.append(MessageFormat.format(gusFeedNotificationTemplate, arguments));
		}
		/** gus feed template for links. */
		String gusFeedLinkTemplate = "Click here to view {0}\n{1}\n";

		for (String metricToAnnotate : notification.getMetricsToAnnotate()) {
			sb.append(MessageFormat.format(gusFeedLinkTemplate, "the annotated series for",
					super.getMetricUrl(metricToAnnotate, context.getTriggerFiredTime())));
		}

		sb.append(MessageFormat.format(gusFeedLinkTemplate, "alert definition.", super.getAlertUrl(notification.getAlert().getId())));
		return sb.toString();
	}
	
	private void postToGus(Set<String> to, String feed) {

		if (Boolean.valueOf(_config.getValue(com.salesforce.dva.argus.system.SystemConfiguration.Property.GUS_ENABLED))) {
			// So far works for only one group, will accept a set of string in future.
			String groupId = to.toArray(new String[to.size()])[0];
			PostMethod gusPost = new PostMethod(_config.getValue(Property.POST_ENDPOINT.getName(), Property.POST_ENDPOINT.getDefaultValue()));

			try {
				gusPost.setRequestHeader("Authorization", "Bearer " + generateAccessToken());
				String gusMessage = MessageFormat.format("{0}&subjectId={1}&text={2}",
						_config.getValue(Property.POST_ENDPOINT.getName(), Property.POST_ENDPOINT.getDefaultValue()), groupId,
						URLEncoder.encode(feed.toString(), "UTF-8"));

				gusPost.setRequestEntity(new StringRequestEntity(gusMessage, "application/x-www-form-urlencoded", null));
				HttpClient httpclient = getHttpClient(_config);
				int respCode = httpclient.executeMethod(gusPost);
				_logger.info("Gus message response code '{}'", respCode);
				if (respCode == 201 || respCode == 204) {
					_logger.info("Success - send to GUS group {}", groupId);
				} else {
					_logger.error("Failure - send to GUS group {}. Cause {}", groupId, gusPost.getResponseBodyAsString());
				}
			} catch (Exception e) {
				_logger.error("Throws Exception {} when posting to gus group {}", e, groupId);
			} finally {
				gusPost.releaseConnection();
			}
		} else {
			_logger.info("Sending GUS notification is disabled.  Not sending message to groups '{}'.", to);
		}
	}

	private String generateAccessToken() {
		// Set up an HTTP client that makes a connection to REST API.
		HttpClient httpclient = getHttpClient(_config);

		// Send a post request to the OAuth URL.
		PostMethod oauthPost = new PostMethod(_config.getValue(Property.GUS_ENDPOINT.getName(), Property.GUS_ENDPOINT.getDefaultValue()));

		try {
			oauthPost.addParameter("grant_type", "password");
			oauthPost.addParameter("client_id",
					URLEncoder.encode(_config.getValue(Property.GUS_CLIENT_ID.getName(), Property.GUS_CLIENT_ID.getDefaultValue()), UTF_8));
			oauthPost.addParameter("client_secret",
					URLEncoder.encode(_config.getValue(Property.GUS_CLIENT_SECRET.getName(), Property.GUS_CLIENT_SECRET.getDefaultValue()), UTF_8));
			oauthPost.addParameter("username", _config.getValue(Property.ARGUS_GUS_USER.getName(), Property.ARGUS_GUS_USER.getDefaultValue()));
			oauthPost.addParameter("password", _config.getValue(Property.ARGUS_GUS_PWD.getName(), Property.ARGUS_GUS_PWD.getDefaultValue()));

			int respCode = httpclient.executeMethod(oauthPost);

			_logger.info("Response code '{}'", respCode);

			// Check for success
			if (respCode == 200) {
				JsonObject authResponse = new Gson().fromJson(oauthPost.getResponseBodyAsString(), JsonObject.class);
				String endpoint = authResponse.get("instance_url").getAsString();
				String token = authResponse.get("access_token").getAsString();

				_logger.info("Success - getting access_token for endpoint '{}'", endpoint);
				_logger.info("access_token '{}'", token);
				return token;
			}
			else {
				_logger.error("Failure - getting oauth2 token, check username/password: '{}'", oauthPost.getResponseBodyAsString());
			} 
		} catch (RuntimeException | IOException e) {
			_logger.error("Failure - exception getting gus access_token {}", e);
		} finally {
			oauthPost.releaseConnection();
		}
		return Strings.EMPTY;
	}

	/**
	 * Get HttpClient with proper proxy and timeout settings.
	 *
	 * @param   config  The system configuration.  Cannot be null.
	 *
	 * @return  HttpClient
	 */
	public  HttpClient getHttpClient(SystemConfiguration config) {
		HttpClient httpclient = new HttpClient(theConnectionManager);

		// Wait for 2 seconds to get a connection from pool
		httpclient.getParams().setParameter("http.connection-manager.timeout", 2000L); 

		String host = config.getValue(Property.GUS_PROXY_HOST.getName(), Property.GUS_PROXY_HOST.getDefaultValue());

		if (host != null && host.length() > 0) {
			httpclient.getHostConfiguration().setProxy(host,
					Integer.parseInt(config.getValue(Property.GUS_PROXY_PORT.getName(), Property.GUS_PROXY_PORT.getDefaultValue())));
		}
		return httpclient;
	}    

	@Override
	public Properties getNotifierProperties() {
		Properties result = super.getNotifierProperties();

		for( Property property : Property.values()) {
			result.put(property.getName(), property.getDefaultValue());
		}
		return result;
	}

	public enum Property {
		/** The GUS user name. */
		ARGUS_GUS_USER("notifier.property.alert.gus_user", "test@test.com"),
		/** The GUS password. */
		ARGUS_GUS_PWD("notifier.property.alert.gus_pwd", "password"),
		/** The GUS endpoint. */
		GUS_ENDPOINT("notifier.property.alert.gus_endpoint", "https://gus.test.com"),
		/** The GUS client ID. */
		GUS_CLIENT_ID("notifier.property.alert.gus_client_id", "test123"),
		/** The GUS client secret. */
		GUS_CLIENT_SECRET("notifier.property.alert.gus_client_secret", "password"),
		/** The GUS post endpoint. */
		POST_ENDPOINT("notifier.property.alert.gus_post_endpoint", "https://gus.test.com"),
		/** The GUS proxy host. */
		GUS_PROXY_HOST("notifier.property.proxy.host", ""),
		/** The GUS port. */
		GUS_PROXY_PORT("notifier.property.proxy.port", "");

		private final String _name;
		private final String _defaultValue;

		private Property(String name, String defaultValue) {
			_name = name;
			_defaultValue = defaultValue;
		}

		/**
		 * Returns the property name.
		 *
		 * @return  The property name.
		 */
		public String getName() {
			return _name;
		}

		/**
		 * Returns the default value.
		 *
		 * @return  The default value.
		 */
		public String getDefaultValue() {
			return _defaultValue;
		}
	}
}
/* Copyright (c) 2016, Salesforce.com, Inc.  All rights reserved. */<|MERGE_RESOLUTION|>--- conflicted
+++ resolved
@@ -157,11 +157,7 @@
 		String notificationCooldownExpiraton = DATE_FORMATTER.get().format(new Date(context.getCoolDownExpiration()));
 		String metricExpression = context.getAlert().getExpression();
 		String triggerDetails = getTriggerDetails(trigger);
-<<<<<<< HEAD
 		Number triggerEventValue = context.getTriggerEventValue();
-=======
-		double triggerEventValue = context.getTriggerEventValue();
->>>>>>> 34e82017
 		if(context.getNotification().getCustomText() != null && context.getNotification().getCustomText().length()>0){
 			sb.append(context.getNotification().getCustomText()).append("\n>"); 
 		}
@@ -176,16 +172,9 @@
 					"Notification:   {0}\n" +
 					"Triggered by:   {3}\n" + "Notification is on cooldown until:   {4}\n" +
 					"Evaluated metric expression:   {5}\n" + "Triggered on Metric:   {9}\n" + "Trigger details:  {6}\n" +
-					"Triggering event value:   {7}\n" + "Triggering event timestamp:   {8}\n\n";
-<<<<<<< HEAD
-	
+					"Triggering event value:   {7}\n" + "Triggering event timestamp:   {8}\n\n";	
 			sb.append(MessageFormat.format(gusFeedNotificationTemplate, arguments));
 		} else {
-=======
-
-			sb.append(MessageFormat.format(gusFeedNotificationTemplate, arguments));
-		}else {
->>>>>>> 34e82017
 			Object[] arguments = new Object[] {
 					notificationName, alertName, triggerFiredTime, triggerName, notificationCooldownExpiraton, metricExpression, triggerDetails,
 					String.valueOf(context.getTriggerFiredTime())
