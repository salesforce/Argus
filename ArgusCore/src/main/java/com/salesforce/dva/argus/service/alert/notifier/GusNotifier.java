/*
 * Copyright (c) 2016, Salesforce.com, Inc.
 * All rights reserved.
 *
 * Redistribution and use in source and binary forms, with or without
 * modification, are permitted provided that the following conditions are met:
 *
 * 1. Redistributions of source code must retain the above copyright notice,
 * this list of conditions and the following disclaimer.
 *
 * 2. Redistributions in binary form must reproduce the above copyright notice,
 * this list of conditions and the following disclaimer in the documentation
 * and/or other materials provided with the distribution.
 *
 * 3. Neither the name of Salesforce.com nor the names of its contributors may
 * be used to endorse or promote products derived from this software without
 * specific prior written permission.
 *
 * THIS SOFTWARE IS PROVIDED BY THE COPYRIGHT HOLDERS AND CONTRIBUTORS "AS IS"
 * AND ANY EXPRESS OR IMPLIED WARRANTIES, INCLUDING, BUT NOT LIMITED TO, THE
 * IMPLIED WARRANTIES OF MERCHANTABILITY AND FITNESS FOR A PARTICULAR PURPOSE
 * ARE DISCLAIMED. IN NO EVENT SHALL THE COPYRIGHT HOLDER OR CONTRIBUTORS BE
 * LIABLE FOR ANY DIRECT, INDIRECT, INCIDENTAL, SPECIAL, EXEMPLARY, OR
 * CONSEQUENTIAL DAMAGES (INCLUDING, BUT NOT LIMITED TO, PROCUREMENT OF
 * SUBSTITUTE GOODS OR SERVICES; LOSS OF USE, DATA, OR PROFITS; OR BUSINESS
 * INTERRUPTION) HOWEVER CAUSED AND ON ANY THEORY OF LIABILITY, WHETHER IN
 * CONTRACT, STRICT LIABILITY, OR TORT (INCLUDING NEGLIGENCE OR OTHERWISE)
 * ARISING IN ANY WAY OUT OF THE USE OF THIS SOFTWARE, EVEN IF ADVISED OF THE
 * POSSIBILITY OF SUCH DAMAGE.
 */

package com.salesforce.dva.argus.service.alert.notifier;

import static com.salesforce.dva.argus.system.SystemAssert.requireArgument;

import java.io.IOException;
import java.net.URLEncoder;
import java.sql.Date;
import java.text.MessageFormat;
import java.util.HashSet;
import java.util.Properties;
import java.util.Set;

import javax.persistence.EntityManager;

import org.apache.commons.httpclient.HttpClient;
import org.apache.commons.httpclient.MultiThreadedHttpConnectionManager;
import org.apache.commons.httpclient.methods.PostMethod;
import org.apache.commons.httpclient.methods.StringRequestEntity;
import org.apache.commons.httpclient.params.HttpConnectionManagerParams;
import org.slf4j.Logger;

import com.google.gson.Gson;
import com.google.gson.JsonObject;
import com.google.inject.Inject;
import com.google.inject.Provider;
import com.salesforce.dva.argus.entity.Notification;
import com.salesforce.dva.argus.entity.Trigger;
import com.salesforce.dva.argus.entity.Trigger.TriggerType;
import com.salesforce.dva.argus.inject.SLF4JTypeListener;
import com.salesforce.dva.argus.service.AnnotationService;
import com.salesforce.dva.argus.service.AuditService;
import com.salesforce.dva.argus.service.MailService;
import com.salesforce.dva.argus.service.MetricService;
import com.salesforce.dva.argus.service.alert.DefaultAlertService.NotificationContext;
import com.salesforce.dva.argus.system.SystemConfiguration;

import joptsimple.internal.Strings;

/**
 * Chatter Notifier: api user can only post alert to PUBLIC group
 *
 * @author  Ruofan Zhang (rzhang@salesforce.com)
 */
public class GusNotifier extends AuditNotifier {

	//~ Static fields/initializers *******************************************************************************************************************
	private static final int CONNECTION_TIMEOUT_MILLIS = 10000;
	private static final int READ_TIMEOUT_MILLIS = 10000;
	private static final String UTF_8 = "UTF-8";

	//~ Instance fields ******************************************************************************************************************************
	@SLF4JTypeListener.InjectLogger
	private Logger _logger;
	private final MultiThreadedHttpConnectionManager theConnectionManager;
	{
		theConnectionManager = new MultiThreadedHttpConnectionManager();

		HttpConnectionManagerParams params = theConnectionManager.getParams();

		params.setConnectionTimeout(CONNECTION_TIMEOUT_MILLIS);
		params.setSoTimeout(READ_TIMEOUT_MILLIS);
	}    

	//~ Constructors *********************************************************************************************************************************

	/**
	 * Creates a new GusNotifier object.
	 *
	 * @param  metricService      The metric service to use.  Cannot be null.
	 * @param  annotationService  The annotation service to use.  Cannot be null.
	 * @param  auditService       The audit service to use.  Cannot be null.
	 * @param  mailService        The mail service to use.  Cannot be null.
	 * @param  config             The system configuration.  Cannot be null.
	 * @param  emf                The entity manager factory to use.  Cannot be null.
	 */
	@Inject
	public GusNotifier(MetricService metricService, AnnotationService annotationService, AuditService auditService, MailService mailService,
			SystemConfiguration config, Provider<EntityManager> emf) {
		super(metricService, annotationService, auditService, config, emf);
		requireArgument(mailService != null, "Mail service cannot be null.");
		requireArgument(config != null, "The configuration cannot be null.");
	}

	//~ Methods **************************************************************************************************************************************

	@Override
	public String getName() {
		return GusNotifier.class.getName();
	}

	@Override
	protected void sendAdditionalNotification(NotificationContext context) {
		requireArgument(context != null, "Notification context cannot be null.");
		super.sendAdditionalNotification(context);

		Notification notification = null;
		Trigger trigger = null;

		for (Notification tempNotification : context.getAlert().getNotifications()) {
			if (tempNotification.getName().equalsIgnoreCase(context.getNotification().getName())) {
				notification = tempNotification;
				break;
			}
		}
		requireArgument(notification != null, "Notification in notification context cannot be null.");
		for (Trigger tempTrigger : context.getAlert().getTriggers()) {
			if (tempTrigger.getName().equalsIgnoreCase(context.getTrigger().getName())) {
				trigger = tempTrigger;
				break;
			}
		}
		requireArgument(trigger != null, "Trigger in notification context cannot be null.");

		Set<String> to = new HashSet<>(notification.getSubscriptions());
		String feed = generateGusFeed(notification, trigger, context);

		postToGus(to, feed);
	}

	private String generateGusFeed(Notification notification, Trigger trigger, NotificationContext context) {
		StringBuilder sb = new StringBuilder();
		String notificationName = context.getNotification().getName();
		String alertName = context.getAlert().getName();
		String triggerFiredTime = DATE_FORMATTER.get().format(new Date(context.getTriggerFiredTime()));
		String triggerName = getDisplayTriggerName(context);
		String notificationCooldownExpiraton = DATE_FORMATTER.get().format(new Date(context.getCoolDownExpiration()));
		String metricExpression = getExpressionWithAbsoluteStartAndEndTimeStamps(context);
		String triggerDetails = getTriggerDetails(trigger, context);
		Number triggerEventValue = context.getTriggerEventValue();
		if(context.getNotification().getCustomText() != null && context.getNotification().getCustomText().length()>0){
			sb.append(context.getNotification().getCustomText()).append("\n>"); 
		}
		if(!trigger.getType().equals(TriggerType.NO_DATA)){
			Object[] arguments = new Object[] {
					notificationName, alertName, triggerFiredTime, triggerName, notificationCooldownExpiraton, metricExpression, triggerDetails,
					triggerEventValue, String.valueOf(context.getTriggerFiredTime()), context.getTriggeredMetric().getIdentifier()
			};

			/** gus feed template for notification information. */
			String gusFeedNotificationTemplate = "Alert Notification {0} is triggered, more info as following:\n" + "Alert {1}  was triggered at {2}\n" +
					"Notification:   {0}\n" +
					"Triggered by:   {3}\n" + "Notification is on cooldown until:   {4}\n" +
					"Evaluated metric expression:   {5}\n" + "Triggered on Metric:   {9}\n" + "Trigger details:  {6}\n" +
<<<<<<< HEAD
					"Triggering event value:   {7}\n" + "Triggering event timestamp:   {8}\n\n";	
=======
					"Triggering event value:   {7}\n" +  "Triggering event timestamp:   {8}\n\n";

>>>>>>> ce2c137d
			sb.append(MessageFormat.format(gusFeedNotificationTemplate, arguments));
		} else {
			Object[] arguments = new Object[] {
					notificationName, alertName, triggerFiredTime, triggerName, notificationCooldownExpiraton, metricExpression, triggerDetails,
					String.valueOf(context.getTriggerFiredTime())
			};

			/** gus feed template for notification information. */
			String gusFeedNotificationTemplate = "Alert Notification {0} is triggered, more info as following:\n" + "Alert {1}  was triggered at {2}\n" +
					"Notification:   {0}\n" +
					"Triggered by:   {3}\n" + "Notification is on cooldown until:   {4}\n" +
					"Evaluated metric expression:   {5}\n" + "Trigger details:  {6}\n" +
				    "Triggering event timestamp:   {7}\n\n";

			sb.append(MessageFormat.format(gusFeedNotificationTemplate, arguments));
		}
		/** gus feed template for links. */
		String gusFeedLinkTemplate = "Click here to view {0}\n{1}\n";

		for (String metricToAnnotate : notification.getMetricsToAnnotate()) {
			sb.append(MessageFormat.format(gusFeedLinkTemplate, "the annotated series for",
					super.getMetricUrl(metricToAnnotate, context.getTriggerFiredTime())));
		}
		sb.append(MessageFormat.format(gusFeedLinkTemplate, "evaluated metric data.", super.getExpressionUrl(metricExpression)));
		sb.append(MessageFormat.format(gusFeedLinkTemplate, "alert definition.", super.getAlertUrl(notification.getAlert().getId())));
		return sb.toString();
	}
	
	private void postToGus(Set<String> to, String feed) {

		if (Boolean.valueOf(_config.getValue(com.salesforce.dva.argus.system.SystemConfiguration.Property.GUS_ENABLED))) {
			// So far works for only one group, will accept a set of string in future.
			String groupId = to.toArray(new String[to.size()])[0];
			PostMethod gusPost = new PostMethod(_config.getValue(Property.POST_ENDPOINT.getName(), Property.POST_ENDPOINT.getDefaultValue()));

			try {
				gusPost.setRequestHeader("Authorization", "Bearer " + generateAccessToken());
				String gusMessage = MessageFormat.format("{0}&subjectId={1}&text={2}",
						_config.getValue(Property.POST_ENDPOINT.getName(), Property.POST_ENDPOINT.getDefaultValue()), groupId,
						URLEncoder.encode(feed.toString(), "UTF-8"));

				gusPost.setRequestEntity(new StringRequestEntity(gusMessage, "application/x-www-form-urlencoded", null));
				HttpClient httpclient = getHttpClient(_config);
				int respCode = httpclient.executeMethod(gusPost);
				_logger.info("Gus message response code '{}'", respCode);
				if (respCode == 201 || respCode == 204) {
					_logger.info("Success - send to GUS group {}", groupId);
				} else {
					_logger.error("Failure - send to GUS group {}. Cause {}", groupId, gusPost.getResponseBodyAsString());
				}
			} catch (Exception e) {
				_logger.error("Throws Exception {} when posting to gus group {}", e, groupId);
			} finally {
				gusPost.releaseConnection();
			}
		} else {
			_logger.info("Sending GUS notification is disabled.  Not sending message to groups '{}'.", to);
		}
	}

	private String generateAccessToken() {
		// Set up an HTTP client that makes a connection to REST API.
		HttpClient httpclient = getHttpClient(_config);

		// Send a post request to the OAuth URL.
		PostMethod oauthPost = new PostMethod(_config.getValue(Property.GUS_ENDPOINT.getName(), Property.GUS_ENDPOINT.getDefaultValue()));

		try {
			oauthPost.addParameter("grant_type", "password");
			oauthPost.addParameter("client_id",
					URLEncoder.encode(_config.getValue(Property.GUS_CLIENT_ID.getName(), Property.GUS_CLIENT_ID.getDefaultValue()), UTF_8));
			oauthPost.addParameter("client_secret",
					URLEncoder.encode(_config.getValue(Property.GUS_CLIENT_SECRET.getName(), Property.GUS_CLIENT_SECRET.getDefaultValue()), UTF_8));
			oauthPost.addParameter("username", _config.getValue(Property.ARGUS_GUS_USER.getName(), Property.ARGUS_GUS_USER.getDefaultValue()));
			oauthPost.addParameter("password", _config.getValue(Property.ARGUS_GUS_PWD.getName(), Property.ARGUS_GUS_PWD.getDefaultValue()));

			int respCode = httpclient.executeMethod(oauthPost);

			_logger.info("Response code '{}'", respCode);

			// Check for success
			if (respCode == 200) {
				JsonObject authResponse = new Gson().fromJson(oauthPost.getResponseBodyAsString(), JsonObject.class);
				String endpoint = authResponse.get("instance_url").getAsString();
				String token = authResponse.get("access_token").getAsString();

				_logger.info("Success - getting access_token for endpoint '{}'", endpoint);
				_logger.info("access_token '{}'", token);
				return token;
			}
			else {
				_logger.error("Failure - getting oauth2 token, check username/password: '{}'", oauthPost.getResponseBodyAsString());
			} 
		} catch (RuntimeException | IOException e) {
			_logger.error("Failure - exception getting gus access_token {}", e);
		} finally {
			oauthPost.releaseConnection();
		}
		return Strings.EMPTY;
	}

	/**
	 * Get HttpClient with proper proxy and timeout settings.
	 *
	 * @param   config  The system configuration.  Cannot be null.
	 *
	 * @return  HttpClient
	 */
	public  HttpClient getHttpClient(SystemConfiguration config) {
		HttpClient httpclient = new HttpClient(theConnectionManager);

		// Wait for 2 seconds to get a connection from pool
		httpclient.getParams().setParameter("http.connection-manager.timeout", 2000L); 

		String host = config.getValue(Property.GUS_PROXY_HOST.getName(), Property.GUS_PROXY_HOST.getDefaultValue());

		if (host != null && host.length() > 0) {
			httpclient.getHostConfiguration().setProxy(host,
					Integer.parseInt(config.getValue(Property.GUS_PROXY_PORT.getName(), Property.GUS_PROXY_PORT.getDefaultValue())));
		}
		return httpclient;
	}    

	@Override
	public Properties getNotifierProperties() {
		Properties result = super.getNotifierProperties();

		for( Property property : Property.values()) {
			result.put(property.getName(), property.getDefaultValue());
		}
		return result;
	}

	public enum Property {
		/** The GUS user name. */
		ARGUS_GUS_USER("notifier.property.alert.gus_user", "test@test.com"),
		/** The GUS password. */
		ARGUS_GUS_PWD("notifier.property.alert.gus_pwd", "password"),
		/** The GUS endpoint. */
		GUS_ENDPOINT("notifier.property.alert.gus_endpoint", "https://gus.test.com"),
		/** The GUS client ID. */
		GUS_CLIENT_ID("notifier.property.alert.gus_client_id", "test123"),
		/** The GUS client secret. */
		GUS_CLIENT_SECRET("notifier.property.alert.gus_client_secret", "password"),
		/** The GUS post endpoint. */
		POST_ENDPOINT("notifier.property.alert.gus_post_endpoint", "https://gus.test.com"),
		/** The GUS proxy host. */
		GUS_PROXY_HOST("notifier.property.proxy.host", ""),
		/** The GUS port. */
		GUS_PROXY_PORT("notifier.property.proxy.port", "");

		private final String _name;
		private final String _defaultValue;

		private Property(String name, String defaultValue) {
			_name = name;
			_defaultValue = defaultValue;
		}

		/**
		 * Returns the property name.
		 *
		 * @return  The property name.
		 */
		public String getName() {
			return _name;
		}

		/**
		 * Returns the default value.
		 *
		 * @return  The default value.
		 */
		public String getDefaultValue() {
			return _defaultValue;
		}
	}
}
/* Copyright (c) 2016, Salesforce.com, Inc.  All rights reserved. */<|MERGE_RESOLUTION|>--- conflicted
+++ resolved
@@ -172,14 +172,9 @@
 					"Notification:   {0}\n" +
 					"Triggered by:   {3}\n" + "Notification is on cooldown until:   {4}\n" +
 					"Evaluated metric expression:   {5}\n" + "Triggered on Metric:   {9}\n" + "Trigger details:  {6}\n" +
-<<<<<<< HEAD
-					"Triggering event value:   {7}\n" + "Triggering event timestamp:   {8}\n\n";	
-=======
 					"Triggering event value:   {7}\n" +  "Triggering event timestamp:   {8}\n\n";
-
->>>>>>> ce2c137d
 			sb.append(MessageFormat.format(gusFeedNotificationTemplate, arguments));
-		} else {
+		}else {
 			Object[] arguments = new Object[] {
 					notificationName, alertName, triggerFiredTime, triggerName, notificationCooldownExpiraton, metricExpression, triggerDetails,
 					String.valueOf(context.getTriggerFiredTime())
@@ -205,7 +200,7 @@
 		sb.append(MessageFormat.format(gusFeedLinkTemplate, "alert definition.", super.getAlertUrl(notification.getAlert().getId())));
 		return sb.toString();
 	}
-	
+
 	private void postToGus(Set<String> to, String feed) {
 
 		if (Boolean.valueOf(_config.getValue(com.salesforce.dva.argus.system.SystemConfiguration.Property.GUS_ENABLED))) {
