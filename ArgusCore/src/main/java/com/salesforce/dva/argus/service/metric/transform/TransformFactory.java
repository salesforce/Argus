/*
 * Copyright (c) 2016, Salesforce.com, Inc.
 * All rights reserved.
 *
 * Redistribution and use in source and binary forms, with or without
 * modification, are permitted provided that the following conditions are met:
 *
 * 1. Redistributions of source code must retain the above copyright notice,
 * this list of conditions and the following disclaimer.
 *
 * 2. Redistributions in binary form must reproduce the above copyright notice,
 * this list of conditions and the following disclaimer in the documentation
 * and/or other materials provided with the distribution.
 *
 * 3. Neither the name of Salesforce.com nor the names of its contributors may
 * be used to endorse or promote products derived from this software without
 * specific prior written permission.
 *
 * THIS SOFTWARE IS PROVIDED BY THE COPYRIGHT HOLDERS AND CONTRIBUTORS "AS IS"
 * AND ANY EXPRESS OR IMPLIED WARRANTIES, INCLUDING, BUT NOT LIMITED TO, THE
 * IMPLIED WARRANTIES OF MERCHANTABILITY AND FITNESS FOR A PARTICULAR PURPOSE
 * ARE DISCLAIMED. IN NO EVENT SHALL THE COPYRIGHT HOLDER OR CONTRIBUTORS BE
 * LIABLE FOR ANY DIRECT, INDIRECT, INCIDENTAL, SPECIAL, EXEMPLARY, OR
 * CONSEQUENTIAL DAMAGES (INCLUDING, BUT NOT LIMITED TO, PROCUREMENT OF
 * SUBSTITUTE GOODS OR SERVICES; LOSS OF USE, DATA, OR PROFITS; OR BUSINESS
 * INTERRUPTION) HOWEVER CAUSED AND ON ANY THEORY OF LIABILITY, WHETHER IN
 * CONTRACT, STRICT LIABILITY, OR TORT (INCLUDING NEGLIGENCE OR OTHERWISE)
 * ARISING IN ANY WAY OUT OF THE USE OF THIS SOFTWARE, EVEN IF ADVISED OF THE
 * POSSIBILITY OF SUCH DAMAGE.
 */
	 
package com.salesforce.dva.argus.service.metric.transform;

import com.google.inject.Inject;
import com.google.inject.Singleton;
import com.salesforce.dva.argus.service.TSDBService;

/**
 * Factory for metric transforms.
 *
 * @author  Bhinav Sura (bsura@salesforce.com) Ruofan Zhang(rzhang@salesforce.com) *
 */
@Singleton
public class TransformFactory {

    //~ Static fields/initializers *******************************************************************************************************************

    /** Default metric name. */
    static final String DEFAULT_METRIC_NAME = "result";

    //~ Instance fields ******************************************************************************************************************************

    private final TSDBService _tsdbService;

    //~ Constructors *********************************************************************************************************************************

    /**
     * Creates a new TransformFactory object.
     *
     * @param  tsdbService  The TSDB service to use.
     */
    @Inject
    public TransformFactory(TSDBService tsdbService) {
        _tsdbService = tsdbService;
    }

    //~ Methods **************************************************************************************************************************************

    /**
     * Returns a transform for the corresponding name.
     *
     * @param   functionName  The function name.
     *
     * @return  The transform corresponding to the function name.
     *
     * @throws  UnsupportedOperationException  If no transform exists for the function name.
     */
    public Transform getTransform(String functionName) {
        Function function = Function.fromString(functionName);

        switch (function) {
            case DIVIDE:
                return new MetricReducerOrMappingTransform(new DivideValueReducerOrMapping());
            case SUM:
                return new MetricReducerOrMappingTransform(new SumValueReducerOrMapping());
            case MULTIPLY:
            case SCALE:
                return new MetricReducerOrMappingTransform(new ScaleValueReducerOrMapping());
            case DIFF:
                return new MetricReducerOrMappingTransform(new DiffValueReducerOrMapping());
            case PERCENTILE:
                return new MetricReducerOrMappingWithConstantTransform(new PercentileValueReducerOrMapping());
            case DEVIATION:
                return new MetricReducerOrMappingWithConstantTransform(new DeviationValueReducerOrMapping());
            case AVERAGE:
                return new MetricReducerTransform(new AverageValueReducer());
            case MIN:
                return new MetricReducerTransform(new MinValueReducer());
            case MAX:
                return new MetricReducerTransform(new MaxValueReducer());
            case PROPAGATE:
                return new PropagateTransform();
            case UNION:
                return new MetricUnionTransform(new UnionValueUnionReducer());
            case GROUP:
                return new GroupTransformWrapUnion();
            case COUNT:
                return new CountTransformWrapUnion();
            case SORT:
                return new SortTransformWrapAboveAndBelow();
            case DOWNSAMPLE:
                return new DownsampleTransform();
            case INTEGRAL:
                return new IntegralTransform();
            case JOIN:
                return new JoinTransform();
            case LIMIT:
                return new LimitTransform();
            case RANGE:
                return new RangeTransformWrap();
            case NORMALIZE:
                return new NormalizeTransformWrap();
            case FILL:
                return new FillTransform();
            case FILL_CALCULATE:
                return new FillCalculateTransform();
            case ALIAS:
                return new AliasTransform();
            case INCLUDE:
                return new IncludeTransform();
            case EXCLUDE:
                return new ExcludeTransformWrap();
            case HW_FORECAST:
                return new HoltWintersForecast(_tsdbService);
            case HW_DEVIATION:
                return new HoltWintersDeviation(_tsdbService);
            case IDENTITY:
                return new IdentityTransform();
            case ZEROIFMISSINGSUM:
                return new ZeroIfMissingSum();
            case ABOVE:
                return new MetricFilterWithInteralReducerTransform(new AboveValueFilter());
            case BELOW:
                return new MetricFilterWithInteralReducerTransform(new BelowValueFilter());
            case HIGHEST:
                return new MetricFilterWithInteralReducerTransform(new HighestValueFilter());
            case LOWEST:
                return new MetricFilterWithInteralReducerTransform(new LowestValueFilter());
            case ABSOLUTE:
                return new MetricMappingTransform(new AbsoluteValueMapping());
            case DERIVATIVE:
                return new MetricMappingTransform(new DerivativeValueMapping());
            case CULL_ABOVE:
                return new MetricMappingTransform(new CullAboveValueMapping());
            case CULL_BELOW:
                return new MetricMappingTransform(new CullBelowValueMapping());
            case CONSECUTIVE:
                return new MetricMappingTransform(new ConsecutiveValueMapping());
            case LOG:
                return new MetricMappingTransform(new LogValueMapping());
            case SHIFT:
                return new MetricMappingTransform(new ShiftValueMapping());
            case MOVING:
                return new MetricMappingTransform(new MovingValueMapping());
            case SUM_V:
                return new MetricZipperTransform(new SumValueZipper());
            case SCALE_V:
                return new MetricZipperTransform(new ScaleValueZipper());
            case DIFF_V:
                return new MetricZipperTransform(new DiffValueZipper());
            case DIVIDE_V:
                return new MetricZipperTransform(new DivideValueZipper());
            case NORMALIZE_V:
                return new MetricZipperTransform(new DivideValueZipper());
            case ANOMALY_STL:
                return new AnomalySTLTransform();
            case GROUPBY:
            	throw new UnsupportedOperationException(functionName);
            case ANOMALY_DENSITY:
                return new AnomalyDetectionGaussianDensityTransform();
            case ANOMALY_ZSCORE:
                return new AnomalyDetectionGaussianZScoreTransform();
            case ANOMALY_KMEANS:
                return new AnomalyDetectionKMeansTransform();
            default:
                throw new UnsupportedOperationException(functionName);
        } // end switch
    }

    //~ Enums ****************************************************************************************************************************************

    /**
     * The list of supported time series functions.
     *
     * @author  Bhinav Sura (bsura@salesforce.com)
     */
    public enum Function {
        IDENTITY("IDENTITY", "Performs an identity transform such that input = output"),
        SUM("SUM", "Performs an addition of the input metrics"),
        DIFF("DIFF", "Difference between timeseries"),
        DIVIDE("DIVIDE", "Divides one timeseries by another"),
        ABOVE("ABOVE", "Calculates all input metrics whose set of data point values, when evaluated, are above the limit."),
        BELOW("BELOW", "Calculates all input metrics whose set of data point values, when evaluated, are below the limit."),
        HIGHEST("HIGHEST",
            "Evaluates all input metrics based on an evaluation of the metric data point values, returning top metrics having the highest evaluated value."),
        LOWEST("LOWEST",
            "Evaluates all input metrics based on an evaluation of the metric data point values, returning top metrics having the lowest evaluated value."),
        SORT("SORT", "Sorts a list of metrics."),
        MULTIPLY("MULTIPLY", "Performs the multiplication of the input metrics"),
        INTEGRAL("INTEGRAL", "Performs integral for each metric"),
        DERIVATIVE("DERIVATIVE", "Perform derivative for each metric"),
        AVERAGE("AVERAGE", "Computes average series for the given time series metrics"),
        MIN("MIN", "Finds the MIN series for the given time series metrics."),
        MAX("MAX", "Finds the MAX series for the given time series metrics."),
        AVERAGEBELOW("AVERAGEBELOW", ""),
        PERCENTILE("PERCENTILE", ""),
        SCALE("SCALE", "Scale a TS by a given amount"),
        MOVINGAVERAGE("MOVINGAVERAGE", ""),
        ZEROIFMISSINGSUM("ZEROIFMISSINGSUM", "Performs an addition of the input metrics, adding 0 to non-matching time stamps"),
        ABSOLUTE("ABSOLUTE", " Converts the data point values to their corresponding absolute value."),
        MOVING("MOVING", "Evaluates input metrics using a moving window."),
        PROPAGATE("PROPAGATE", "Forward fills gaps with the last known value at the start (earliest occurring time) of the gap.."),
        ALIAS("ALIAS", "Transforms the name of one or more metrics."),
        NORMALIZE("NORMALIZE", "Normalizes the data point values of time series"),
        RANGE("RANGE", "Calculate the union of unique values in the input."),
        UNION("UNION", "Performs the union of all data points for the given time series."),
        GROUP("GROUP", "Calculates the union of all data points of time series which match the regular exception"),
        COUNT("COUNT",
            "Calculates a metric having the a set of timestamps that is the union of all input metric timestamp values where each timestamp value is the constant value of the count of input metrics."),
        DOWNSAMPLE("DOWNSAMPLE", "Down samples the one or more metric."),
        CULL_ABOVE("CULL_ABOVE", "Removes data points from metrics if their evaluated value is above a limit. "),
        CULL_BELOW("CULL_BELOW", "Removes data points from metrics if their evaluated value is below a limit. "),
        SHIFT("SHIFT", "Shifts the timestamp for each data point by the specified constant."),
        LOG("LOG", "Calculates the logarithm according to the specified base."),
        JOIN("JOIN", "Joins multiple lists of metrics into a single list."),
        LIMIT("LIMIT", "Returns a subset input metrics in stable order from the head of the list not to exceed the specified limit."),
        SUM_V("SUM_V", "Calculate sum in a vector style."),
        SCALE_V("SCALE_V", "Calculate multiplication in a vector style."),
        DIFF_V("DIFF_V", "Calculate subtraction in a vector style."),
        DIVIDE_V("DIVIDE_V", "Calculate quotient in a vector style."),
        NORMALIZE_V("NORMALIZE_V", "Perform normalization in a vector style."),
        DEVIATION("DEVIATION",
            "Calculates the standard deviation per timestamp for more than one metric, or the standard deviation for all data points for a single metric."),
        FILL("FILL", "Creates additional data points to fill gaps."),
        FILL_CALCULATE("FILL_CALCULATE", "Creates a constant line based on the calculated value."),
        INCLUDE("INCLUDE", "Retains metrics based on the matching of a regular expression against the metric name."),
        EXCLUDE("EXCLUDE", "Culls metrics based on the matching of a regular expression against the metric name."),
        CONSECUTIVE("CONSECUTIVE","Filter out all values that are non-consecutive"),
        HW_FORECAST("HW_FORECAST", "Performns HoltWinters Forecast."),
        HW_DEVIATION("HW_DEVIATION", "Performns HoltWinters Deviation."),
<<<<<<< HEAD
        ANOMALY_STL("ANOMALY_STL", "Performs a seasonal trend decomposition and returns the probability that each point is an anomaly based on the residual component."),
        GROUPBY("GROUPBY", "Creates groups of metrics based on some matching criteria and then performs the given aggregation.");
=======
        GROUPBY("GROUPBY", "Creates groups of metrics based on some matching criteria and then performs the given aggregation."),
        ANOMALY_DENSITY("ANOMALY_DENSITY", "Calculates an anomaly score (0-100) for each value of the metric based on the probability density of each value with a Gaussian distribution."),
        ANOMALY_ZSCORE("ANOMALY_ZSCORE", "Calculates an anomaly score (0-100) for each value of the metric based on the z-score of each value with a Gaussian distribution."),
        ANOMALY_KMEANS("ANOMALY_KMEANS", "Calculates an anomaly score (0-100) for each value of the metric based on a K-means clustering of the metric data.");
>>>>>>> 112debef

        private final String _name;
        private final String _description;

        private Function(String name, String description) {
            _name = name;
            _description = description;
        }

        /**
         * Returns the function element corresponding to the name.
         *
         * @param   name  The name of the function.
         *
         * @return  The corresponding element.
         *
         * @throws  IllegalArgumentException  If no element exists for the name.
         */
        public static Function fromString(String name) {
            if (name != null) {
                for (Function func : Function.values()) {
                    if (name.equalsIgnoreCase(func.getName())) {
                        return func;
                    }
                }
            }
            throw new IllegalArgumentException(name);
        }

        /**
         * Returns the function name.
         *
         * @return  The function name.
         */
        public String getName() {
            return _name;
        }

        /**
         * Returns the function description.
         *
         * @return  The function description.
         */
        public String getDescription() {
            return _description;
        }
    }
}
/* Copyright (c) 2016, Salesforce.com, Inc.  All rights reserved. */<|MERGE_RESOLUTION|>--- conflicted
+++ resolved
@@ -248,15 +248,11 @@
         CONSECUTIVE("CONSECUTIVE","Filter out all values that are non-consecutive"),
         HW_FORECAST("HW_FORECAST", "Performns HoltWinters Forecast."),
         HW_DEVIATION("HW_DEVIATION", "Performns HoltWinters Deviation."),
-<<<<<<< HEAD
         ANOMALY_STL("ANOMALY_STL", "Performs a seasonal trend decomposition and returns the probability that each point is an anomaly based on the residual component."),
-        GROUPBY("GROUPBY", "Creates groups of metrics based on some matching criteria and then performs the given aggregation.");
-=======
         GROUPBY("GROUPBY", "Creates groups of metrics based on some matching criteria and then performs the given aggregation."),
         ANOMALY_DENSITY("ANOMALY_DENSITY", "Calculates an anomaly score (0-100) for each value of the metric based on the probability density of each value with a Gaussian distribution."),
         ANOMALY_ZSCORE("ANOMALY_ZSCORE", "Calculates an anomaly score (0-100) for each value of the metric based on the z-score of each value with a Gaussian distribution."),
         ANOMALY_KMEANS("ANOMALY_KMEANS", "Calculates an anomaly score (0-100) for each value of the metric based on a K-means clustering of the metric data.");
->>>>>>> 112debef
 
         private final String _name;
         private final String _description;
