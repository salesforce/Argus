--- conflicted
+++ resolved
@@ -285,17 +285,11 @@
             	highThreshold = NumberOperations.getMax(trigger.getThreshold(), trigger.getSecondaryThreshold());
             	return (NumberOperations.isGreaterThanOrEqualTo(actualValue, lowThreshold) && NumberOperations.isLessThanOrEqualTo(actualValue, highThreshold));
             case NOT_BETWEEN:
-<<<<<<< HEAD
             	lowThreshold = NumberOperations.getMin(trigger.getThreshold(), trigger.getSecondaryThreshold());
             	highThreshold = NumberOperations.getMax(trigger.getThreshold(), trigger.getSecondaryThreshold());
             	return (NumberOperations.isLessThan(actualValue, lowThreshold) || NumberOperations.isGreaterThan(actualValue, highThreshold));
-=======
-                lowThreshold = Math.min(trigger.getThreshold(), trigger.getSecondaryThreshold());
-                highThreshold = Math.max(trigger.getThreshold(), trigger.getSecondaryThreshold());
-                return (actualValue.compareTo(lowThreshold) < 0 || actualValue.compareTo(highThreshold) > 0);
->>>>>>> 88357d4c
             case NO_DATA:
-            	    return actualValue == null;
+            	return actualValue == null;
             default:
                 throw new SystemException("Unsupported trigger type " + trigger.type);
         }
