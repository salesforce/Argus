/*
 * Copyright (c) 2016, Salesforce.com, Inc.
 * All rights reserved.
 *
 * Redistribution and use in source and binary forms, with or without
 * modification, are permitted provided that the following conditions are met:
 *
 * 1. Redistributions of source code must retain the above copyright notice,
 * this list of conditions and the following disclaimer.
 *
 * 2. Redistributions in binary form must reproduce the above copyright notice,
 * this list of conditions and the following disclaimer in the documentation
 * and/or other materials provided with the distribution.
 *
 * 3. Neither the name of Salesforce.com nor the names of its contributors may
 * be used to endorse or promote products derived from this software without
 * specific prior written permission.
 *
 * THIS SOFTWARE IS PROVIDED BY THE COPYRIGHT HOLDERS AND CONTRIBUTORS "AS IS"
 * AND ANY EXPRESS OR IMPLIED WARRANTIES, INCLUDING, BUT NOT LIMITED TO, THE
 * IMPLIED WARRANTIES OF MERCHANTABILITY AND FITNESS FOR A PARTICULAR PURPOSE
 * ARE DISCLAIMED. IN NO EVENT SHALL THE COPYRIGHT HOLDER OR CONTRIBUTORS BE
 * LIABLE FOR ANY DIRECT, INDIRECT, INCIDENTAL, SPECIAL, EXEMPLARY, OR
 * CONSEQUENTIAL DAMAGES (INCLUDING, BUT NOT LIMITED TO, PROCUREMENT OF
 * SUBSTITUTE GOODS OR SERVICES; LOSS OF USE, DATA, OR PROFITS; OR BUSINESS
 * INTERRUPTION) HOWEVER CAUSED AND ON ANY THEORY OF LIABILITY, WHETHER IN
 * CONTRACT, STRICT LIABILITY, OR TORT (INCLUDING NEGLIGENCE OR OTHERWISE)
 * ARISING IN ANY WAY OUT OF THE USE OF THIS SOFTWARE, EVEN IF ADVISED OF THE
 * POSSIBILITY OF SUCH DAMAGE.
 */
	 
package com.salesforce.dva.argus.service.metric.transform;

import com.salesforce.dva.argus.entity.Metric;
import com.salesforce.dva.argus.service.tsdb.MetricScanner;
import com.salesforce.dva.argus.system.SystemAssert;
import java.util.ArrayList;
import java.util.Arrays;
import java.util.HashMap;
import java.util.List;
import java.util.Map;

/**
 * For some function, it either does a mapping transform or reduce transform which depends on the constant input This class provides a general
 * transform for either mapping if no constant input, or reduing with a constant input.
 *
 * <p>So far, Such functions include: List<Metric> DIFF(List <Metric> metrics, Double constant); List<Metric> DIVIDE(List<Metric> metrics, Double
 * constant); List<Metric> SCALE(List<Metric> metrics, Double constant); List<Metric> SUM(List<Metric> metrics, Double constant);</p>
 *
 * @author  Ruofan Zhang (rzhang@salesforce.com)
 */
public class MetricReducerOrMappingTransform implements Transform {

    //~ Instance fields ******************************************************************************************************************************

<<<<<<< HEAD
    protected final ValueReducerOrMapping valueReducerOrMapping;
    protected final String defaultScope;
    protected final String defaultMetricName;
    protected static final String FULLJOIN = "UNION";
=======
    protected ValueReducerOrMapping valueReducerOrMapping;
    protected String defaultScope;
    protected String defaultMetricName;
    protected static String FULLJOIN = "UNION";
>>>>>>> 43c848ad
    protected Boolean fulljoinIndicator=false;

    //~ Constructors *********************************************************************************************************************************

    /**
     * Creates a new ReduceTransform object.
     *
     * @param  valueReducerOrMapping  The valueMapping.
     */
    protected MetricReducerOrMappingTransform(ValueReducerOrMapping valueReducerOrMapping) {
        this.valueReducerOrMapping = valueReducerOrMapping;
        this.defaultScope = valueReducerOrMapping.name();
        this.defaultMetricName = TransformFactory.DEFAULT_METRIC_NAME;
    }

    //~ Methods **************************************************************************************************************************************

    @Override
    public String getResultScopeName() {
        return defaultScope;
    }

    @Override
    public List<Metric> transform(List<Metric> metrics) {
        return Arrays.asList(reduce(metrics, null));
<<<<<<< HEAD
    }
    
    @Override
    public List<Metric> transformScanner(List<MetricScanner> scanners) {
    	return Arrays.asList(reduceScanner(scanners, null));
=======
>>>>>>> 43c848ad
    }

    /**
     * If constants is not null, apply mapping transform to metrics list. Otherwise, apply reduce transform to metrics list
     *
     * @param   metrics    list of metrics
     * @param   constants  constants input
     *
     * @return  A list of metrics after mapping.
     */
    @Override
    public List<Metric> transform(List<Metric> metrics, List<String> constants) {
        if (constants == null || constants.isEmpty()) {
            return transform(metrics);
        }
        
        if (constants.size() == 1 && constants.get(0).toUpperCase().equals(FULLJOIN)){
        	fulljoinIndicator=true;
        	return transform(metrics);
        }
        
        return mapping(metrics, constants);
    }
    
    @Override
    public List<Metric> transformScanner(List<MetricScanner> scanners, List<String> constants) {
    	if (constants == null || constants.isEmpty()) {
    		return transformScanner(scanners);
    	}
    	
    	if (constants.size() == 1 && constants.get(0).toUpperCase().equals(FULLJOIN)) {
    		fulljoinIndicator = true;
    		return transformScanner(scanners);
    	}
    	
    	return mappingScanner(scanners, constants);
    }

    /**
     * Mapping a list of metric, only massage its datapoints.
     *
     * @param   metrics    The list of metrics to be mapped. constants The list of constants used for mapping
     * @param   constants  constants input
     *
     * @return  A list of metrics after mapping.
     */
    protected List<Metric> mapping(List<Metric> metrics, List<String> constants) {
        SystemAssert.requireArgument(metrics != null, "Cannot transform null metrics");
        
        if (metrics.isEmpty()) {
            return metrics;
        }

        List<Metric> newMetricsList = new ArrayList<Metric>();

        for (Metric metric : metrics) {
            metric.setDatapoints(this.valueReducerOrMapping.mapping(metric.getDatapoints(), constants));
            newMetricsList.add(metric);
        }
        return newMetricsList;
    }
    
    protected List<Metric> mappingScanner(List<MetricScanner> scanners, List<String> constants) {
    	SystemAssert.requireArgument(scanners != null, "Cannot transform null metric scanners");
    	
    	if (scanners.isEmpty()) {
    		return new ArrayList<>();
    	}
    	
    	List<Metric> newMetricsList = new ArrayList<Metric>();
    	
    	for (MetricScanner scanner : scanners) {
    		Metric m = new Metric(scanner.getMetric());
    		m.setDatapoints(this.valueReducerOrMapping.mappingScanner(scanner, constants));
    		newMetricsList.add(m);
    	}
    	return newMetricsList;
    }

    /**
     * Reduce transform for the list of metrics.
     *
     * @param   metrics    The list of metrics to reduce.
     * @param   constants  The list of transform specific constants supplied to the transform or null.
     *
     * @return  The reduced metric.
     */
    protected Metric reduce(List<Metric> metrics, List<String> constants) {
<<<<<<< HEAD
        SystemAssert.requireArgument(metrics != null, "Cannot transform null metrics");
        SystemAssert.requireArgument(!(valueReducerOrMapping instanceof DivideValueReducerOrMapping) || metrics.size() >= 2, 
				     "DIVIDE Transform needs at least 2 metrics to perform the operation.");
        
=======
        SystemAssert.requireArgument(metrics != null, "Cannot transform empty metric/metrics");
        if(valueReducerOrMapping instanceof DivideValueReducerOrMapping && metrics.size() < 2) {
    		throw new IllegalArgumentException("DIVIDE Transform needs at least 2 metrics to perform the operation.");
    	}

>>>>>>> 43c848ad
        MetricDistiller distiller = new MetricDistiller();

        distiller.distill(metrics);

        Map<Long, List<Double>> collated = collate(metrics);
<<<<<<< HEAD
        Map<Long, Double> minDatapoints = reduce(collated, constants, metrics);
=======
        Map<Long, Double> reducedDatapoints = reduce(collated, constants, metrics);
>>>>>>> 43c848ad
        String newMetricName = distiller.getMetric() == null ? defaultMetricName : distiller.getMetric();
        String newScopeName = distiller.getScope() == null ? defaultScope : distiller.getScope();
        Metric newMetric = new Metric(newScopeName, newMetricName);

        newMetric.setDisplayName(distiller.getDisplayName());
        newMetric.setUnits(distiller.getUnits());
        newMetric.setTags(distiller.getTags());
        newMetric.setDatapoints(reducedDatapoints);
        return newMetric;
    }
    
<<<<<<< HEAD
    protected Metric reduceScanner(List<MetricScanner> scanners, List<String> constants) {
    	SystemAssert.requireArgument(scanners != null, "Cannot transform null metric scanners");
    	SystemAssert.requireArgument(!(valueReducerOrMapping instanceof DivideValueReducerOrMapping) || scanners.size() >= 2, 
    			"DIVIDE Transform needs at least 2 metric scanners to perform the operation.");
    	
    	MetricDistiller distiller = new MetricDistiller();
    	
    	distiller.distillScanner(scanners);
    	
    	Map<Long, Double> minDatapoints = collateAndReduceScanner(scanners, constants);
    	String newMetricName = distiller.getMetric() == null ? defaultMetricName : distiller.getMetric();
    	String newScopeName = distiller.getScope() == null ? defaultScope : distiller.getScope();
    	Metric newMetric = new Metric(newScopeName, newMetricName);
    	
    	newMetric.setDisplayName(distiller.getDisplayName());
    	newMetric.setUnits(distiller.getUnits());
    	newMetric.setTags(distiller.getTags());
    	newMetric.setDatapoints(minDatapoints);
    	return newMetric;
    }
    
=======
>>>>>>> 43c848ad
    /*
    private Map<Long, Double> reduce(Map<Long, List<Double>> collated, List<Metric> metrics) {
        Map<Long, Double> reducedDatapoints = new HashMap<>();
        for (Map.Entry<Long, List<Double>> entry : collated.entrySet()) {
            if (entry.getValue().size() < metrics.size() && !fulljoinIndicator) {
                continue;
            }
            reducedDatapoints.put(entry.getKey(), this.valueReducerOrMapping.reduce(entry.getValue()));
        }
        return reducedDatapoints;
<<<<<<< HEAD
    } */
    
    protected Map<Long, Double> reduce(Map<Long, List<Double>> collated, List<String> constants, List<Metric> metrics) {
    	Map<Long, Double> reducedDatapoints = new HashMap<>();
    	
    	for (Map.Entry<Long, List<Double>> entry : collated.entrySet()) {
    		if (entry.getValue().size() < metrics.size() && !fulljoinIndicator) {
    			continue;
    		}
    		Double reducedValue = constants == null || constants.isEmpty() ? 
    				this.valueReducerOrMapping.reduce(entry.getValue()) :
    				this.valueReducerOrMapping.reduce(entry.getValue(), constants);
    		reducedDatapoints.put(entry.getKey(), reducedValue);
    	}
    	return reducedDatapoints;
    }
            
    private Map<Long, List<Double>> collate(List<Metric> metrics) {
=======
    }
    */
    
    protected Map<Long, Double> reduce(Map<Long, List<Double>> collated, List<String> constants, List<Metric> metrics) {
        Map<Long, Double> reducedDatapoints = new HashMap<>();

        for (Map.Entry<Long, List<Double>> entry : collated.entrySet()) {
            if (entry.getValue().size() < metrics.size()  && !fulljoinIndicator) {
                continue;
            }
            
            Double reducedValue = constants == null || constants.isEmpty() ? 
										            		this.valueReducerOrMapping.reduce(entry.getValue()) :
										            		this.valueReducerOrMapping.reduce(entry.getValue(), constants);
            reducedDatapoints.put(entry.getKey(), reducedValue);
        }
        return reducedDatapoints;
    }
    
    protected Map<Long, List<Double>> collate(List<Metric> metrics) {
>>>>>>> 43c848ad
        Map<Long, List<Double>> collated = new HashMap<>();

        for (Metric metric : metrics) {
            for (Map.Entry<Long, Double> point : metric.getDatapoints().entrySet()) {
                if (!collated.containsKey(point.getKey())) {
                    collated.put(point.getKey(), new ArrayList<Double>());
                }
                collated.get(point.getKey()).add(point.getValue());
            }
        }
        return collated;
    }
    
    private Map<Long, Double> collateAndReduceScanner(List<MetricScanner> scanners, List<String> constants) {
    	Map<Long, List<Double>> collated = new HashMap<>();
    	
    	for (MetricScanner scanner : scanners) {
    		synchronized(scanner) {
	    		while (scanner.hasNextDP()) {
	    			Map.Entry<Long, Double> dp = scanner.getNextDP();
	    			if (!collated.containsKey(dp.getKey())) {
	    				collated.put(dp.getKey(), new ArrayList<Double>());
	    			}
	    			collated.get(dp.getKey()).add(dp.getValue());
	    		}
    		}
    	}
    	
    	Map<Long, Double> reducedDatapoints = new HashMap<>();
    	for (Map.Entry<Long, List<Double>> entry : collated.entrySet()) {
    		if (entry.getValue().size() < scanners.size() && !fulljoinIndicator) {
    			continue;
    		}
    		Double reducedValue = constants == null || constants.isEmpty() ?
    				this.valueReducerOrMapping.reduce(entry.getValue()) :
    				this.valueReducerOrMapping.reduce(entry.getValue(), constants);
    		reducedDatapoints.put(entry.getKey(), reducedValue);
    	}
    	return reducedDatapoints;
    }

   
    @Override
    public List<Metric> transform(List<Metric>... listOfList) {
        throw new UnsupportedOperationException("ReducerOrMapping doesn't need list of list!");
    }
    
    @Override
    public List<Metric> transformScanner(List<MetricScanner>... listOfList) {
        throw new UnsupportedOperationException("ReducerOrMapping doesn't need list of list!");
    }

}
/* Copyright (c) 2016, Salesforce.com, Inc.  All rights reserved. */<|MERGE_RESOLUTION|>--- conflicted
+++ resolved
@@ -53,17 +53,10 @@
 
     //~ Instance fields ******************************************************************************************************************************
 
-<<<<<<< HEAD
-    protected final ValueReducerOrMapping valueReducerOrMapping;
-    protected final String defaultScope;
-    protected final String defaultMetricName;
-    protected static final String FULLJOIN = "UNION";
-=======
     protected ValueReducerOrMapping valueReducerOrMapping;
     protected String defaultScope;
     protected String defaultMetricName;
     protected static String FULLJOIN = "UNION";
->>>>>>> 43c848ad
     protected Boolean fulljoinIndicator=false;
 
     //~ Constructors *********************************************************************************************************************************
@@ -89,14 +82,11 @@
     @Override
     public List<Metric> transform(List<Metric> metrics) {
         return Arrays.asList(reduce(metrics, null));
-<<<<<<< HEAD
     }
     
     @Override
     public List<Metric> transformScanner(List<MetricScanner> scanners) {
     	return Arrays.asList(reduceScanner(scanners, null));
-=======
->>>>>>> 43c848ad
     }
 
     /**
@@ -185,28 +175,16 @@
      * @return  The reduced metric.
      */
     protected Metric reduce(List<Metric> metrics, List<String> constants) {
-<<<<<<< HEAD
         SystemAssert.requireArgument(metrics != null, "Cannot transform null metrics");
         SystemAssert.requireArgument(!(valueReducerOrMapping instanceof DivideValueReducerOrMapping) || metrics.size() >= 2, 
 				     "DIVIDE Transform needs at least 2 metrics to perform the operation.");
-        
-=======
-        SystemAssert.requireArgument(metrics != null, "Cannot transform empty metric/metrics");
-        if(valueReducerOrMapping instanceof DivideValueReducerOrMapping && metrics.size() < 2) {
-    		throw new IllegalArgumentException("DIVIDE Transform needs at least 2 metrics to perform the operation.");
-    	}
-
->>>>>>> 43c848ad
+
         MetricDistiller distiller = new MetricDistiller();
 
         distiller.distill(metrics);
 
         Map<Long, List<Double>> collated = collate(metrics);
-<<<<<<< HEAD
-        Map<Long, Double> minDatapoints = reduce(collated, constants, metrics);
-=======
         Map<Long, Double> reducedDatapoints = reduce(collated, constants, metrics);
->>>>>>> 43c848ad
         String newMetricName = distiller.getMetric() == null ? defaultMetricName : distiller.getMetric();
         String newScopeName = distiller.getScope() == null ? defaultScope : distiller.getScope();
         Metric newMetric = new Metric(newScopeName, newMetricName);
@@ -216,10 +194,9 @@
         newMetric.setTags(distiller.getTags());
         newMetric.setDatapoints(reducedDatapoints);
         return newMetric;
-    }
-    
-<<<<<<< HEAD
-    protected Metric reduceScanner(List<MetricScanner> scanners, List<String> constants) {
+  }
+  
+  protected Metric reduceScanner(List<MetricScanner> scanners, List<String> constants) {
     	SystemAssert.requireArgument(scanners != null, "Cannot transform null metric scanners");
     	SystemAssert.requireArgument(!(valueReducerOrMapping instanceof DivideValueReducerOrMapping) || scanners.size() >= 2, 
     			"DIVIDE Transform needs at least 2 metric scanners to perform the operation.");
@@ -239,21 +216,6 @@
     	newMetric.setDatapoints(minDatapoints);
     	return newMetric;
     }
-    
-=======
->>>>>>> 43c848ad
-    /*
-    private Map<Long, Double> reduce(Map<Long, List<Double>> collated, List<Metric> metrics) {
-        Map<Long, Double> reducedDatapoints = new HashMap<>();
-        for (Map.Entry<Long, List<Double>> entry : collated.entrySet()) {
-            if (entry.getValue().size() < metrics.size() && !fulljoinIndicator) {
-                continue;
-            }
-            reducedDatapoints.put(entry.getKey(), this.valueReducerOrMapping.reduce(entry.getValue()));
-        }
-        return reducedDatapoints;
-<<<<<<< HEAD
-    } */
     
     protected Map<Long, Double> reduce(Map<Long, List<Double>> collated, List<String> constants, List<Metric> metrics) {
     	Map<Long, Double> reducedDatapoints = new HashMap<>();
@@ -269,11 +231,6 @@
     	}
     	return reducedDatapoints;
     }
-            
-    private Map<Long, List<Double>> collate(List<Metric> metrics) {
-=======
-    }
-    */
     
     protected Map<Long, Double> reduce(Map<Long, List<Double>> collated, List<String> constants, List<Metric> metrics) {
         Map<Long, Double> reducedDatapoints = new HashMap<>();
@@ -292,7 +249,6 @@
     }
     
     protected Map<Long, List<Double>> collate(List<Metric> metrics) {
->>>>>>> 43c848ad
         Map<Long, List<Double>> collated = new HashMap<>();
 
         for (Metric metric : metrics) {
