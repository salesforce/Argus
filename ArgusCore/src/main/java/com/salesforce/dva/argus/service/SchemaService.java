--- conflicted
+++ resolved
@@ -86,11 +86,8 @@
      */
     List<MetricSchemaRecord> getUnique(MetricSchemaRecordQuery query, RecordType type);
 
-<<<<<<< HEAD
-=======
     List<String> browseUnique(MetricSchemaRecordQuery query, RecordType type, int indexLevel);
 
->>>>>>> e130446d
     List<MetricSchemaRecord> keywordSearch(KeywordQuery query);
 
     static boolean containsWildcard(String str) {
