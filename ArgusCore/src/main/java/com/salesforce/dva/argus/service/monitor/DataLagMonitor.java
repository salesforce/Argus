package com.salesforce.dva.argus.service.monitor;

import java.text.MessageFormat;
import java.util.*;

import org.apache.commons.lang.exception.ExceptionUtils;
import org.slf4j.Logger;
import org.slf4j.LoggerFactory;

import com.salesforce.dva.argus.entity.Metric;
import com.salesforce.dva.argus.service.MailService;
import com.salesforce.dva.argus.service.MetricService;
import com.salesforce.dva.argus.system.SystemConfiguration;

/*
 * This class runs a thread which periodically checks if there is data lag on Argus side.
 * 
 */
public class DataLagMonitor extends Thread{

	private String _dataLagQueryExpressions, _dataLagQueryExpressionsWithExceptions;

	private ArrayList<String> _dataLagQueryDCLists, _dataLagQueryDCListsWithExceptions;

	private long _dataLagThreshold;

	private String _dataLagNotificationEmailId;

	private String _hostName;

	private Map<String, Boolean> _isDataLagging = new TreeMap<>();

	private Map<String, String> _expressionPerDC = new TreeMap<>();

	private MetricService _metricService;

	private MailService _mailService;

	private static final Long SLEEP_INTERVAL_MILLIS = 60*1000L;

	private final Logger _logger = LoggerFactory.getLogger(DataLagMonitor.class);

	public DataLagMonitor(SystemConfiguration sysConfig, MetricService metricService, MailService mailService) {
		_metricService = metricService;
		_mailService = mailService;
		_dataLagQueryExpressions = sysConfig.getValue(SystemConfiguration.Property.DATA_LAG_QUERY_EXPRESSION);
        _dataLagQueryExpressionsWithExceptions = sysConfig.getValue(SystemConfiguration.Property.DATA_LAG_QUERY_EXPRESSION_EXCEPTIONS);
        _dataLagQueryDCLists = new ArrayList<>(Arrays.asList(sysConfig.getValue(SystemConfiguration.Property.DATA_LAG_QUERY_DC_LIST).split(",")));
        _dataLagQueryDCListsWithExceptions = new ArrayList<>(Arrays.asList(sysConfig.getValue(SystemConfiguration.Property.DATA_LAG_QUERY_DC_LIST_EXCEPTIONS).split(",")));
        _dataLagThreshold = Long.valueOf(sysConfig.getValue(com.salesforce.dva.argus.system.SystemConfiguration.Property.DATA_LAG_THRESHOLD));
		_dataLagNotificationEmailId = sysConfig.getValue(com.salesforce.dva.argus.system.SystemConfiguration.Property.DATA_LAG_NOTIFICATION_EMAIL_ADDRESS);
		_hostName = sysConfig.getHostname();
		initExpressionList(_dataLagQueryDCLists, _dataLagQueryExpressions);
        initExpressionList(_dataLagQueryDCListsWithExceptions, _dataLagQueryExpressionsWithExceptions);
        _logger.info("Data lag monitor initialized");
	}

	private void initExpressionList(ArrayList<String> dcList, String expression) {
        for(String currentDC: dcList) {
            _expressionPerDC.put(currentDC, expression.replace("#DC#",currentDC));
            _isDataLagging.put(currentDC, false);
        }
    }

	@Override
	public void run() {
		_logger.info("Data lag monitor thread started");
<<<<<<< HEAD
        for (String currentDC: _expressionPerDC.keySet()) {
            while (!isInterrupted()) {
                try {
                    sleep(SLEEP_INTERVAL_MILLIS);
                    long currTime = System.currentTimeMillis();
                    List<Metric> metrics = _metricService.getMetrics(_expressionPerDC.get(currentDC), currTime);
                    boolean isDataLagging = _isDataLagging.get(currentDC);
                    if (metrics == null || metrics.isEmpty()) {
                        _logger.info("Data lag detected as metric list is empty");
                        if (!isDataLagging) {
                            _isDataLagging.put(currentDC, true);
                            sendDataLagEmailNotification(currentDC);
                        }
                        continue;
                    }

                    //assuming only one time series in result
                    Metric currMetric = metrics.get(0);
                    if (currMetric.getDatapoints() == null || currMetric.getDatapoints().size() == 0) {
                        _logger.info("Data lag detected as data point list is empty");
                        if (!isDataLagging) {
                            _isDataLagging.put(currentDC, true);
                            sendDataLagEmailNotification(currentDC);
                        }
                        continue;
                    } else {
                        long lastDataPointTime = 0L;
                        for (Long dataPointTime : currMetric.getDatapoints().keySet()) {
                            if (dataPointTime > lastDataPointTime) {
                                lastDataPointTime = dataPointTime;
                            }
                        }
                        if ((currTime - lastDataPointTime) > _dataLagThreshold) {
                            _logger.info("Data lag detected as the last data point recieved is more than the data threshold of " + _dataLagThreshold + " ms");
                            if (!isDataLagging) {
                                _isDataLagging.put(currentDC, true);
                                sendDataLagEmailNotification(currentDC);
                            }
                            continue;
                        }
                    }
                    if (isDataLagging) {
                        _isDataLagging.put(currentDC, false);
                        sendDataLagEmailNotification(currentDC);
                    }
                } catch (Exception e) {
                    _logger.error("Exception thrown in data lag monitor thread - " + ExceptionUtils.getFullStackTrace(e));
                }
            }
=======
		boolean firstTime = true;
		while (!isInterrupted()) {
			try {
				if(!firstTime) {
				    sleep(SLEEP_INTERVAL_MILLIS);
				}else {
					// waiting 5 seconds for everything to initialize
					sleep(5*1000);
					firstTime = false;
				}
				long currTime = System.currentTimeMillis();
				List<Metric> metrics = _metricService.getMetrics(_dataLagQueryExpression, currTime);
				if(metrics==null || metrics.isEmpty()) {
					_logger.info("Data lag detected as metric list is empty");
					if(!isDataLagging) {
						isDataLagging=true;
						sendDataLagEmailNotification();
					}
					continue;
				}

				//assuming only one time series in result
				Metric currMetric = metrics.get(0);
				if(currMetric.getDatapoints()==null || currMetric.getDatapoints().size()==0) {
					_logger.info("Data lag detected as data point list is empty");
					if(!isDataLagging) {
						isDataLagging=true;
						sendDataLagEmailNotification();
					}
					continue;
				}else {
					long lastDataPointTime = 0L;
					for(Long dataPointTime : currMetric.getDatapoints().keySet()) {
						if(dataPointTime > lastDataPointTime) {
							lastDataPointTime = dataPointTime;
						}
					}
					if((currTime - lastDataPointTime)> _dataLagThreshold) {
						_logger.info("Data lag detected as the last data point recieved is more than the data threshold of " + _dataLagThreshold + " ms");
						if(!isDataLagging) {
							isDataLagging=true;
							sendDataLagEmailNotification();
						}
						continue;
					}
				}
				if(isDataLagging) {
					isDataLagging = false;
					sendDataLagEmailNotification();
				}
			}catch(Exception e) {
				_logger.error("Exception thrown in data lag monitor thread - " + ExceptionUtils.getFullStackTrace(e));
			}
>>>>>>> 92d82dd9
		}
	}

	private void sendDataLagEmailNotification(String currentDC) {
		Set<String> emailAddresseses = new HashSet<String>();
		emailAddresseses.add(_dataLagNotificationEmailId);
		String subject = "";
		if(_isDataLagging.get(currentDC)) {
			subject = "Alert evaluation on host - "+ _hostName + " has been stopped due to metric data lag in datacenter " + currentDC;
		}else {
			subject = "Alert evaluation on host - "+ _hostName + " has been resumed as the metric data lag has cleared";
		}
		
		StringBuilder body = new StringBuilder();
		body.append(MessageFormat.format("<b>Evaluated metric expression:  </b> {0}<br/>", _expressionPerDC.get(currentDC)));
        body.append(MessageFormat.format("<b>Configured data lag threshold:  </b> {0}<br/>", _dataLagThreshold));
		
		_mailService.sendMessage(emailAddresseses, subject, body.toString(), "text/html; charset=utf-8", MailService.Priority.NORMAL);
	}

	public boolean isDataLagging(String currentDC) {
		return _isDataLagging.get(currentDC);
	}
}<|MERGE_RESOLUTION|>--- conflicted
+++ resolved
@@ -65,11 +65,17 @@
 	@Override
 	public void run() {
 		_logger.info("Data lag monitor thread started");
-<<<<<<< HEAD
+		boolean firstTime = true;
         for (String currentDC: _expressionPerDC.keySet()) {
             while (!isInterrupted()) {
                 try {
-                    sleep(SLEEP_INTERVAL_MILLIS);
+					if(!firstTime) {
+						sleep(SLEEP_INTERVAL_MILLIS);
+					}else {
+						// waiting 5 seconds for everything to initialize
+						sleep(5*1000);
+						firstTime = false;
+					}
                     long currTime = System.currentTimeMillis();
                     List<Metric> metrics = _metricService.getMetrics(_expressionPerDC.get(currentDC), currTime);
                     boolean isDataLagging = _isDataLagging.get(currentDC);
@@ -115,61 +121,6 @@
                     _logger.error("Exception thrown in data lag monitor thread - " + ExceptionUtils.getFullStackTrace(e));
                 }
             }
-=======
-		boolean firstTime = true;
-		while (!isInterrupted()) {
-			try {
-				if(!firstTime) {
-				    sleep(SLEEP_INTERVAL_MILLIS);
-				}else {
-					// waiting 5 seconds for everything to initialize
-					sleep(5*1000);
-					firstTime = false;
-				}
-				long currTime = System.currentTimeMillis();
-				List<Metric> metrics = _metricService.getMetrics(_dataLagQueryExpression, currTime);
-				if(metrics==null || metrics.isEmpty()) {
-					_logger.info("Data lag detected as metric list is empty");
-					if(!isDataLagging) {
-						isDataLagging=true;
-						sendDataLagEmailNotification();
-					}
-					continue;
-				}
-
-				//assuming only one time series in result
-				Metric currMetric = metrics.get(0);
-				if(currMetric.getDatapoints()==null || currMetric.getDatapoints().size()==0) {
-					_logger.info("Data lag detected as data point list is empty");
-					if(!isDataLagging) {
-						isDataLagging=true;
-						sendDataLagEmailNotification();
-					}
-					continue;
-				}else {
-					long lastDataPointTime = 0L;
-					for(Long dataPointTime : currMetric.getDatapoints().keySet()) {
-						if(dataPointTime > lastDataPointTime) {
-							lastDataPointTime = dataPointTime;
-						}
-					}
-					if((currTime - lastDataPointTime)> _dataLagThreshold) {
-						_logger.info("Data lag detected as the last data point recieved is more than the data threshold of " + _dataLagThreshold + " ms");
-						if(!isDataLagging) {
-							isDataLagging=true;
-							sendDataLagEmailNotification();
-						}
-						continue;
-					}
-				}
-				if(isDataLagging) {
-					isDataLagging = false;
-					sendDataLagEmailNotification();
-				}
-			}catch(Exception e) {
-				_logger.error("Exception thrown in data lag monitor thread - " + ExceptionUtils.getFullStackTrace(e));
-			}
->>>>>>> 92d82dd9
 		}
 	}
 
