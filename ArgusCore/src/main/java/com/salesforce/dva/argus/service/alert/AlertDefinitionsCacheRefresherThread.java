--- conflicted
+++ resolved
@@ -66,11 +66,7 @@
 	public void run() {
 		long lastExecutionTime = 0L;
 		while (!isInterrupted()) {
-<<<<<<< HEAD
-			long executionTime = 0L, lastExecutionTime = 0L, currentExecutionTime = 0L;
-=======
 			long executionTime = 0L, currentExecutionTime = 0L;
->>>>>>> 329e82ba
 			try {
 				_logger.info("Starting alert definitions cache refresh");
 				long startTime = System.currentTimeMillis();
@@ -94,11 +90,7 @@
 					if(modifiedAlerts!=null && modifiedAlerts.size()>0) {
 						for(Alert a : modifiedAlerts) {
 							// calculate the time to discover the update or the creation
-<<<<<<< HEAD
-							long timeToDiscover = startTime - a.getModifiedDate().getTime();
-=======
 							long timeToDiscover = currentExecutionTime - a.getModifiedDate().getTime();
->>>>>>> 329e82ba
 							
 							// if the creationTime is after last execution, then we treat this as newly
 							// created and record the time to discover of newly created alert.
@@ -106,18 +98,6 @@
 							//       miss datapoint, I hope that by judging whether updated time is less
 							//       then 1 seconds away from the creation time, we can recognized
 							//       the potentially missed creation.
-<<<<<<< HEAD
-							if (lastExecutionTime > 0 && (a.getCreatedDate().getTime() >= lastExecutionTime || 
-									Math.abs(a.getModifiedDate().getTime() - a.getCreatedDate().getTime()) < 1000)) {
-								timeToDiscover = startTime - a.getCreatedDate().getTime();
-								sumTimeToDiscoverNew += timeToDiscover;
-								newAlertsCount ++;
-							}
-							
-							if (lastExecutionTime > 0 && a.getModifiedDate().getTime() >= lastExecutionTime) {
-								sumTimeToDiscover += timeToDiscover;
-								updatedAlertsCount ++;
-=======
 							if (lastExecutionTime > 0) {
 								if (a.getCreatedDate().getTime() >= lastExecutionTime || 
 									Math.abs(a.getModifiedDate().getTime() - a.getCreatedDate().getTime()) < 1000) {
@@ -128,7 +108,6 @@
 									sumTimeToDiscover += timeToDiscover;
 									updatedAlertsCount ++;
 								}
->>>>>>> 329e82ba
 							}
 							_logger.debug("Processing modified alert - {},{},{},{} after {} milliseconds ", a.getId(),
 									a.getName(), a.getCronEntry(), a.getExpression(), timeToDiscover);
@@ -154,11 +133,7 @@
 					
 					if (updatedAlertsCount > 0) {
 						long avgTimeToDiscover = sumTimeToDiscover / updatedAlertsCount;
-<<<<<<< HEAD
-						alertService.updateCounter(Counter.ALERTS_UPDATE_LATENCY_AGGREGATE, (double)avgTimeToDiscover);
-=======
 						alertService.updateCounter(Counter.ALERTS_UPDATE_LATENCY, (double)avgTimeToDiscover);
->>>>>>> 329e82ba
 						_logger.info("Average time to discovery of change - " + avgTimeToDiscover + " milliseconds");
 					}
 
