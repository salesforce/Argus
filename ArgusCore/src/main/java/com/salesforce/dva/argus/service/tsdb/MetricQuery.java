--- conflicted
+++ resolved
@@ -281,18 +281,9 @@
         AVG("avg"),
         DEV("dev"),
         ZIMSUM("zimsum"),
-<<<<<<< HEAD
-        COUNT("count"),
-        MIMMIN("mimmin"),
-        MIMMAX("mimmax"),
-		LAST("last"),
-		FIRST("first"),
-		NONE("none"),
-=======
 		MIMMAX("mimmax"),
 		MIMMIN("mimmin"),
 		COUNT("count"),
->>>>>>> 80f79dd5
 		EP50R3("ep50r3"),
 		EP50R7("ep50r7"),
 		EP75R3("ep75r3"),
@@ -310,14 +301,10 @@
 		P90("p90"),
 		P95("p95"),
 		P99("p99"),
-<<<<<<< HEAD
-		P999("p999");
-=======
 		P999("p999"),
 		LAST("last"),
 		FIRST("first"),
 		NONE("none");
->>>>>>> 80f79dd5
 
         private final String _description;
 
