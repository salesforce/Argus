/*
 * Copyright (c) 2016, Salesforce.com, Inc.
 * All rights reserved.
 *
 * Redistribution and use in source and binary forms, with or without
 * modification, are permitted provided that the following conditions are met:
 *
 * 1. Redistributions of source code must retain the above copyright notice,
 * this list of conditions and the following disclaimer.
 *
 * 2. Redistributions in binary form must reproduce the above copyright notice,
 * this list of conditions and the following disclaimer in the documentation
 * and/or other materials provided with the distribution.
 *
 * 3. Neither the name of Salesforce.com nor the names of its contributors may
 * be used to endorse or promote products derived from this software without
 * specific prior written permission.
 *
 * THIS SOFTWARE IS PROVIDED BY THE COPYRIGHT HOLDERS AND CONTRIBUTORS "AS IS"
 * AND ANY EXPRESS OR IMPLIED WARRANTIES, INCLUDING, BUT NOT LIMITED TO, THE
 * IMPLIED WARRANTIES OF MERCHANTABILITY AND FITNESS FOR A PARTICULAR PURPOSE
 * ARE DISCLAIMED. IN NO EVENT SHALL THE COPYRIGHT HOLDER OR CONTRIBUTORS BE
 * LIABLE FOR ANY DIRECT, INDIRECT, INCIDENTAL, SPECIAL, EXEMPLARY, OR
 * CONSEQUENTIAL DAMAGES (INCLUDING, BUT NOT LIMITED TO, PROCUREMENT OF
 * SUBSTITUTE GOODS OR SERVICES; LOSS OF USE, DATA, OR PROFITS; OR BUSINESS
 * INTERRUPTION) HOWEVER CAUSED AND ON ANY THEORY OF LIABILITY, WHETHER IN
 * CONTRACT, STRICT LIABILITY, OR TORT (INCLUDING NEGLIGENCE OR OTHERWISE)
 * ARISING IN ANY WAY OUT OF THE USE OF THIS SOFTWARE, EVEN IF ADVISED OF THE
 * POSSIBILITY OF SUCH DAMAGE.
 */
	 
package com.salesforce.dva.argus.service.metric.transform;

import java.util.List;

import com.salesforce.dva.argus.entity.NumberOperations;

/**
 * Calculates a metric having the a set of timestamps that is the union of all input metric timestamp values where each timestamp value is the
 * constant value of the count of input metrics.
 *
 * @author  Ruofan Zhang (rzhang@salesforce.com)
 */
public class CountValueUnionReducer implements ValueReducer {

    //~ Methods **************************************************************************************************************************************
    
    @Override
    public Number reduce(List<Number> values) {
<<<<<<< HEAD
    	Number sum = 0;
    	
    	for (Number value : values) {
    		if (value == null) {
    			value = 0;
    		}
    		
    		sum = NumberOperations.add(sum, value);
    	}
    	
    	return sum;
=======
        Number sum = 0;
        
        for (Number value : values) {
            if (value == null) {
                value = 0;
            }
            
            sum = NumberOperations.add(sum, value);
        }
        
        return sum;
>>>>>>> f03d0b4b
    }

    @Override
    public String name() {
        return TransformFactory.Function.COUNT.name();
    }
}
/* Copyright (c) 2016, Salesforce.com, Inc.  All rights reserved. */<|MERGE_RESOLUTION|>--- conflicted
+++ resolved
@@ -47,19 +47,7 @@
     
     @Override
     public Number reduce(List<Number> values) {
-<<<<<<< HEAD
-    	Number sum = 0;
-    	
-    	for (Number value : values) {
-    		if (value == null) {
-    			value = 0;
-    		}
-    		
-    		sum = NumberOperations.add(sum, value);
-    	}
-    	
-    	return sum;
-=======
+
         Number sum = 0;
         
         for (Number value : values) {
@@ -71,7 +59,6 @@
         }
         
         return sum;
->>>>>>> f03d0b4b
     }
 
     @Override
