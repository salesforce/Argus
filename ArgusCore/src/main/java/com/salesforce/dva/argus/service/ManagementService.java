--- conflicted
+++ resolved
@@ -53,19 +53,11 @@
      */
     void setAdministratorPrivilege(PrincipalUser user, boolean isPrivileged);
 
-<<<<<<< HEAD
-	/**
-	 * @param  user     The user for which the policy will be updated. Cannot be null.
-	 * @param  counter  The policy counter for which the limit will be set. Cannot be null.
-	 * @param  value    The new value for the policy limit for the user.
-	 * @see  WardenService#updatePolicyLimitForUser(PrincipalUser, PolicyCounter, Number)  */
-=======
     /**
      * @param  user     The user for which the policy will be updated. Cannot be null.
      * @param  counter  The policy counter for which the limit will be set. Cannot be null.
      * @param  value    The new value for the policy limit for the user.
      * @see  WardenService#updatePolicyLimitForUser(PrincipalUser, PolicyCounter, double)  */
->>>>>>> f03d0b4b
     void updateWardenPolicyForUser(PrincipalUser user, PolicyCounter counter, Number value);
 
     /**
