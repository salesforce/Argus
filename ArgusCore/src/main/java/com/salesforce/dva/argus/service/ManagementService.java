/*
 * Copyright (c) 2016, Salesforce.com, Inc.
 * All rights reserved.
 *
 * Redistribution and use in source and binary forms, with or without
 * modification, are permitted provided that the following conditions are met:
 *
 * 1. Redistributions of source code must retain the above copyright notice,
 * this list of conditions and the following disclaimer.
 *
 * 2. Redistributions in binary form must reproduce the above copyright notice,
 * this list of conditions and the following disclaimer in the documentation
 * and/or other materials provided with the distribution.
 *
 * 3. Neither the name of Salesforce.com nor the names of its contributors may
 * be used to endorse or promote products derived from this software without
 * specific prior written permission.
 *
 * THIS SOFTWARE IS PROVIDED BY THE COPYRIGHT HOLDERS AND CONTRIBUTORS "AS IS"
 * AND ANY EXPRESS OR IMPLIED WARRANTIES, INCLUDING, BUT NOT LIMITED TO, THE
 * IMPLIED WARRANTIES OF MERCHANTABILITY AND FITNESS FOR A PARTICULAR PURPOSE
 * ARE DISCLAIMED. IN NO EVENT SHALL THE COPYRIGHT HOLDER OR CONTRIBUTORS BE
 * LIABLE FOR ANY DIRECT, INDIRECT, INCIDENTAL, SPECIAL, EXEMPLARY, OR
 * CONSEQUENTIAL DAMAGES (INCLUDING, BUT NOT LIMITED TO, PROCUREMENT OF
 * SUBSTITUTE GOODS OR SERVICES; LOSS OF USE, DATA, OR PROFITS; OR BUSINESS
 * INTERRUPTION) HOWEVER CAUSED AND ON ANY THEORY OF LIABILITY, WHETHER IN
 * CONTRACT, STRICT LIABILITY, OR TORT (INCLUDING NEGLIGENCE OR OTHERWISE)
 * ARISING IN ANY WAY OUT OF THE USE OF THIS SOFTWARE, EVEN IF ADVISED OF THE
 * POSSIBILITY OF SUCH DAMAGE.
 */
	 
package com.salesforce.dva.argus.service;

import com.salesforce.dva.argus.entity.Dashboard;
import com.salesforce.dva.argus.entity.PrincipalUser;
import com.salesforce.dva.argus.service.WardenService.PolicyCounter;
import com.salesforce.dva.argus.service.WardenService.SubSystem;
import java.util.Map;

/**
 * Provides methods used to manage the Argus system.
 * @author  Tom Valine (tvaline@salesforce.com)
 */
public interface ManagementService extends Service {

    //~ Methods **************************************************************************************************************************************

    /**
     * Grants or revokes administrator privileges to a user.
     *
     * @param  user          The user to modify.
     * @param  isPrivileged  Indicates whether privileges should be granted or revoked.
     */
    void setAdministratorPrivilege(PrincipalUser user, boolean isPrivileged);

<<<<<<< HEAD
    /** @see  WardenService#updatePolicyLimitForUser(PrincipalUser, PolicyCounter, double) */
    void updateWardenPolicyForUser(PrincipalUser user, PolicyCounter counter, Number value);
=======
    /**
     * @param  user     The user for which the policy will be updated. Cannot be null.
     * @param  counter  The policy counter for which the limit will be set. Cannot be null.
     * @param  value    The new value for the policy limit for the user.
     * @see  WardenService#updatePolicyLimitForUser(PrincipalUser, PolicyCounter, double)  */
    void updateWardenPolicyForUser(PrincipalUser user, PolicyCounter counter, double value);
>>>>>>> 1527c873

    /**
     * @param  user       The user to reinstate. Cannot be null.
     * @param  subSystem  The sub-system for which the user permissions will be reinstated. Cannot be null.
     * @see  WardenService#reinstateUser(PrincipalUser, SubSystem) */
    void reinstateUser(PrincipalUser user, SubSystem subSystem);

    /**
     * @param  subSystem         The subsystem. Cannot be null.
     * @param  infractionCounts  The infraction count thresholds and durations.
     * @see  WardenService#updateSuspensionLevels(SubSystem, Map) */
    void updateWardenSuspensionLevelsAndDurations(SubSystem subSystem, Map<Integer, Long> infractionCounts);

    /**
     * Updates suspension levels for all subsystems.
     *
     * @param  levelToDurationMap  Maps the infraction count to suspension duration in milliseconds. Cannot be null.
     *
     * @see    WardenService#updateSuspensionLevels(SubSystem, Map)
     */
    void updateWardenSuspensionLevelsAndDurations(Map<Integer, Long> levelToDurationMap);

    /** @see  WardenService#disableWarden() */
    void disableWarden();

    /** @see  WardenService#enableWarden() */
    void enableWarden();

    /** @see  MonitorService#enableMonitoring() */
    void enableMonitorCounterCollection();

    /** @see  MonitorService#disableMonitoring() */
    void disableMonitorCounterCollection();

    /** Resets all runtime counters defined in the monitor service. */
    void resetRuntimeCounters();

    /** Resets all system counters defined in the monitor service. */
    void resetSystemCounters();

    /** Resets all custom counters defined in the monitor service. */
    void resetCustomCounters();

    /**
     * @param   user  The user for which to retrieve the warden dashboard for.
     *
     * @return  The warden dashboard for the user. Will never be null.
     * @see  WardenService#getWardenDashboard(PrincipalUser) */
    Dashboard getWardenDashboard(PrincipalUser user);

    /**
     * Returns a dashboard of the system counters annotated with system alert information.
     *
     * @return  The system dashboard.
     */
    Dashboard getSystemDashboard();

    /**
     * Returns a dashboard of the runtime counters annotated with runtime alert information.
     *
     * @return  The runtime dashboard.
     */
    Dashboard getRuntimeDashboard();

    /** @see  SchedulingService#enableScheduling() */
    void enableScheduling();

    /** @see  SchedulingService#disableScheduling() */
    void disableScheduling();

    /** Perform clean up of the database. Delete expired Audit and History records etc. */
    void cleanupRecords();

    /**
     * Cleans up alerts that have been marked for deletion.
     *  
     * @param limit	 The maximun number of alerts to delete. 
     */
	void cleanupDeletedAlerts(int limit);
}
/* Copyright (c) 2016, Salesforce.com, Inc.  All rights reserved. */<|MERGE_RESOLUTION|>--- conflicted
+++ resolved
@@ -53,17 +53,12 @@
      */
     void setAdministratorPrivilege(PrincipalUser user, boolean isPrivileged);
 
-<<<<<<< HEAD
-    /** @see  WardenService#updatePolicyLimitForUser(PrincipalUser, PolicyCounter, double) */
+	/**
+	 * @param  user     The user for which the policy will be updated. Cannot be null.
+	 * @param  counter  The policy counter for which the limit will be set. Cannot be null.
+	 * @param  value    The new value for the policy limit for the user.
+	 * @see  WardenService#updatePolicyLimitForUser(PrincipalUser, PolicyCounter, Number)  */
     void updateWardenPolicyForUser(PrincipalUser user, PolicyCounter counter, Number value);
-=======
-    /**
-     * @param  user     The user for which the policy will be updated. Cannot be null.
-     * @param  counter  The policy counter for which the limit will be set. Cannot be null.
-     * @param  value    The new value for the policy limit for the user.
-     * @see  WardenService#updatePolicyLimitForUser(PrincipalUser, PolicyCounter, double)  */
-    void updateWardenPolicyForUser(PrincipalUser user, PolicyCounter counter, double value);
->>>>>>> 1527c873
 
     /**
      * @param  user       The user to reinstate. Cannot be null.
