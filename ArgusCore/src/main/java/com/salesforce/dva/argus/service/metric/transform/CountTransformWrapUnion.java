/*
 * Copyright (c) 2016, Salesforce.com, Inc.
 * All rights reserved.
 *
 * Redistribution and use in source and binary forms, with or without
 * modification, are permitted provided that the following conditions are met:
 *
 * 1. Redistributions of source code must retain the above copyright notice,
 * this list of conditions and the following disclaimer.
 *
 * 2. Redistributions in binary form must reproduce the above copyright notice,
 * this list of conditions and the following disclaimer in the documentation
 * and/or other materials provided with the distribution.
 *
 * 3. Neither the name of Salesforce.com nor the names of its contributors may
 * be used to endorse or promote products derived from this software without
 * specific prior written permission.
 *
 * THIS SOFTWARE IS PROVIDED BY THE COPYRIGHT HOLDERS AND CONTRIBUTORS "AS IS"
 * AND ANY EXPRESS OR IMPLIED WARRANTIES, INCLUDING, BUT NOT LIMITED TO, THE
 * IMPLIED WARRANTIES OF MERCHANTABILITY AND FITNESS FOR A PARTICULAR PURPOSE
 * ARE DISCLAIMED. IN NO EVENT SHALL THE COPYRIGHT HOLDER OR CONTRIBUTORS BE
 * LIABLE FOR ANY DIRECT, INDIRECT, INCIDENTAL, SPECIAL, EXEMPLARY, OR
 * CONSEQUENTIAL DAMAGES (INCLUDING, BUT NOT LIMITED TO, PROCUREMENT OF
 * SUBSTITUTE GOODS OR SERVICES; LOSS OF USE, DATA, OR PROFITS; OR BUSINESS
 * INTERRUPTION) HOWEVER CAUSED AND ON ANY THEORY OF LIABILITY, WHETHER IN
 * CONTRACT, STRICT LIABILITY, OR TORT (INCLUDING NEGLIGENCE OR OTHERWISE)
 * ARISING IN ANY WAY OUT OF THE USE OF THIS SOFTWARE, EVEN IF ADVISED OF THE
 * POSSIBILITY OF SUCH DAMAGE.
 */
	 
package com.salesforce.dva.argus.service.metric.transform;

import com.salesforce.dva.argus.entity.Metric;
import com.salesforce.dva.argus.entity.NumberOperations;
import com.salesforce.dva.argus.system.SystemAssert;

import java.util.Arrays;
import java.util.HashMap;
import java.util.List;
import java.util.Map;

/**
 * Prepare the datapoints of every metric for count transform.
 *
 * @author  Ruofan Zhang (rzhang@salesforce.com)
 */
public class CountTransformWrapUnion implements Transform {

    //~ Static fields/initializers *******************************************************************************************************************

    /** The default metric name. */
    public static final String DEFAULT_METRIC_NAME = "result";

    //~ Methods **************************************************************************************************************************************
    
    @Override
    public List<Metric> transform(List<Metric> metrics) {
    	SystemAssert.requireArgument(metrics != null, "Cannot transform null metrics.");
        
        if (metrics.isEmpty()) {
            return metrics;
        }
        
        MetricDistiller distiller = new MetricDistiller();
        distiller.distill(metrics);

        String newMetricName = distiller.getMetric() == null ? TransformFactory.DEFAULT_METRIC_NAME : distiller.getMetric();
        Metric newMetric = new Metric(getResultScopeName(), newMetricName);

        newMetric.setDisplayName(distiller.getDisplayName());
        newMetric.setUnits(distiller.getUnits());
        newMetric.setTags(distiller.getTags());
        newMetric.setDatapoints(_collate(metrics));

        return Arrays.asList(newMetric);
    }
    
    private Map<Long, Number> _collate(List<Metric> metrics) {
<<<<<<< HEAD
    	Map<Long, Number> collated = new HashMap<>();
    	
    	for (Metric metric : metrics) {
    		for (Map.Entry<Long, Number> point : metric.getDatapoints().entrySet()) {
    			if (!collated.containsKey(point.getKey())) {
    				collated.put(point.getKey(), 1);
    			} else {
    				Number oldValue = collated.get(point.getKey());
    				collated.put(point.getKey(), NumberOperations.add(oldValue, 1));
    			}
=======
        Map<Long, Number> collated = new HashMap<>();
        
        for (Metric metric : metrics) {
            for (Map.Entry<Long, Number> point : metric.getDatapoints().entrySet()) {
                if (!collated.containsKey(point.getKey())) {
                    collated.put(point.getKey(), 1);
                    } else {
                        Number oldValue = collated.get(point.getKey());
                        collated.put(point.getKey(), NumberOperations.add(oldValue, 1));
                    }
>>>>>>> f03d0b4b
    		}
    	}
    	return collated;
    }

    @Override
    public List<Metric> transform(List<Metric> metrics, List<String> constants) {
        throw new UnsupportedOperationException("COUNT Transform is not supposed to be used with a constant");
    }

    @Override
    public String getResultScopeName() {
        return TransformFactory.Function.COUNT.name();
    }

    @Override
    public List<Metric> transform(List<Metric>... listOfList) {
        throw new UnsupportedOperationException("Count doesn't need list of list!");
    }
}
/* Copyright (c) 2016, Salesforce.com, Inc.  All rights reserved. */<|MERGE_RESOLUTION|>--- conflicted
+++ resolved
@@ -77,18 +77,6 @@
     }
     
     private Map<Long, Number> _collate(List<Metric> metrics) {
-<<<<<<< HEAD
-    	Map<Long, Number> collated = new HashMap<>();
-    	
-    	for (Metric metric : metrics) {
-    		for (Map.Entry<Long, Number> point : metric.getDatapoints().entrySet()) {
-    			if (!collated.containsKey(point.getKey())) {
-    				collated.put(point.getKey(), 1);
-    			} else {
-    				Number oldValue = collated.get(point.getKey());
-    				collated.put(point.getKey(), NumberOperations.add(oldValue, 1));
-    			}
-=======
         Map<Long, Number> collated = new HashMap<>();
         
         for (Metric metric : metrics) {
@@ -99,7 +87,6 @@
                         Number oldValue = collated.get(point.getKey());
                         collated.put(point.getKey(), NumberOperations.add(oldValue, 1));
                     }
->>>>>>> f03d0b4b
     		}
     	}
     	return collated;
