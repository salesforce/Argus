/*
 * Copyright (c) 2016, Salesforce.com, Inc.
 * All rights reserved.
 *
 * Redistribution and use in source and binary forms, with or without
 * modification, are permitted provided that the following conditions are met:
 *
 * 1. Redistributions of source code must retain the above copyright notice,
 * this list of conditions and the following disclaimer.
 *
 * 2. Redistributions in binary form must reproduce the above copyright notice,
 * this list of conditions and the following disclaimer in the documentation
 * and/or other materials provided with the distribution.
 *
 * 3. Neither the name of Salesforce.com nor the names of its contributors may
 * be used to endorse or promote products derived from this software without
 * specific prior written permission.
 *
 * THIS SOFTWARE IS PROVIDED BY THE COPYRIGHT HOLDERS AND CONTRIBUTORS "AS IS"
 * AND ANY EXPRESS OR IMPLIED WARRANTIES, INCLUDING, BUT NOT LIMITED TO, THE
 * IMPLIED WARRANTIES OF MERCHANTABILITY AND FITNESS FOR A PARTICULAR PURPOSE
 * ARE DISCLAIMED. IN NO EVENT SHALL THE COPYRIGHT HOLDER OR CONTRIBUTORS BE
 * LIABLE FOR ANY DIRECT, INDIRECT, INCIDENTAL, SPECIAL, EXEMPLARY, OR
 * CONSEQUENTIAL DAMAGES (INCLUDING, BUT NOT LIMITED TO, PROCUREMENT OF
 * SUBSTITUTE GOODS OR SERVICES; LOSS OF USE, DATA, OR PROFITS; OR BUSINESS
 * INTERRUPTION) HOWEVER CAUSED AND ON ANY THEORY OF LIABILITY, WHETHER IN
 * CONTRACT, STRICT LIABILITY, OR TORT (INCLUDING NEGLIGENCE OR OTHERWISE)
 * ARISING IN ANY WAY OUT OF THE USE OF THIS SOFTWARE, EVEN IF ADVISED OF THE
 * POSSIBILITY OF SUCH DAMAGE.
 */
	 
package com.salesforce.dva.argus.service;

import com.salesforce.dva.argus.entity.MetricSchemaRecord;
import com.salesforce.dva.argus.service.SchemaService.RecordType;
import com.salesforce.dva.argus.service.tsdb.MetricQuery;

import java.text.MessageFormat;
import java.util.List;

/**
 * Provides a means to query metric schema meta data to determine the existence of metrics.
 *
 * @author  Tom Valine (tvaline@salesforce.com)
 */
public interface DiscoveryService extends Service {
	
<<<<<<< HEAD
	static final char[] WILDCARD_CHARSET = new char[] { '*', '?', '[', ']', '|' };
	
=======
>>>>>>> 59888b52
	/** This should be a configuration. For now, this is how we reached on a value of 2M. 
	 *  A datapoint in Argus is a tuple containing a Long timestamp (8 bytes with some additional Java Wrapper Class bytes) 
	 *  and a Double value (8 bytes with some additional Java Wrapper Class bytes). We would then consider a datapoint to 
	 *  take up around 40 bytes of memory.
	 *  
	 *  Fixing the max QPM (Queries Per Minute) for Argus to around 500, and avg. query latency to around 3 secs 
	 *  (both are conservative estimates), we would be serving 25 queries concurrently. Again these are just ball park 
	 *  estimates to fix the maximum number of datapoints that should be returned in a response.
	 *  
	 *  Let's assume we reserve 2GB of memory for concurrently executing these 25 queries. That would mean around 80MB per 
	 *  request. Roughly translating to around (80M bytes/40 bytes =) 2M datapoints. 
	 *  
	 *  Please configure this no. according to the above calculation for your environment. 
	 **/
	static final int MAX_DATAPOINTS_PER_RESPONSE = 2000000;
	
	/** We enforce a soft limit of 1 minute on the datapoint sampling frequency through WardenService and hence assume this 
	 * to be the same. */
    static final long DATAPOINT_SAMPLING_FREQ_IN_MILLIS = 60 * 1000L;
    
    static final String EXCEPTION_MESSAGE = MessageFormat.format("Your query may return more than {0} datapoints in all. Please modify your query. "
    		+ "You may either reduce the time window or narrow your wildcard search or use downsampling.", MAX_DATAPOINTS_PER_RESPONSE);

    //~ Methods **************************************************************************************************************************************

    /**
     * Returns a list of metric schema records which match the filtering criteria.  At least one field must be filtered.
     *
     * @param   namespaceRegex  A regular expression to match against the namespace field. Can be null.
     * @param   scopeRegex      A regular expression to match against the scope field.  Can be null.
     * @param   metricRegex     A regular expression to match against the metric name field.  Can be null.
     * @param   tagkRegex       A regular expression to match against the tag key field.  Can be null.
     * @param   tagvRegex       A regular expression to match against the tag value field.  Can be null.
     * @param   limit           The maximum set of results to return.  Must be a positive integer.
     * @param   page            The page of results to return.
     *
     * @return  A list of metric schema records matching the filtering criteria.  Will never return null, but may be empty.
     */
    List<MetricSchemaRecord> filterRecords(String namespaceRegex, String scopeRegex, String metricRegex, String tagkRegex, String tagvRegex,
        int limit, int page);

    /**
     * @param   namespaceRegex  A regular expression to match against the namespace field. Can be null.
     * @param   scopeRegex      A regular expression to match against the scope field.  Can be null.
     * @param   metricRegex     A regular expression to match against the metric name field.  Can be null.
     * @param   tagkRegex       A regular expression to match against the tag key field.  Can be null.
     * @param   tagvRegex       A regular expression to match against the tag value field.  Can be null.
     * @param   type            The field to return.  Cannot be null.
     * @param   limit           The maximum set of results to return.  Must be a positive integer.
     * @param   page            The page of results to return.
     *
     * @return  A unique list of values for the specified field.  Will never return null, but may be empty.
     */
    List<String> getUniqueRecords(String namespaceRegex, String scopeRegex, String metricRegex, String tagkRegex, String tagvRegex, RecordType type,
        int limit, int page);

    /**
     * Expands a given wildcard query into a list of distinct queries.
     *
     * @param   query  The wildcard query to expand.  Cannot be null.
     *
     * @return  The list of distinct queries representing the wildcard expansion.  Will never return null, but may be empty.
     */
    List<MetricQuery> getMatchingQueries(MetricQuery query);

    /**
     * Indicates whether a query is a wildcard query.
     *
     * @param   query  The query to evaluate.  Cannot be null.
     *
     * @return  True if the query is a wildcard query.
     */
    static boolean isWildcardQuery(MetricQuery query) {
<<<<<<< HEAD
    	if (_containsWildcard(query.getScope()) || _containsWildcard(query.getMetric())) {
            return true;
        }
        if (_containsWildcard(query.getNamespace())) {
=======
    	if (SchemaService.containsWildcard(query.getScope()) || SchemaService.containsWildcard(query.getMetric())) {
            return true;
        }
        if (SchemaService.containsWildcard(query.getNamespace())) {
>>>>>>> 59888b52
            return true;
        }
        if (query.getTags() != null) {
            for (String tagKey : query.getTags().keySet()) {
<<<<<<< HEAD
                if (_containsWildcard(tagKey) || (!"*".equals(query.getTag(tagKey)) && _containsWildcard(query.getTag(tagKey)))) {
=======
                if (SchemaService.containsWildcard(tagKey) || 
                		(!"*".equals(query.getTag(tagKey)) && SchemaService.containsWildcard(query.getTag(tagKey)))) {
>>>>>>> 59888b52
                    return true;
                }
            }
        }
        return false;
    }
    
<<<<<<< HEAD
    static boolean _containsWildcard(String str) {
        if (str == null || str.isEmpty()) {
            return false;
        }

        char[] arr = str.toCharArray();
        for (char ch : arr) {
            if (_isWildcard(ch)) {
                return true;
            }
        }
        return false;
    }

    static boolean _isWildcard(char ch) {
        for (char c : WILDCARD_CHARSET) {
            if (c == ch) {
                return true;
            }
        }
        return false;
    }
    
=======
>>>>>>> 59888b52
    static int maxTimeseriesAllowed(MetricQuery query) {
    	
    	long timeWindowInMillis = query.getEndTimestamp() - query.getStartTimestamp();
    	long downsamplingDivisor = (query.getDownsamplingPeriod() == null || query.getDownsamplingPeriod() <= 0) ? 1 : query.getDownsamplingPeriod(); 
    	long numDatapointsPerTimeSeries = timeWindowInMillis / DATAPOINT_SAMPLING_FREQ_IN_MILLIS / downsamplingDivisor;
    	
    	numDatapointsPerTimeSeries = numDatapointsPerTimeSeries <= 0 ? 1 : numDatapointsPerTimeSeries; 
    	
    	return (int) (MAX_DATAPOINTS_PER_RESPONSE / numDatapointsPerTimeSeries);
    }
    
    static int numApproxTimeseriesForQuery(MetricQuery mq) {
		int count = 1;
		for(String tagValue : mq.getTags().values()) {
			String splits[] = tagValue.split("\\|");
			count *= splits.length;
		}
		
		return count;
	}
}
/* Copyright (c) 2016, Salesforce.com, Inc.  All rights reserved. */<|MERGE_RESOLUTION|>--- conflicted
+++ resolved
@@ -45,11 +45,6 @@
  */
 public interface DiscoveryService extends Service {
 	
-<<<<<<< HEAD
-	static final char[] WILDCARD_CHARSET = new char[] { '*', '?', '[', ']', '|' };
-	
-=======
->>>>>>> 59888b52
 	/** This should be a configuration. For now, this is how we reached on a value of 2M. 
 	 *  A datapoint in Argus is a tuple containing a Long timestamp (8 bytes with some additional Java Wrapper Class bytes) 
 	 *  and a Double value (8 bytes with some additional Java Wrapper Class bytes). We would then consider a datapoint to 
@@ -123,27 +118,16 @@
      * @return  True if the query is a wildcard query.
      */
     static boolean isWildcardQuery(MetricQuery query) {
-<<<<<<< HEAD
-    	if (_containsWildcard(query.getScope()) || _containsWildcard(query.getMetric())) {
-            return true;
-        }
-        if (_containsWildcard(query.getNamespace())) {
-=======
     	if (SchemaService.containsWildcard(query.getScope()) || SchemaService.containsWildcard(query.getMetric())) {
             return true;
         }
         if (SchemaService.containsWildcard(query.getNamespace())) {
->>>>>>> 59888b52
             return true;
         }
         if (query.getTags() != null) {
             for (String tagKey : query.getTags().keySet()) {
-<<<<<<< HEAD
-                if (_containsWildcard(tagKey) || (!"*".equals(query.getTag(tagKey)) && _containsWildcard(query.getTag(tagKey)))) {
-=======
                 if (SchemaService.containsWildcard(tagKey) || 
                 		(!"*".equals(query.getTag(tagKey)) && SchemaService.containsWildcard(query.getTag(tagKey)))) {
->>>>>>> 59888b52
                     return true;
                 }
             }
@@ -151,32 +135,6 @@
         return false;
     }
     
-<<<<<<< HEAD
-    static boolean _containsWildcard(String str) {
-        if (str == null || str.isEmpty()) {
-            return false;
-        }
-
-        char[] arr = str.toCharArray();
-        for (char ch : arr) {
-            if (_isWildcard(ch)) {
-                return true;
-            }
-        }
-        return false;
-    }
-
-    static boolean _isWildcard(char ch) {
-        for (char c : WILDCARD_CHARSET) {
-            if (c == ch) {
-                return true;
-            }
-        }
-        return false;
-    }
-    
-=======
->>>>>>> 59888b52
     static int maxTimeseriesAllowed(MetricQuery query) {
     	
     	long timeWindowInMillis = query.getEndTimestamp() - query.getStartTimestamp();
