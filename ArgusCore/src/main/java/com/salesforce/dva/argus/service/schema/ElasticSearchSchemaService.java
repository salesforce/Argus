--- conflicted
+++ resolved
@@ -950,7 +950,6 @@
 		return Pair.of(failedIds, updateRequiredIds);
 	}
 
-<<<<<<< HEAD
 	protected Response updateMtsField(List<String> docIds, String index, String type) {
 		Response result= null;
 		if(docIds != null && docIds.size()>0) {
@@ -984,9 +983,6 @@
 	}
 
 	protected void _addToBloomFilter(List<MetricSchemaRecord> records){
-=======
-	protected void _addToBloomFilter(List<MetricSchemaRecord> records) {
->>>>>>> ce2c137d
 		_logger.info("Adding {} records into bloom filter.", records.size());
 		for (MetricSchemaRecord record : records) {
 			String key = constructKey(record.getScope(), record.getMetric(), record.getTagKey(), record.getTagValue(), record.getNamespace());
@@ -1586,10 +1582,6 @@
 			public void setUpdate(CreateItem update) {
 				this.update = update;
 			}
-<<<<<<< HEAD
-
-=======
->>>>>>> ce2c137d
 		}
 
 		@JsonIgnoreProperties(ignoreUnknown = true)
