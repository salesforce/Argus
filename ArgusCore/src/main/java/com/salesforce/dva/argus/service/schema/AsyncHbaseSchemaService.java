/*
 * Copyright (c) 2016, Salesforce.com, Inc.
 * All rights reserved.
 *
 * Redistribution and use in source and binary forms, with or without
 * modification, are permitted provided that the following conditions are met:
 *
 * 1. Redistributions of source code must retain the above copyright notice,
 * this list of conditions and the following disclaimer.
 *
 * 2. Redistributions in binary form must reproduce the above copyright notice,
 * this list of conditions and the following disclaimer in the documentation
 * and/or other materials provided with the distribution.
 *
 * 3. Neither the name of Salesforce.com nor the names of its contributors may
 * be used to endorse or promote products derived from this software without
 * specific prior written permission.
 *
 * THIS SOFTWARE IS PROVIDED BY THE COPYRIGHT HOLDERS AND CONTRIBUTORS "AS IS"
 * AND ANY EXPRESS OR IMPLIED WARRANTIES, INCLUDING, BUT NOT LIMITED TO, THE
 * IMPLIED WARRANTIES OF MERCHANTABILITY AND FITNESS FOR A PARTICULAR PURPOSE
 * ARE DISCLAIMED. IN NO EVENT SHALL THE COPYRIGHT HOLDER OR CONTRIBUTORS BE
 * LIABLE FOR ANY DIRECT, INDIRECT, INCIDENTAL, SPECIAL, EXEMPLARY, OR
 * CONSEQUENTIAL DAMAGES (INCLUDING, BUT NOT LIMITED TO, PROCUREMENT OF
 * SUBSTITUTE GOODS OR SERVICES; LOSS OF USE, DATA, OR PROFITS; OR BUSINESS
 * INTERRUPTION) HOWEVER CAUSED AND ON ANY THEORY OF LIABILITY, WHETHER IN
 * CONTRACT, STRICT LIABILITY, OR TORT (INCLUDING NEGLIGENCE OR OTHERWISE)
 * ARISING IN ANY WAY OUT OF THE USE OF THIS SOFTWARE, EVEN IF ADVISED OF THE
 * POSSIBILITY OF SUCH DAMAGE.
 */

package com.salesforce.dva.argus.service.schema;

import com.google.inject.Inject;
import com.google.inject.Singleton;
import com.salesforce.dva.argus.entity.KeywordQuery;
import com.salesforce.dva.argus.entity.Metric;
import com.salesforce.dva.argus.entity.MetricSchemaRecord;
import com.salesforce.dva.argus.entity.MetricSchemaRecordQuery;
import com.salesforce.dva.argus.entity.MetatagsRecord;
import com.salesforce.dva.argus.service.AsyncHBaseClientFactory;
import com.salesforce.dva.argus.service.MonitorService;
import com.salesforce.dva.argus.service.SchemaService;
import com.salesforce.dva.argus.system.SystemAssert;
import com.salesforce.dva.argus.system.SystemConfiguration;
import com.salesforce.dva.argus.system.SystemException;
import com.stumbleupon.async.Callback;
import com.stumbleupon.async.Deferred;
import com.stumbleupon.async.TimeoutException;

import org.apache.commons.lang3.tuple.Pair;
import org.apache.hadoop.hbase.util.Bytes;
import org.hbase.async.CompareFilter.CompareOp;
import org.hbase.async.FilterList;
import org.hbase.async.FirstKeyOnlyFilter;
import org.hbase.async.HBaseClient;
import org.hbase.async.KeyOnlyFilter;
import org.hbase.async.KeyValue;
import org.hbase.async.PutRequest;
import org.hbase.async.RegexStringComparator;
import org.hbase.async.RowFilter;
import org.hbase.async.ScanFilter;
import org.hbase.async.Scanner;
import org.slf4j.Logger;
import org.slf4j.LoggerFactory;

import java.nio.charset.Charset;
import java.text.MessageFormat;
import java.util.ArrayList;
import java.util.Collections;
import java.util.HashSet;
import java.util.List;
import java.util.Properties;
import java.util.Map.Entry;
import java.util.Set;
import java.util.TreeSet;
import java.util.HashMap;
import java.util.Map;


/**
 * Implementation of the schema service using Asynchbase.
 *
 * @author  Bhinav Sura (bhinav.sura@salesforce.com)
 */
@Singleton
public class AsyncHbaseSchemaService extends AbstractSchemaService {

    //~ Static fields/initializers *******************************************************************************************************************

	private static String METRIC_SCHEMA_TABLENAME;
	private static String SCOPE_SCHEMA_TABLENAME ;
    private static final byte[] COLUMN_FAMILY = "f".getBytes(Charset.forName("UTF-8"));
    private static final byte[] COLUMN_QUALIFIER = "c".getBytes(Charset.forName("UTF-8"));
    private static final byte[] CELL_VALUE = new byte[1];
    private static final char ROWKEY_SEPARATOR = '\u0000';
    private static final char PLACEHOLDER_FOR_NULL_STRINGS = '\u0023';

    private static final long TIMEOUT_MS = 30 * 1000;
    private static final long SCAN_TIMEOUT_MS = 2 * 60 * 1000;

    //~ Instance fields ******************************************************************************************************************************

    private Logger _logger = LoggerFactory.getLogger(AsyncHbaseSchemaService.class);
    private final HBaseClient _client;

    //~ Constructors *********************************************************************************************************************************

    @Inject
    private AsyncHbaseSchemaService(SystemConfiguration systemConfig, AsyncHBaseClientFactory factory, MonitorService monitorService) {
    	super(systemConfig, monitorService);

    	METRIC_SCHEMA_TABLENAME = systemConfig.getValue(Property.HBASE_METRICSCHEMA_TABLE.getName(),
    													Property.HBASE_METRICSCHEMA_TABLE.getDefaultValue());
    	SCOPE_SCHEMA_TABLENAME = systemConfig.getValue(Property.HBASE_SCOPESCHEMA_TABLE.getName(),
    												   Property.HBASE_SCOPESCHEMA_TABLE.getDefaultValue());

    	_client = factory.getClient();
    }

    //~ Methods **************************************************************************************************************************************

    private static String _constructRowKey(String namespace, String scope, String metric, String tagKey, String tagValue, String tableName) {
        namespace = namespace == null ? Character.toString(PLACEHOLDER_FOR_NULL_STRINGS) : namespace;
        tagKey = tagKey == null ? Character.toString(PLACEHOLDER_FOR_NULL_STRINGS) : tagKey;
        tagValue = tagValue == null ? Character.toString(PLACEHOLDER_FOR_NULL_STRINGS) : tagValue;

        String key;

        if (SCOPE_SCHEMA_TABLENAME.equals(tableName)) {
            key = MessageFormat.format("{0}{5}{1}{5}{2}{5}{3}{5}{4}", scope, metric, tagKey, tagValue, namespace, ROWKEY_SEPARATOR);
        } else if (METRIC_SCHEMA_TABLENAME.equals(tableName)) {
            key = MessageFormat.format("{0}{5}{1}{5}{2}{5}{3}{5}{4}", metric, scope, tagKey, tagValue, namespace, ROWKEY_SEPARATOR);
        } else {
            throw new SystemException(new IllegalArgumentException("Unknown table: " + tableName));
        }
        return key;
    }

    private static String _constructRowKey(MetricSchemaRecord schema, String tableName){
    	return _constructRowKey(schema.getNamespace(), schema.getScope(), schema.getMetric(), schema.getTagKey(), schema.getTagValue(), tableName);
    }

    private static MetricSchemaRecord _constructMetricSchemaRecord(String rowKey, String tableName) {
        SystemAssert.requireArgument(rowKey != null && !rowKey.isEmpty(), "This should never happen. Rowkey should never be null or empty.");

        String[] parts = rowKey.split(String.valueOf(ROWKEY_SEPARATOR));
        MetricSchemaRecord record;

        if (SCOPE_SCHEMA_TABLENAME.equals(tableName)) {
            record = new MetricSchemaRecord(parts[0], parts[1]);
        } else if (METRIC_SCHEMA_TABLENAME.equals(tableName)) {
            record = new MetricSchemaRecord(parts[1], parts[0]);
        } else {
            throw new SystemException(new IllegalArgumentException("Unknown table: " + tableName));
        }

        String placeholder = Character.toString(PLACEHOLDER_FOR_NULL_STRINGS);
        if (!placeholder.equals(parts[2])) {
            record.setTagKey(parts[2]);
        }
        if (!placeholder.equals(parts[3])) {
            record.setTagValue(parts[3]);
        }
        if (!placeholder.equals(parts[4])) {
            record.setNamespace(parts[4]);
        }
        return record;
    }

    private  String _plusOneNConstructRowKey(MetricSchemaRecord record, String tableName, RecordType type){
    	if(type==null){
    		return  _plusOne(_constructRowKey(record, tableName));
    	}else{
    		switch (type) {
            case NAMESPACE:
                 record.setNamespace(_plusOne(record.getNamespace()));
                 break;
            case SCOPE:
                record.setScope(_plusOne(record.getScope()));
                break;
            case METRIC:
                record.setMetric(_plusOne(record.getMetric()));
                break;
            case TAGK:
                record.setTagKey(_plusOne(record.getTagKey()));
                break;
            case TAGV:
                record.setTagValue(_plusOne(record.getTagValue()));
    		}
    	}
    	return _constructRowKey(record, tableName);
    }

    //~ Methods **************************************************************************************************************************************

    @Override
    protected void implementationSpecificPut(List<Metric> metrics,
                                             Set<String> scopeNames,
                                             Set<Pair<String, String>> scopesAndMetricNames,
                                             Map<String, MetatagsRecord> metatagsToPut) {
        requireNotDisposed();
        SystemAssert.requireArgument(metrics != null, "Metric list cannot be null.");

        for (Metric metric : metrics) {
            if (metric.getTags().isEmpty()) {
                _putWithoutTag(metric);
            }

            for (Entry<String, String> tag : metric.getTags().entrySet()) {
                _putWithTag(metric, tag);
            }
        }
    }

    @Override
    public List<MetricSchemaRecord> get(final MetricSchemaRecordQuery query) {
        requireNotDisposed();
        SystemAssert.requireArgument(query != null, "Metric Schema Record query cannot be null.");

        final List<MetricSchemaRecord> records = new ArrayList<MetricSchemaRecord>(query.getLimit());
        final ScanMetadata metadata = _constructScanMetadata(query);
        String namespace = SchemaService.convertToRegex(query.getNamespace());
        String scope = SchemaService.convertToRegex(query.getScope());
        String metric = SchemaService.convertToRegex(query.getMetric());
        String tagKey = SchemaService.convertToRegex(query.getTagKey());
        String tagValue = SchemaService.convertToRegex(query.getTagValue());
        MetricSchemaRecord scanFrom = query.getScanFrom();

        String rowKeyRegex = "^" + _constructRowKey(namespace, scope, metric, tagKey, tagValue, metadata.tableName) + "$";

        String scanStartRow = scanFrom == null ? Bytes.toString(metadata.startRow)
        									   : _plusOneNConstructRowKey(scanFrom, metadata.tableName, null);

        _logger.info("Using table: " + metadata.tableName);
        _logger.info("Rowkey: " + rowKeyRegex);

        _logger.debug("Scan startRow: " + scanStartRow);
        _logger.debug("Scan stopRow: " + metadata.stopRow.toString());

        List<ScanFilter> filters = new ArrayList<ScanFilter>();

        filters.add(new RowFilter(CompareOp.EQUAL, new RegexStringComparator(rowKeyRegex)));
        filters.add(new KeyOnlyFilter());
        filters.add(new FirstKeyOnlyFilter());

        FilterList fl = new FilterList(filters, FilterList.Operator.MUST_PASS_ALL);
        final Scanner scanner = _client.newScanner(metadata.tableName);

        scanner.setStartKey(scanStartRow.getBytes());
        scanner.setStopKey(metadata.stopRow);
        scanner.setFilter(fl);
        scanner.setMaxNumRows(Math.min(query.getLimit(), 10000));

        final Deferred<List<MetricSchemaRecord>> results = new Deferred<List<MetricSchemaRecord>>();

        /**
         * Scans HBASE rows.
         *
         * @author  Bhinav Sura (bhinav.sura@salesforce.com)
         */
        final class ScannerCB implements Callback<Object, ArrayList<ArrayList<KeyValue>>> {


            /**
             * Scans rows.
             *
             * @return  The list of metric schema records.
             */
            public Object scan() {
            	_logger.trace("Getting next set of rows.");
                return scanner.nextRows().addCallback(this);
            }

            @Override
            public Object call(ArrayList<ArrayList<KeyValue>> rows) throws Exception {
            	_logger.trace("Inside nextRows() callback..");
                try {
                    if (rows == null) {
                        results.callback(records);
                        scanner.close();
                        return null;
                    }

                    _logger.debug("Retrieved " + rows.size() + " rows.");

                    for(ArrayList<KeyValue> row:rows){
                    	byte[] rowKey=row.get(0).key();
                    	MetricSchemaRecord record = _constructMetricSchemaRecord(Bytes.toString(rowKey), metadata.tableName);
                    	records.add(record);
                        if (records.size() == query.getLimit()) {
                            results.callback(records);
                            scanner.close();
                            return null;
                        }
                    }
                    return scan();
                } catch (Exception e) {
                    scanner.close();
                    return null;
                }
            }
        }

        new ScannerCB().scan();

        try {
			return results.join(SCAN_TIMEOUT_MS);
		} catch (InterruptedException e) {
			throw new SystemException("Interrupted while waiting to obtain results for query: " + query, e);
		} catch (TimeoutException e) {
			_logger.warn("Timed out while waiting to obtain results for query: {}. Will return an empty list.", query);
			return Collections.emptyList();
		} catch (Exception e) {
			throw new SystemException("Exception occurred in getting results for query: " + query, e);
		}

    }

    /**
     * Fast scan works when trying to discover either scopes or metrics with all other fields being *.
     * In this case, when the first result is obtained, we skip all other rows starting with that prefix and directly move
     * on to the next possible value which is obtained value incremented by 1 Ascii character. If that value exists, then
     * it is returned, otherwise HBase returns the next possible value in lexicographical order.
     *
     * For e.g. suppose if we have the following rows in HBase:
     *
     * scope\0metric1\0$\0$\0$
     * scope\0metric2\0$\0$\0$
     * .
     * .
     * .
     * scope\0metric1000\0$\0$\0$
     * scopu\0metric1\0$\0$\0$
     * scopu\0metric2\0$\0$\0$
     * .
     * .
     * .
     * scopu\0metric1000\0$\0$\0$
     *
     * And our start row is "sco", then this method would first find "scope" and then jump the next 1000 rows
     * to start from the next possible value of scopf. Since nothing like scopf exists, HBase would directly
     * jump to scopu and return that.
     *
     */
    private List<MetricSchemaRecord> _getUniqueFastScan(MetricSchemaRecordQuery query, final RecordType type) {
    	requireNotDisposed();
    	SystemAssert.requireArgument(RecordType.METRIC.equals(type) || RecordType.SCOPE.equals(type),
    			"This method is only for use with metric or scope.");

    	_logger.info("Using FastScan. Will skip rows while scanning.");

    	final Set<MetricSchemaRecord> records = new HashSet<>();

    	final ScanMetadata metadata = _constructScanMetadata(query);
        String namespace = SchemaService.convertToRegex(query.getNamespace());
        String scope = SchemaService.convertToRegex(query.getScope());
        String metric = SchemaService.convertToRegex(query.getMetric());
        String tagKey = SchemaService.convertToRegex(query.getTagKey());
        String tagValue = SchemaService.convertToRegex(query.getTagValue());
        MetricSchemaRecord scanFrom = query.getScanFrom();

        String rowKeyRegex = "^" + _constructRowKey(namespace, scope, metric, tagKey, tagValue, metadata.tableName) + "$";

    	List<ScanFilter> filters = new ArrayList<ScanFilter>();
    	filters.add(new RowFilter(CompareOp.EQUAL, new RegexStringComparator(rowKeyRegex)));
        filters.add(new KeyOnlyFilter());
        filters.add(new FirstKeyOnlyFilter());
        FilterList filterList = new FilterList(filters, FilterList.Operator.MUST_PASS_ALL);


        String start = scanFrom == null ? Bytes.toString(metadata.startRow)
        								: _plusOneNConstructRowKey(scanFrom, metadata.tableName, type);

        String end = Bytes.toString(metadata.stopRow);
        ArrayList<ArrayList<KeyValue>> rows = _getSingleRow(start, end, filterList, metadata.tableName);
        while(rows != null && !rows.isEmpty()) {
        	String rowKey = Bytes.toString(rows.get(0).get(0).key());
        	String splits[] = rowKey.split(String.valueOf(ROWKEY_SEPARATOR));
        	String record = (RecordType.METRIC.equals(type) && metadata.tableName.equals(METRIC_SCHEMA_TABLENAME)) ||
        			(RecordType.SCOPE.equals(type) && metadata.tableName.equals(SCOPE_SCHEMA_TABLENAME)) ? splits[0] : splits[1];

		MetricSchemaRecord schemaRecord = RecordType.METRIC.equals(type) ?
				new MetricSchemaRecord(null, record) : new MetricSchemaRecord(record, null);
        	records.add(schemaRecord);
        	if(records.size() == query.getLimit()) {
    			break;
    		}

        	String newScanStart;
        	if(!SchemaService.containsFilter(query.getScope()) || !SchemaService.containsFilter(query.getMetric())) {
        		newScanStart = _plusOne(record);
        	} else {
        		newScanStart = _plusOne(splits[0] + ROWKEY_SEPARATOR + splits[1]);
        	}
        	rows = _getSingleRow(newScanStart, end, filterList, metadata.tableName);
        }

    	return new ArrayList<>(records);
    }


	private ArrayList<ArrayList<KeyValue>> _getSingleRow(final String start, final String end,
			final FilterList filterList, final String tableName) {
		final Scanner scanner = _client.newScanner(tableName);
    	scanner.setStartKey(start);
    	scanner.setStopKey(end);
    	scanner.setMaxNumRows(1);
    	scanner.setFilter(filterList);

    	_logger.debug("Using table: " + tableName);
        _logger.debug("Scan startRow: " + start);
        _logger.debug("Scan stopRow: " + end);

        Deferred<ArrayList<ArrayList<KeyValue>>> deferred = scanner.nextRows();

        deferred.addCallback(new Callback<ArrayList<ArrayList<KeyValue>>, ArrayList<ArrayList<KeyValue>>>() {

			@Override
			public ArrayList<ArrayList<KeyValue>> call(ArrayList<ArrayList<KeyValue>> rows) throws Exception {
				scanner.close();
				return rows;
			}
		});

        try {
			ArrayList<ArrayList<KeyValue>> result = deferred.join(SCAN_TIMEOUT_MS);
			return result;
		} catch (InterruptedException e) {
			throw new SystemException("Interrupted while waiting to obtain results for query", e);
		} catch (TimeoutException e) {
			_logger.warn("Timed out while waiting to obtain results.");
		} catch (Exception e) {
			throw new SystemException("Exception occurred in getting results for query", e);
		}
		return null;
	}

	//TSDB allowed characteers are: [A-Za-z0-9./-_]. The lowest ASCII value (45) out of these is for hyphen (-).
	private String _plusOne(String prefix) {
		char newChar = 45;
		return prefix + newChar;
	}

	/**
	 * Check if we can perform a faster scan. We can only perform a faster scan when we are trying to discover scopes or metrics
	 * without having information on any other fields.
	 */
	private boolean _canSkipWhileScanning(MetricSchemaRecordQuery query, RecordType type) {


		if( (RecordType.METRIC.equals(type) || RecordType.SCOPE.equals(type))
				&& !SchemaService.containsFilter(query.getTagKey())
				&& !SchemaService.containsFilter(query.getTagValue())
				&& !SchemaService.containsFilter(query.getNamespace())) {
			if(RecordType.METRIC.equals(type) && !SchemaService.containsFilter(query.getMetric())) {
				return false;
			}

			if(RecordType.SCOPE.equals(type) && !SchemaService.containsFilter(query.getScope())) {
				return false;
			}

			return true;
		}

		return false;
	}



    @Override
    public List<MetricSchemaRecord> getUnique(final MetricSchemaRecordQuery query, final RecordType type) {
        requireNotDisposed();
        SystemAssert.requireArgument(query != null, "Metric Schema Record query cannot be null.");
        SystemAssert.requireArgument(type != null, "Record type cannot be null.");
        SystemAssert.requireArgument(!query.getScope().startsWith("*") || !query.getMetric().startsWith("*"), "Must specify at least some filtering criteria on either scope or metric name.");

        if(_canSkipWhileScanning(query, type)) {
        	return _getUniqueFastScan(query, type);
        }

        final Set<String> records = new TreeSet<String>();
        final ScanMetadata metadata = _constructScanMetadata(query);
        String namespace = SchemaService.convertToRegex(query.getNamespace());
        String scope = SchemaService.convertToRegex(query.getScope());
        String metric = SchemaService.convertToRegex(query.getMetric());
        String tagKey = SchemaService.convertToRegex(query.getTagKey());
        String tagValue = SchemaService.convertToRegex(query.getTagValue());
        MetricSchemaRecord scanFrom = query.getScanFrom();

        String rowKeyRegex = "^" + _constructRowKey(namespace, scope, metric, tagKey, tagValue, metadata.tableName) + "$";

        String scanStartRow = scanFrom == null ? Bytes.toString(metadata.startRow)
        									   : _plusOneNConstructRowKey(scanFrom, metadata.tableName, type);

        _logger.info("Using table: " + metadata.tableName);
        _logger.info("Rowkey: " + rowKeyRegex);
        _logger.debug("Scan startRow: " + scanStartRow);
        _logger.debug("Scan stopRow: " + Bytes.toString(metadata.stopRow));

        List<ScanFilter> filters = new ArrayList<ScanFilter>();

        filters.add(new RowFilter(CompareOp.EQUAL, new RegexStringComparator(rowKeyRegex)));
        filters.add(new KeyOnlyFilter());
        filters.add(new FirstKeyOnlyFilter());

        FilterList filterList = new FilterList(filters, FilterList.Operator.MUST_PASS_ALL);
        final Scanner scanner = _client.newScanner(metadata.tableName);

        scanner.setStartKey(scanStartRow);
        scanner.setStopKey(metadata.stopRow);
        scanner.setFilter(filterList);
        scanner.setMaxNumRows(10000);

        final Deferred<List<MetricSchemaRecord>> results = new Deferred<List<MetricSchemaRecord>>();

        List<MetricSchemaRecord> listMetricSchemarecords = new ArrayList<>();


        final class ScannerCB implements Callback<Object, ArrayList<ArrayList<KeyValue>>> {

            /**
             * Scans rows.
             *
             * @return  The list of metric schema records.
             */
            public Object scan() {
                return scanner.nextRows().addCallback(this);
            }

            @Override
            public Object call(ArrayList<ArrayList<KeyValue>> rows) throws Exception {
                try {
                    if (rows == null) {
                        results.callback(listMetricSchemarecords);
                        scanner.close();
                        return null;
                    }
                    for (ArrayList<KeyValue> row : rows) {
                        String rowKey = Bytes.toString(row.get(0).key());
                        MetricSchemaRecord record = _constructMetricSchemaRecord(rowKey, metadata.tableName);

                        if(records.add(_getValueForType(record, type))){
                        	listMetricSchemarecords.add(record);
                        }
                        if (records.size() == query.getLimit()) {
                            results.callback(listMetricSchemarecords);
                            scanner.close();
                            return null;
                        }
                    }
                    return scan();
                } catch (Exception e) {
                    scanner.close();
                    return null;
                }
            }
        }

        new ScannerCB().scan();

        try {
			return new ArrayList<>(results.join(SCAN_TIMEOUT_MS));
		} catch (InterruptedException e) {
			throw new SystemException("Interrupted while waiting to obtain results for query: " + query, e);
		} catch (TimeoutException e) {
			_logger.warn("Timed out while waiting to obtain results for query: {}. Will return an empty list.", query);
			return Collections.emptyList();
		} catch (Exception e) {
			throw new SystemException("Exception occurred in getting results for query: " + query, e);
		}

    }

<<<<<<< HEAD
=======
    @Override
    public List<String> browseUnique(MetricSchemaRecordQuery query, RecordType type, int indexLevel) {
        throw new UnsupportedOperationException("browse Unique is not supported by AsyncHbaseSchemaService. "
                + "Please use ElasticSearchSchemaService. ");
    }

>>>>>>> e130446d
    @Override
	public List<MetricSchemaRecord> keywordSearch(KeywordQuery query) {
		throw new UnsupportedOperationException("Keyword search is not supported by AsyncHbaseSchemaService. "
				+ "Please use ElasticSearchSchemaService. ");
	}

	@Override
	public Properties getServiceProperties() {
		Properties serviceProps = new Properties();

		for (Property property : Property.values()) {
			serviceProps.put(property.getName(), property.getDefaultValue());
		}
		return serviceProps;
	}

	@Override
    public void dispose() {
        super.dispose();
        if (_client != null) {
            _logger.info("Shutting down asynchbase client.");

            Deferred<Object> deferred = _client.shutdown();

            deferred.addCallback(new Callback<Void, Object>() {
                @Override
                public Void call(Object arg) throws Exception {
                    _logger.info("Shutdown of asynchbase client complete.");
                    return null;
                }
            });

            deferred.addErrback(new Callback<Void, Exception>() {
                @Override
                public Void call(Exception arg) throws Exception {
                    _logger.warn("Error occurred while shutting down asynchbase client.");
                    return null;
                }
            });

            try {
                deferred.join(TIMEOUT_MS);
            } catch (Exception e) {
                throw new SystemException("Exception while waiting for shutdown to complete.", e);
            }
        }
    }

    private void _putWithoutTag(Metric metric) {
    	String rowKeyScopeTable = _constructRowKey(metric.getNamespace(), metric.getScope(), metric.getMetric(),
    			null, null, SCOPE_SCHEMA_TABLENAME);
    	String rowKeyMetricTable = _constructRowKey(metric.getNamespace(), metric.getScope(), metric.getMetric(),
    			null, null, METRIC_SCHEMA_TABLENAME);

    	_put(SCOPE_SCHEMA_TABLENAME, rowKeyScopeTable);
		_put(METRIC_SCHEMA_TABLENAME, rowKeyMetricTable);
		_monitorService.modifyCounter(MonitorService.Counter.SCHEMARECORDS_WRITTEN, 2, null);
    }

    private void _putWithTag(Metric metric, Entry<String, String> tag) {
    	String rowKeyScopeTable = _constructRowKey(metric.getNamespace(), metric.getScope(), metric.getMetric(), tag.getKey(),
    			tag.getValue(), SCOPE_SCHEMA_TABLENAME);
    	String rowKeyMetricTable = _constructRowKey(metric.getNamespace(), metric.getScope(), metric.getMetric(), tag.getKey(),
    			tag.getValue(), METRIC_SCHEMA_TABLENAME);

    	_put(SCOPE_SCHEMA_TABLENAME, rowKeyScopeTable);
		_put(METRIC_SCHEMA_TABLENAME, rowKeyMetricTable);
		_monitorService.modifyCounter(MonitorService.Counter.SCHEMARECORDS_WRITTEN, 2, null);
    }

	private void _put(String tableName, String rowKey) {
		_logger.debug(MessageFormat.format("Inserting rowkey {0} into table {1}", rowKey, tableName));

        final PutRequest put = new PutRequest(Bytes.toBytes(tableName), Bytes.toBytes(rowKey), COLUMN_FAMILY, COLUMN_QUALIFIER, CELL_VALUE);
        Deferred<Object> deferred = _client.put(put);

    	deferred.addCallback(new Callback<Object, Object>() {
			@Override
			public Object call(Object arg) throws Exception {
				_logger.trace(MessageFormat.format("Put to {0} successfully.", tableName));
				return null;
			}
        });

        deferred.addErrback(new Callback<Object, Exception>() {
            @Override
            public Object call(Exception e) throws Exception {
                throw new SystemException("Error occurred while trying to execute put().", e);
            }
        });


        if(_syncPut) {
        	try {
				deferred.join(TIMEOUT_MS);
			} catch (InterruptedException e) {
				_logger.warn("Interrupted while waiting for put to finish.", e);
			} catch (Exception e) {
				_logger.error("Exception while trying to put schema records.", e);
				throw new SystemException(e);
			}
        }
	}

    private String _getValueForType(MetricSchemaRecord record, RecordType type) {
        switch (type) {
            case NAMESPACE:
                return record.getNamespace();
            case SCOPE:
                return record.getScope();
            case METRIC:
                return record.getMetric();
            case TAGK:
                return record.getTagKey();
            case TAGV:
                return record.getTagValue();
            default:
                return null;
        }
    }

    /**
     * Construct scan metadata depending on the query. This includes determining the table to query and the start and stop rows for the scan.
     *
     * <p>For e.g., if scope == "system.chi*" and metric = "app_runtime" then the 2 row keys will be,</p>
     *
     * <p>scopeRowKey = system.chi*:app_runtime:tagk:tagv:namespace metricRowKey = app_runtime:system.chi*:tagk:tagv:namespace</p>
     *
     * <p>Based on these 2 rowkeys we will select, tableType = METRIC startRow = "app_runtime:system.chi" and stopRow = "app_runtime:system.chj"</p>
     *
     * @param   query  The metric schema query.
     *
     * @return  A metadata object that contains information about the table to use for querying data, and the start and stop rows for our scan.
     */
    private ScanMetadata _constructScanMetadata(MetricSchemaRecordQuery query) {
        ScanMetadata metadata = new ScanMetadata();
        char[] scopeTableRowKey = _constructRowKey(query.getNamespace(), query.getScope(), query.getMetric(), query.getTagKey(), query.getTagValue(),
            SCOPE_SCHEMA_TABLENAME).toCharArray();
        char[] metricTableRowKey = _constructRowKey(query.getNamespace(), query.getScope(), query.getMetric(), query.getTagKey(), query.getTagValue(),
            METRIC_SCHEMA_TABLENAME).toCharArray();

        // Find first occurrence of any wildcard character in both rowKeys.
        // Everything until this character will represent our entry point into the table.
        // We will therefore use the corresponding table where the index of wildcard in the rowKey is higher.
        int i = 0, j = 0;

        for (; (i < scopeTableRowKey.length && j < metricTableRowKey.length); i++, j++) {
            if (SchemaService.isWildcardCharacter(scopeTableRowKey[i]) || SchemaService.isWildcardCharacter(metricTableRowKey[j])) {
                break;
            }
        }
        while (i < scopeTableRowKey.length && !SchemaService.isWildcardCharacter(scopeTableRowKey[i])) {
            i++;
        }
        while (j < metricTableRowKey.length && !SchemaService.isWildcardCharacter(metricTableRowKey[j])) {
            j++;
        }

        // If the first wildcard character is OR, then we have to backtrack until the last ROW_SEPARATOR occurrence.
        if (i < scopeTableRowKey.length && scopeTableRowKey[i] == '|') {
            while (i >= 0 && scopeTableRowKey[i] != ROWKEY_SEPARATOR) {
                i--;
            }
            i++;
        }
        if (j < metricTableRowKey.length && metricTableRowKey[j] == '|') {
            while (j >= 0 && metricTableRowKey[j] != ROWKEY_SEPARATOR) {
                j--;
            }
            j++;
        }

        int indexOfWildcard;
        String rowKey;

        if (i < j) {
            metadata.tableName = METRIC_SCHEMA_TABLENAME;
            indexOfWildcard = j;
            rowKey = new String(metricTableRowKey);
        } else {
            metadata.tableName = SCOPE_SCHEMA_TABLENAME;
            indexOfWildcard = i;
            rowKey = new String(scopeTableRowKey);
        }

        String start = rowKey.substring(0, indexOfWildcard);

        metadata.startRow = start.getBytes(Charset.forName("UTF-8"));

        String end = "";

        if (indexOfWildcard > 0) {
            // Also determine the character before the wildcard and increment it by 1.
            // This will represent the stopping condition for our scan.
            char prev = rowKey.charAt(indexOfWildcard - 1);
            char prevPlusOne = (char) (prev + 1);

            end = rowKey.substring(0, indexOfWildcard - 1) + prevPlusOne;
        }
        metadata.stopRow = end.getBytes(Charset.forName("UTF-8"));
        return metadata;
    }

    /**
     * The set of implementation specific configuration properties.
     *
     * @author  Bhinav Sura (bhinav.sura@salesforce.com)
     */
    public enum Property {

        HBASE_METRICSCHEMA_TABLE("service.property.schema.hbase.metricschema.table", "metric-schema"),
    	HBASE_SCOPESCHEMA_TABLE("service.property.schema.hbase.scopeschema.table", "scope-schema");

        private final String _name;
        private final String _defaultValue;

        private Property(String name, String defaultValue) {
            _name = name;
            _defaultValue = defaultValue;
        }

        /**
         * Returns the property name.
         *
         * @return  The property name.
         */
        public String getName() {
            return _name;
        }

        /**
         * Returns the default value for the property.
         *
         * @return  The default value.
         */
        public String getDefaultValue() {
            return _defaultValue;
        }
    }

    //~ Inner Classes ********************************************************************************************************************************

    /**
     * Represents the scan meta data.
     *
     * @author  Bhinav Sura (bhinav.sura@salesforce.com)
     */
    static class ScanMetadata {

        /** The start row. */
        public byte[] startRow = new byte[0];

        /** The end row. */
        public byte[] stopRow = new byte[0];

        /** The table type. */
        public String tableName = SCOPE_SCHEMA_TABLENAME;
    }

}
/* Copyright (c) 2016, Salesforce.com, Inc.  All rights reserved. */<|MERGE_RESOLUTION|>--- conflicted
+++ resolved
@@ -573,15 +573,12 @@
 
     }
 
-<<<<<<< HEAD
-=======
     @Override
     public List<String> browseUnique(MetricSchemaRecordQuery query, RecordType type, int indexLevel) {
         throw new UnsupportedOperationException("browse Unique is not supported by AsyncHbaseSchemaService. "
                 + "Please use ElasticSearchSchemaService. ");
     }
 
->>>>>>> e130446d
     @Override
 	public List<MetricSchemaRecord> keywordSearch(KeywordQuery query) {
 		throw new UnsupportedOperationException("Keyword search is not supported by AsyncHbaseSchemaService. "
