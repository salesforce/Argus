package com.salesforce.dva.argus.service.metric.transform;

import java.util.ArrayList;
import java.util.HashMap;
import java.util.Iterator;
import java.util.List;
import java.util.Map;
import java.util.Map.Entry;

import org.slf4j.LoggerFactory;

import com.salesforce.dva.argus.entity.Metric;
import com.salesforce.dva.argus.entity.NumberOperations;
import com.salesforce.dva.argus.service.tsdb.MetricQuery.Aggregator;

/**
 * Interpolates multiple time series that will be used for aggregation.
 * Fills in the interpolated value after a time series first datapoint is found until the last datapoint.
 *
 * @author  Dilip Devaraj (ddevaraj@salesforce.com)
 */
public class InterpolateTransform implements Transform {

	/** Internal buffer of current and next timestamps from each time series that will be used for interpolation */
	private long[] timestamps;
	/** Internal buffer of current and next values from each time series that will be used for interpolation */
	private Number[] values;
	/** Array of Iterators for each time series */
	private Iterator<Entry<Long, Number>>[] iterators;
	
	/** The index in current time series being used. This timestamp, will then be used to interpolate other time series. */
	int current = 0;
	/** The index of time series to interpolate. */
	private int indexToInterpolate;
	private static final long MARK_END_TIME_SERIES  = Long.MAX_VALUE;

	public enum InterpolationType {
		LININT,   /* linear interpolation */
		ZIMSUM   /* 0 when a data point is missing */
	}

	@Override
	public List<Metric> transform(List<Metric> metrics) {
		throw new UnsupportedOperationException("Interpolation Transform needs an interpolation type to be specified");
	}
	
	@SuppressWarnings("unchecked")
	@Override
	public List<Metric> transform(List<Metric> metrics, List<String> constants) {

		List<Metric> resultMetric = new ArrayList<Metric>();

		if (metrics.isEmpty()) {
			return resultMetric;
		}		

		Metric result = new Metric(metrics.get(0).getScope(), metrics.get(0).getMetric());
		result.setNamespace(metrics.get(0).getNamespace());
		result.setDisplayName(metrics.get(0).getDisplayName());
		result.setTags(metrics.get(0).getTags());

		Map<Long, Number> resultDatapoints = new HashMap<>();
		Aggregator aggregator = Aggregator.valueOf(constants.get(0));

		int size = metrics.size();
		LoggerFactory.getLogger(getClass()).info(("Num time series # " + size));

		timestamps = new long[size * 2];
		values = new Number[size * 2];
		iterators = new Iterator[size];

		/*
		 * Add data points to internal buffer so we can interpolate
		 */
		for (int i = 0; i < size; i++) {
			iterators[i] = metrics.get(i).getDatapoints().entrySet().iterator();
			if (!iterators[i].hasNext()) {
				markEndTimeSeries(i);
				continue;
			}

			Entry<Long, Number> datapoint = (Entry<Long, Number>) iterators[i].next();
			putDataPoint(size + i, datapoint);
		}

		switch(aggregator){
		case NONE:
			break;
		case ZIMSUM:
			interpolateSum(resultDatapoints, InterpolationType.ZIMSUM);
			break;
		case SUM:
			interpolateSum(resultDatapoints, InterpolationType.LININT);
			break;			
		case MAX:
			interpolateMax(resultDatapoints, InterpolationType.LININT);
			break;
		case MIN:
			interpolateMin(resultDatapoints, InterpolationType.LININT);
			break;
		case AVG:
			interpolateAverage(resultDatapoints, InterpolationType.LININT);
			break;
		case COUNT:
			interpolateCount(resultDatapoints, InterpolationType.ZIMSUM);
			break;			
		default:
			throw new UnsupportedOperationException("Unsupported aggregator specified");
		}

		result.addDatapoints(resultDatapoints);
		resultMetric.add(result);

		return resultMetric;
	}
	
	private void interpolateSum(Map<Long, Number> resultDatapoints, InterpolationType interpolationType){
		while(doesAnyTimeSeriesHaveData()){
			long timestamp = updateBufferChronologically();
			indexToInterpolate = -1;

			Number value = 0;

			value = fillInterpolatedValues(interpolationType);
			resultDatapoints.put(timestamp, value);

			// Fill all timestamps with interpolated values
			while (shouldDoInterpolation()) {
				value = NumberOperations.add(value, fillInterpolatedValues(interpolationType));
				resultDatapoints.put(timestamp, value);
			}
		}
	}

	private void interpolateAverage(Map<Long, Number> resultDatapoints, InterpolationType interpolationType){
		while(doesAnyTimeSeriesHaveData()){
			long timestamp = updateBufferChronologically();
			indexToInterpolate = -1;

			Number value = 0;

			int num = 1;
			value = fillInterpolatedValues(interpolationType);

			// Fill all timestamps with interpolated values
			while (shouldDoInterpolation()) {
				value = NumberOperations.add(value, fillInterpolatedValues(interpolationType));
				num++;
			}

			resultDatapoints.put(timestamp, NumberOperations.divide(value, num));
		}
	}
<<<<<<< HEAD
	
=======

>>>>>>> f03d0b4b
	private void interpolateMin(Map<Long, Number> resultDatapoints, InterpolationType interpolationType){
		while(doesAnyTimeSeriesHaveData()){
			long timestamp = updateBufferChronologically();
			indexToInterpolate = -1;

			Number value = fillInterpolatedValues(interpolationType);
			Number min = NumberOperations.isNaN(value) ? null : value;

			// Fill all timestamps with interpolated values
			while (shouldDoInterpolation()) {
				value = fillInterpolatedValues(interpolationType);
				if(!NumberOperations.isNaN(value) && (min == null || NumberOperations.isLessThan(value, min))){
					min = value;
				}
			}
			resultDatapoints.put(timestamp, min == null ? Double.NaN : min);
		}
	}

	private void interpolateMax(Map<Long, Number> resultDatapoints, InterpolationType interpolationType){
		while(doesAnyTimeSeriesHaveData()){
			long timestamp = updateBufferChronologically();
			indexToInterpolate = -1;

			Number value = fillInterpolatedValues(interpolationType);
			Number max = NumberOperations.isNaN(value) ? null : value;

			// Fill all timestamps with interpolated values
			while (shouldDoInterpolation()) {
				value = fillInterpolatedValues(interpolationType);

				if(!NumberOperations.isNaN(value) && (max == null || NumberOperations.isGreaterThan(value, max))){
					max = value;
				}				
			}
			resultDatapoints.put(timestamp, max == null ? Double.NaN : max);
		}
	}

	private void interpolateCount(Map<Long, Number> resultDatapoints, InterpolationType interpolationType){
		while(doesAnyTimeSeriesHaveData()){
			long timestamp = updateBufferChronologically();
			indexToInterpolate = -1;

			int count = 0;

			// Fill all timestamps with interpolated values
			while (shouldDoInterpolation()) {
				Number value = fillInterpolatedValues(interpolationType);
				if (!NumberOperations.isNaN(value)) {
					count++;
				}
				resultDatapoints.put(timestamp, count);
			}
		}
	}

	@Override
	public List<Metric> transform(List<Metric>... listOfList) {
		throw new UnsupportedOperationException("Interpolation Transform is not supposed to be used with a list of metric list!");
	}

	@Override
	public String getResultScopeName() {
		return TransformFactory.Function.INTERPOLATE.name();
	}

	/**
	 * Puts the next data point of an iterator in the next section of internal buffer.
	 * @param i The index of the iterator.
	 * @param datapoint The last data point returned by that iterator.
	 */
	private void putDataPoint(int i, Entry<Long, Number> datapoint) {
		timestamps[i] = datapoint.getKey();
		values[i] = datapoint.getValue();
	}

	/**
	 * Indicates if there are values still to be read from any time series, by inspecting the internal timestamp buffer 
	 */
	private boolean doesAnyTimeSeriesHaveData() {
		for (int i = 0; i < iterators.length; i++) {
			if ((timestamps[iterators.length + i]) !=  MARK_END_TIME_SERIES) {
				return true;
			}
		}
		return false;
	}

	/**
	 *  Choose smallest timestamp timeseries from the next section, and update the current and next section of that time series 
	 */
	private long updateBufferChronologically() {
		long minTimestamp = Long.MAX_VALUE;
		long timestamp = 0;

		// Mark the internal timestamp buffer as done, when we have reached the end of that time series
		for (int i = current; i < iterators.length; i++) {
			if (timestamps[i] != 0L && timestamps[i + iterators.length] == MARK_END_TIME_SERIES) {
				timestamps[i] = 0L;
			}
		}

		current = -1;
		boolean isMultipleSeriesWithMinimum = false;
		for (int i = 0; i < iterators.length; i++) {
			timestamp = timestamps[iterators.length + i];
			if (timestamp < minTimestamp) {
				minTimestamp = timestamp;
				current = i;
				isMultipleSeriesWithMinimum = false;
			} else if (timestamp == minTimestamp) {
				isMultipleSeriesWithMinimum = true;
			}
		}

		updateCurrentAndNextSectionOfBuffer(current);
		if (isMultipleSeriesWithMinimum) {
			for (int i = current + 1; i < iterators.length; i++) {
				timestamp = timestamps[iterators.length + i];
				if (timestamp == minTimestamp) {
					updateCurrentAndNextSectionOfBuffer(i);
				}
			}
		}

		return minTimestamp;
	}
	
	/**
	 * Makes iterator number i move forward to the next data point in internal buffer
	 * Copies the next datapoint to current datapoint, and uses the iterator to populate the next section
	 * @param i The index of the iterator.
	 */
	private void updateCurrentAndNextSectionOfBuffer(int i) {
		int next = iterators.length + i;
		timestamps[i] = timestamps[next];
		values[i] = values[next];
		if (iterators[i].hasNext()) {
			putDataPoint(next, (Entry<Long, Number>) iterators[i].next());
		} else {
			markEndTimeSeries(i);
		}
	}

	/**
	 * Mark the timestamp buffer as reached the end, if the iterator has reached the end.
	 * @param i The index of the iterator.
	 */
	private void markEndTimeSeries(int i) {
		timestamps[iterators.length + i] = MARK_END_TIME_SERIES;
		iterators[i] = null;
	}

	private boolean shouldDoInterpolation() {
		return shouldDoInterpolation(false);
	}

	/**
	 * Returns whether or not there are more values to interpolate by checking the timestamp internal buffer.
	 * @param incrementIndexToInterpolate Whether or not to also move the internal pointer
	 *
	 * @return true if there are more values to interpolate, false otherwise.
	 */
	private boolean shouldDoInterpolation(boolean incrementIndexToInterpolate) {
		for (int i = indexToInterpolate + 1; i < iterators.length; i++) {
			if (timestamps[i] != 0L) {
				if (incrementIndexToInterpolate) {
					indexToInterpolate = i;
				}
				return true;
			}
		}
		return false;
	}

	/* 
	 * Fills interpolated value for a missing timestamp.
	 * If there is already a value for a given timestamp, then don't do any operation. 
	 */
	private Number fillInterpolatedValues(InterpolationType interpolationType) {
		Number interpolatedValue = 0;
		if (shouldDoInterpolation(true)) {

			Number y1 = values[indexToInterpolate];

			if (current == indexToInterpolate) {
				return y1;
			}

			long x = timestamps[current];
			long x1 = timestamps[indexToInterpolate];
			if (x == x1) {
				return y1;
			}
			int next = indexToInterpolate + iterators.length;
			Number y2 = values[next];
			long x2 = timestamps[next];
			if (x == x2) {
				return y2;
			}

			switch(interpolationType){
			case LININT:
				interpolatedValue = NumberOperations.add(NumberOperations.multiply(NumberOperations.divide(
						NumberOperations.subtract(y2, y1), NumberOperations.subtract(x2, x1)), 
						NumberOperations.subtract(x, x1)), y1);
				break;
			case ZIMSUM:
				interpolatedValue = 0;
				break;
			default:
				throw new IllegalArgumentException("Invalid interpolation type specified");
			}
		}
		return interpolatedValue;
	}
}<|MERGE_RESOLUTION|>--- conflicted
+++ resolved
@@ -151,11 +151,7 @@
 			resultDatapoints.put(timestamp, NumberOperations.divide(value, num));
 		}
 	}
-<<<<<<< HEAD
-	
-=======
-
->>>>>>> f03d0b4b
+
 	private void interpolateMin(Map<Long, Number> resultDatapoints, InterpolationType interpolationType){
 		while(doesAnyTimeSeriesHaveData()){
 			long timestamp = updateBufferChronologically();
