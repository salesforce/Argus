--- conflicted
+++ resolved
@@ -146,14 +146,7 @@
 
                 while (true) {
                     List<MetricSchemaRecord> records = _schemaService.get(schemaQuery, limit, page++);
-<<<<<<< HEAD
-
-                    if (records.isEmpty()) {
-                        break;
-                    }
-=======
                     
->>>>>>> 59888b52
                     for (MetricSchemaRecord record : records) {
                         String identifier = _getIdentifier(record);
 
