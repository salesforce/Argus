/*
 * Copyright (c) 2016, Salesforce.com, Inc.
 * All rights reserved.
 *
 * Redistribution and use in source and binary forms, with or without
 * modification, are permitted provided that the following conditions are met:
 *
 * 1. Redistributions of source code must retain the above copyright notice,
 * this list of conditions and the following disclaimer.
 *
 * 2. Redistributions in binary form must reproduce the above copyright notice,
 * this list of conditions and the following disclaimer in the documentation
 * and/or other materials provided with the distribution.
 *
 * 3. Neither the name of Salesforce.com nor the names of its contributors may
 * be used to endorse or promote products derived from this software without
 * specific prior written permission.
 *
 * THIS SOFTWARE IS PROVIDED BY THE COPYRIGHT HOLDERS AND CONTRIBUTORS "AS IS"
 * AND ANY EXPRESS OR IMPLIED WARRANTIES, INCLUDING, BUT NOT LIMITED TO, THE
 * IMPLIED WARRANTIES OF MERCHANTABILITY AND FITNESS FOR A PARTICULAR PURPOSE
 * ARE DISCLAIMED. IN NO EVENT SHALL THE COPYRIGHT HOLDER OR CONTRIBUTORS BE
 * LIABLE FOR ANY DIRECT, INDIRECT, INCIDENTAL, SPECIAL, EXEMPLARY, OR
 * CONSEQUENTIAL DAMAGES (INCLUDING, BUT NOT LIMITED TO, PROCUREMENT OF
 * SUBSTITUTE GOODS OR SERVICES; LOSS OF USE, DATA, OR PROFITS; OR BUSINESS
 * INTERRUPTION) HOWEVER CAUSED AND ON ANY THEORY OF LIABILITY, WHETHER IN
 * CONTRACT, STRICT LIABILITY, OR TORT (INCLUDING NEGLIGENCE OR OTHERWISE)
 * ARISING IN ANY WAY OUT OF THE USE OF THIS SOFTWARE, EVEN IF ADVISED OF THE
 * POSSIBILITY OF SUCH DAMAGE.
 */
	 
package com.salesforce.dva.argus.service.metric.transform;

/**
 * This interface is used for transform in a vector style.
 *
 * @author  Ruofan Zhang (rzhang@salesforce.com)
 */
public interface ValueZipper {

    //~ Methods **************************************************************************************************************************************

    /**
     * Performs a columnar merge of data points.
     *
     * @param originalDatapoint The original datapoint
     * @param baseDatapoint     The base datapoint
     * @return  The merged data point.
     */
<<<<<<< HEAD
	Number zip(Number originalDatapoint, Number baseDatapoint);
	
=======
    Number zip(Number originalDatapoint, Number baseDatapoint);

>>>>>>> f03d0b4b
    /**
     * Returns the name of the value zipper.
     *
     * @return  The name of the value zipper.
     */
    String name();
}
/* Copyright (c) 2016, Salesforce.com, Inc.  All rights reserved. */<|MERGE_RESOLUTION|>--- conflicted
+++ resolved
@@ -47,13 +47,8 @@
      * @param baseDatapoint     The base datapoint
      * @return  The merged data point.
      */
-<<<<<<< HEAD
-	Number zip(Number originalDatapoint, Number baseDatapoint);
-	
-=======
     Number zip(Number originalDatapoint, Number baseDatapoint);
 
->>>>>>> f03d0b4b
     /**
      * Returns the name of the value zipper.
      *
