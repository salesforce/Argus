--- conflicted
+++ resolved
@@ -78,166 +78,7 @@
 	//~ Methods **************************************************************************************************************************************
 	
 	/**
-<<<<<<< HEAD
-     * Reduces the give metric to a single value based on the specified reducer.
-     *
-     * @param   metric       The metric to reduce.
-     * @param   reducerType  The type of reduction to perform.
-     *
-     * @return  The reduced value.
-     *
-     * @throws  UnsupportedOperationException  If an unknown reducer type is specified.
-     */
-    public static String internalReducer(Metric metric, String reducerType) {
-        Map<Long, Number> sortedDatapoints = new TreeMap<>();
-
-        sortedDatapoints.putAll(metric.getDatapoints());
-
-        List<Number> operands = new ArrayList<Number>();
-
-        if (!reducerType.equals(InternalReducerType.NAME.getName())) {
-        	if (metric.getDatapoints() != null && metric.getDatapoints().size() > 0) {
-        		sortedDatapoints.putAll(metric.getDatapoints());
-        		for (Number value : sortedDatapoints.values()) {
-        			if (value == null) {
-        				operands.add(0);
-        			} else {
-        				operands.add(value);
-        			}
-        		}
-        	}
-        }
-
-        InternalReducerType type = InternalReducerType.fromString(reducerType);
-
-        switch (type) {
-            case AVG:
-                return String.valueOf(NumberOperations.mean(operands.toArray(new Number[operands.size()])));
-            case MIN:
-                return String.valueOf(NumberOperations.min(operands));
-            case MAX:
-                return String.valueOf(NumberOperations.max(operands));
-            case RECENT:
-                return String.valueOf(operands.get(operands.size() - 1));
-            case MAXIMA:
-                return String.valueOf(NumberOperations.max(operands));
-            case MINIMA:
-                return String.valueOf(NumberOperations.min(operands));
-            case NAME:
-                return metric.getMetric();
-            case DEVIATION:
-            	try {
-            		List<Double> operandsDouble = NumberOperations.getListAsDoubles(operands);
-            		return String.valueOf((new StandardDeviation()).evaluate(Doubles.toArray(operandsDouble)));
-            	} catch (IllegalArgumentException iae) {
-            		throw new UnsupportedOperationException("Metric Filter with Internal Reducer Transform with deviation can only be used with double data values.");
-            	}
-            default:
-                throw new UnsupportedOperationException(reducerType);
-        }
-    }
-	
-    /**
-     * Sorts a metric.
-     *
-     * @param   map  The metrics to sort.
-     * @param	reducerType Sort key / reducer to use
-     *
-     * @return  The sorted metrics.
-     */
-    public static Map<Metric, String> sortByValue(Map<Metric, String> map, final String reducerType) {
-        List<Map.Entry<Metric, String>> list = new LinkedList<>(map.entrySet());
-
-        Collections.sort(list, new Comparator<Map.Entry<Metric, String>>() {
-
-                @Override
-                public int compare(Map.Entry<Metric, String> o1, Map.Entry<Metric, String> o2) {
-                	if(reducerType.equals("name")) {
-                		return o1.getValue().compareTo(o2.getValue());
-                	}
-                	
-                	Number n1, n2;
-                	try {
-                		n1 = Long.parseLong(o1.getValue());
-                	} catch (NumberFormatException nfe) {
-                		try {
-                			n1 = Double.parseDouble(o1.getValue());
-                		} catch (NumberFormatException nfe2) {
-                			throw new IllegalArgumentException("The value " + o1.getValue() + " is not a valid number.");
-                		}
-                	}
-                	try {
-                		n2 = Long.parseLong(o2.getValue());
-                	} catch (NumberFormatException nfe) {
-                		try {
-                			n2 = Double.parseDouble(o2.getValue());
-                		} catch (NumberFormatException nfe2) {
-                			throw new IllegalArgumentException("The value " + o2.getValue() + " is not a valid number.");
-                		}
-                	}
-                	
-                    return (NumberOperations.compare(n1, n2));
-                }
-            });
-
-        Map<Metric, String> result = new LinkedHashMap<>();
-
-        for (Map.Entry<Metric, String> entry : list) {
-            result.put(entry.getKey(), entry.getValue());
-        }
-        return result;
-    }
-
-
-    //~ Methods **************************************************************************************************************************************
-
-    @Override
-    public String getResultScopeName() {
-        return defaultScope;
-    }
-
-    @Override
-    public List<Metric> transform(List<Metric> metrics) {
-        throw new UnsupportedOperationException("Filter transform need constant input!");
-    }
-
-    @Override
-    public List<Metric> transform(List<Metric> metrics, List<String> constants) {
-        SystemAssert.requireArgument(metrics != null, "Cannot transform empty metric/metrics");
-        if (metrics.isEmpty()) {
-            return metrics;
-        }
-        SystemAssert.requireArgument(!constants.isEmpty(), "Filter Transform must provide at least limit");
-        if (constants.size() == 1) {
-            constants.add(InternalReducerType.AVG.reducerName);
-        }
-
-        String limit = constants.get(0);
-        String type = constants.get(1);
-        Map<Metric, String> extendedSortedMap = createExtendedMap(metrics, type);
-        List<Metric> filteredMetricList = this.valueFilter.filter(extendedSortedMap, limit);
-
-        return filteredMetricList;
-    }
-  
-    private Map<Metric, String> createExtendedMap(List<Metric> metrics, String type) {
-        Map<Metric, String> extendedSortedMap = new HashMap<Metric, String>();
-
-        for (Metric metric : metrics) {
-            String extendedEvaluation = internalReducer(metric, type);
-
-            if (extendedEvaluation != null) {
-            	extendedSortedMap.put(metric, extendedEvaluation);
-            }
-        }
-        return sortByValue(extendedSortedMap, type);
-    }
-    
-    @Override
-    public List<Metric> transform(List<Metric>... listOfList) {
-        throw new UnsupportedOperationException("Filter doesn't need list of list!");
-    }
-=======
+
          * Reduces the give metric to a single value based on the specified reducer.
          *
          * @param   metric       The metric to reduce.
@@ -312,25 +153,8 @@
                     		return o1.getValue().compareTo(o2.getValue());
                     	}
                     	
-                    	Number n1, n2;
-                    	try {
-                    		n1 = Long.parseLong(o1.getValue());
-                    	} catch (NumberFormatException nfe) {
-                    		try {
-                    			n1 = Double.parseDouble(o1.getValue());
-                    		} catch (NumberFormatException nfe2) {
-                    			throw new IllegalArgumentException("The value " + o1.getValue() + " is not a valid number.");
-                    		}
-                    	}
-                    	try {
-                    		n2 = Long.parseLong(o2.getValue());
-                    	} catch (NumberFormatException nfe) {
-                    		try {
-                    			n2 = Double.parseDouble(o2.getValue());
-                    		} catch (NumberFormatException nfe2) {
-                    			throw new IllegalArgumentException("The value " + o2.getValue() + " is not a valid number.");
-                    		}
-                    	}
+                    	Number n1 = NumberOperations.parseConstant(o1.getValue());
+                    	Number n2 = NumberOperations.parseConstant(o2.getValue());
                     	
                         return (NumberOperations.compare(n1, n2));
                     }
@@ -392,6 +216,5 @@
         public List<Metric> transform(List<Metric>... listOfList) {
             throw new UnsupportedOperationException("Filter doesn't need list of list!");
         }
->>>>>>> f03d0b4b
 }
 /* Copyright (c) 2016, Salesforce.com, Inc.  All rights reserved. */