/*
 * Copyright (c) 2016, Salesforce.com, Inc.
 * All rights reserved.
 *
 * Redistribution and use in source and binary forms, with or without
 * modification, are permitted provided that the following conditions are met:
 *
 * 1. Redistributions of source code must retain the above copyright notice,
 * this list of conditions and the following disclaimer.
 *
 * 2. Redistributions in binary form must reproduce the above copyright notice,
 * this list of conditions and the following disclaimer in the documentation
 * and/or other materials provided with the distribution.
 *
 * 3. Neither the name of Salesforce.com nor the names of its contributors may
 * be used to endorse or promote products derived from this software without
 * specific prior written permission.
 *
 * THIS SOFTWARE IS PROVIDED BY THE COPYRIGHT HOLDERS AND CONTRIBUTORS "AS IS"
 * AND ANY EXPRESS OR IMPLIED WARRANTIES, INCLUDING, BUT NOT LIMITED TO, THE
 * IMPLIED WARRANTIES OF MERCHANTABILITY AND FITNESS FOR A PARTICULAR PURPOSE
 * ARE DISCLAIMED. IN NO EVENT SHALL THE COPYRIGHT HOLDER OR CONTRIBUTORS BE
 * LIABLE FOR ANY DIRECT, INDIRECT, INCIDENTAL, SPECIAL, EXEMPLARY, OR
 * CONSEQUENTIAL DAMAGES (INCLUDING, BUT NOT LIMITED TO, PROCUREMENT OF
 * SUBSTITUTE GOODS OR SERVICES; LOSS OF USE, DATA, OR PROFITS; OR BUSINESS
 * INTERRUPTION) HOWEVER CAUSED AND ON ANY THEORY OF LIABILITY, WHETHER IN
 * CONTRACT, STRICT LIABILITY, OR TORT (INCLUDING NEGLIGENCE OR OTHERWISE)
 * ARISING IN ANY WAY OUT OF THE USE OF THIS SOFTWARE, EVEN IF ADVISED OF THE
 * POSSIBILITY OF SUCH DAMAGE.
 */

package com.salesforce.dva.argus.service.metric.transform;

import com.salesforce.dva.argus.entity.Metric;
import com.salesforce.dva.argus.service.metric.MetricReader;
import com.salesforce.dva.argus.system.SystemAssert;
import com.salesforce.dva.argus.system.SystemException;

import java.util.ArrayList;
import java.util.Collections;
import java.util.List;
import java.util.Map;
import java.util.TreeMap;

/**
 * Creates additional data points to fill gaps.<br>
 * <tt>FILL(&lt;expr&gt;, &lt;interval&gt;, &lt;interval&gt;, &lt;constant&gt;)</tt>
 *
 * @author  Ruofan Zhang(rzhang@salesforce.com)
 */
public class FillTransform implements Transform {

    //~ Static fields/initializers *******************************************************************************************************************

    /** The default metric name for results. */
    public static final String DEFAULT_METRIC_NAME = "result";

    /** The default metric scope for results. */
    public static final String DEFAULT_SCOPE_NAME = "scope";
    public static final long MILLISECONDS_PER_MINUTE = 60 * 1000L;


    //~ Methods **************************************************************************************************************************************

    private static Map<Long, Double> _fillMetricTransform(Metric metric, long windowSizeInSeconds, long offsetInSeconds, double value) {
    	if(metric == null || metric.getDatapoints() == null || metric.getDatapoints().isEmpty()) {
    		return Collections.emptyMap();
    	}
    	
        Map<Long, Double> filledDatapoints = new TreeMap<>();
        Map<Long, Double> sortedDatapoints = new TreeMap<>(metric.getDatapoints());
        Long[] sortedTimestamps = new Long[sortedDatapoints.size()];

        sortedDatapoints.keySet().toArray(sortedTimestamps);

        Long startTimestamp = sortedTimestamps[0];
        Long endTimestamp = sortedTimestamps[sortedTimestamps.length - 1];

        // create a new datapoints map propagateDatpoints, which have all the
        // expected timestamps, then fill the missing value
        int index = 1;

        while (startTimestamp <= endTimestamp) {
            filledDatapoints.put(startTimestamp, sortedDatapoints.containsKey(startTimestamp) ? sortedDatapoints.get(startTimestamp) : null);
            if (index >= sortedDatapoints.size()) {
                break;
            }
            if ((startTimestamp + windowSizeInSeconds * 1000) < sortedTimestamps[index]) {
                startTimestamp = startTimestamp + windowSizeInSeconds * 1000;
            } else {
                startTimestamp = sortedTimestamps[index];
                index++;
            }
        }

        int newLength = filledDatapoints.size();
        List<Long> newTimestamps = new ArrayList<Long>();
        List<Double> newValues = new ArrayList<>();

        for (Map.Entry<Long, Double> entry : filledDatapoints.entrySet()) {
            newTimestamps.add(entry.getKey());
            newValues.add(entry.getValue());
        }
        for (int i = 0; i < newLength; i++) {
            if (newValues.get(i) != null) {
                continue;
            } else {
                filledDatapoints.put(newTimestamps.get(i) + offsetInSeconds * 1000, value);
            }
        }

        Map<Long, Double> cleanFilledDatapoints = new TreeMap<>();

        for (Map.Entry<Long, Double> entry : filledDatapoints.entrySet()) {
            if (entry.getValue() != null) {
                cleanFilledDatapoints.put(entry.getKey(), entry.getValue());
            }
        }
        return cleanFilledDatapoints;
    }

    private static long _parseTimeIntervalInSeconds(String interval) {
        MetricReader.TimeUnit timeunit = null;

        try {
            long intervalInSeconds = 0;

            timeunit = MetricReader.TimeUnit.fromString(interval.substring(interval.length() - 1));

            long timeDigits = Long.parseLong(interval.substring(0, interval.length() - 1));

            intervalInSeconds = timeDigits * timeunit.getValue() / 1000;
            return intervalInSeconds;
        } catch (Exception t) {
            throw new SystemException("Please input a valid time interval!");
        }
    }

    //~ Methods **************************************************************************************************************************************

    private List<Metric> _fillLine(List<String> constants, long relativeTo) {
        SystemAssert.requireArgument(constants != null && constants.size() == 5,
            "Line Filling Transform needs 5 constants (start, end, interval, offset, value)!");

        long windowSizeInSeconds = _parseTimeIntervalInSeconds(constants.get(2));
        long startTimestamp = _parseStartAndEndTimestamps(constants.get(0), relativeTo, windowSizeInSeconds >= 60);
        long endTimestamp = _parseStartAndEndTimestamps(constants.get(1), relativeTo, windowSizeInSeconds >= 60);
        long offsetInSeconds = _parseTimeIntervalInSeconds(constants.get(3));
        double value = Double.parseDouble(constants.get(4));
<<<<<<< HEAD
        boolean isDivisible = ((startTimestamp - endTimestamp) % (windowSizeInSeconds * 1000)) == 0;

        if (!isDivisible) {
            long startSnapping = startTimestamp % (windowSizeInSeconds * 1000);
            startTimestamp = startTimestamp - startSnapping;
            long endSnapping = endTimestamp % (windowSizeInSeconds * 1000);
            endTimestamp = endTimestamp - endSnapping;
        }
        SystemAssert.requireArgument(startTimestamp < endTimestamp, "End time must occur later than start time!");
        SystemAssert.requireArgument(windowSizeInSeconds >= 0, "Window size must be greater than ZERO!");
=======

        SystemAssert.requireArgument(startTimestamp < endTimestamp, "End time must occure later than start time!");
        SystemAssert.requireArgument(windowSizeInSeconds >= 0, "Window size must be greater than ZERO!");

        // snapping start and end time
        long startSnapping = startTimestamp % (windowSizeInSeconds * 1000);
        startTimestamp = startTimestamp - startSnapping;
        long endSnapping = endTimestamp % (windowSizeInSeconds * 1000);
        endTimestamp = endTimestamp - endSnapping;
>>>>>>> 581804a8

        Metric metric = new Metric(DEFAULT_SCOPE_NAME, DEFAULT_METRIC_NAME);
        Map<Long, Double> filledDatapoints = new TreeMap<>();

        while (startTimestamp < endTimestamp) {
            filledDatapoints.put(startTimestamp, value);
            startTimestamp += windowSizeInSeconds * 1000;
        }
        filledDatapoints.put(endTimestamp, value);

        Map<Long, Double> newFilledDatapoints = new TreeMap<>();

        for (Map.Entry<Long, Double> entry : filledDatapoints.entrySet()) {
            newFilledDatapoints.put(entry.getKey() + offsetInSeconds * 1000, entry.getValue());
        }
        metric.setDatapoints(newFilledDatapoints);

        List<Metric> lineMetrics = new ArrayList<Metric>();

        lineMetrics.add(metric);
        return lineMetrics;
    }

    private long roundOffToCurrentMinute(long timeInMillis) {
        long msRem = timeInMillis % MILLISECONDS_PER_MINUTE;
        timeInMillis = timeInMillis - msRem;
        return  timeInMillis;
    }

    private long _parseStartAndEndTimestamps(String timeStr, long relativeTo, boolean isStepSizeMoreThanAMinute) {
        long retVal = 0L;
        if (timeStr == null || timeStr.isEmpty()) {
            retVal = relativeTo;
        } else {
            try {
                if (timeStr.charAt(0) == '-') {
                    long timeToDeductInSeconds = _parseTimeIntervalInSeconds(timeStr.substring(1));

                    retVal = (relativeTo - timeToDeductInSeconds * 1000);
                } else {
                    retVal = Long.parseLong(timeStr);
                }
            } catch (NumberFormatException nfe) {
                throw new SystemException("Could not parse time.", nfe);
            }
        }
        if (isStepSizeMoreThanAMinute)
            retVal = roundOffToCurrentMinute(retVal);
        return retVal;
    }

    @Override
    public List<Metric> transform(List<Metric> metrics) {
        throw new UnsupportedOperationException("Fill Transform needs interval, offset and value!");
    }

    @Override
    public List<Metric> transform(List<Metric> metrics, List<String> constants) {
    	
    	// Last 2 constants for FILL Transform are added by MetricReader. 
    	// The last constant is used to distinguish between FILL(expr, #constants#) and FILL(#constants#).
    	// The second last constant is the timestamp using which relative start and end timestamps 
    	// should be calculated for fillLine ( FILL(#constants#) ).
    	
    	boolean constantsOnly = false;
    	if(constants != null && !constants.isEmpty()) {
    		constantsOnly = Boolean.parseBoolean(constants.get(constants.size()-1));
    		constants.remove(constants.size()-1);
    	}
    	
    	long relativeTo = System.currentTimeMillis();
    	if(constants != null && !constants.isEmpty()) {
    		relativeTo = Long.parseLong(constants.get(constants.size()-1));
    		constants.remove(constants.size() - 1);
    	}
    	
        if (constantsOnly) {
            return _fillLine(constants, relativeTo);
        }
        
        SystemAssert.requireArgument(metrics != null, "Cannot transform null metrics list!");
        SystemAssert.requireArgument(constants != null && constants.size() == 3, 
        		"Fill Transform needs exactly three constants: interval, offset, value");

        String interval = constants.get(0);
        long windowSizeInSeconds = _parseTimeIntervalInSeconds(interval);

        SystemAssert.requireArgument(windowSizeInSeconds >= 0, "Window size must be greater than ZERO!");

        String offset = constants.get(1);
        long offsetInSeconds = _parseTimeIntervalInSeconds(offset);
        double value = Double.parseDouble(constants.get(2));

        List<Metric> fillMetricList = new ArrayList<Metric>();
        for (Metric metric : metrics) {
            Metric newMetric = new Metric(metric);

            newMetric.setDatapoints(_fillMetricTransform(metric, windowSizeInSeconds, offsetInSeconds, value));
            fillMetricList.add(newMetric);
        }
        return fillMetricList;
    }

    @Override
    public String getResultScopeName() {
        return TransformFactory.Function.FILL.name();
    }

    @Override
    public List<Metric> transform(List<Metric>... listOfList) {
        throw new UnsupportedOperationException("Fill doesb't need list of list!");
    }
}
/* Copyright (c) 2016, Salesforce.com, Inc.  All rights reserved. */<|MERGE_RESOLUTION|>--- conflicted
+++ resolved
@@ -147,7 +147,6 @@
         long endTimestamp = _parseStartAndEndTimestamps(constants.get(1), relativeTo, windowSizeInSeconds >= 60);
         long offsetInSeconds = _parseTimeIntervalInSeconds(constants.get(3));
         double value = Double.parseDouble(constants.get(4));
-<<<<<<< HEAD
         boolean isDivisible = ((startTimestamp - endTimestamp) % (windowSizeInSeconds * 1000)) == 0;
 
         if (!isDivisible) {
@@ -158,17 +157,6 @@
         }
         SystemAssert.requireArgument(startTimestamp < endTimestamp, "End time must occur later than start time!");
         SystemAssert.requireArgument(windowSizeInSeconds >= 0, "Window size must be greater than ZERO!");
-=======
-
-        SystemAssert.requireArgument(startTimestamp < endTimestamp, "End time must occure later than start time!");
-        SystemAssert.requireArgument(windowSizeInSeconds >= 0, "Window size must be greater than ZERO!");
-
-        // snapping start and end time
-        long startSnapping = startTimestamp % (windowSizeInSeconds * 1000);
-        startTimestamp = startTimestamp - startSnapping;
-        long endSnapping = endTimestamp % (windowSizeInSeconds * 1000);
-        endTimestamp = endTimestamp - endSnapping;
->>>>>>> 581804a8
 
         Metric metric = new Metric(DEFAULT_SCOPE_NAME, DEFAULT_METRIC_NAME);
         Map<Long, Double> filledDatapoints = new TreeMap<>();
