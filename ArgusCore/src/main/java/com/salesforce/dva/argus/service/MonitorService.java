--- conflicted
+++ resolved
@@ -204,10 +204,6 @@
         ALERTS_EVALUATED("argus.core", "alerts.evaluated"),
         ALERTS_FAILED("argus.core", "alerts.failed"),
         ALERTS_EVALUATION_LATENCY("argus.core", "alerts.evaluation.latency"),
-<<<<<<< HEAD
-        ALERTS_UPDATE_LATENCY_AGGREGATE("argus.core","alerts.update.latency.agg"),
-=======
->>>>>>> 329e82ba
         ALERTS_UPDATE_LATENCY("argus.core","alerts.update.latency"),
         ALERTS_NEW_LATENCY("argus.core","alerts.new.latency"),
         ALERTS_UPDATED_COUNT("argus.core","alerts.updated"),
