/*
 * Copyright (c) 2016, Salesforce.com, Inc.
 * All rights reserved.
 *
 * Redistribution and use in source and binary forms, with or without
 * modification, are permitted provided that the following conditions are met:
 *
 * 1. Redistributions of source code must retain the above copyright notice,
 * this list of conditions and the following disclaimer.
 *
 * 2. Redistributions in binary form must reproduce the above copyright notice,
 * this list of conditions and the following disclaimer in the documentation
 * and/or other materials provided with the distribution.
 *
 * 3. Neither the name of Salesforce.com nor the names of its contributors may
 * be used to endorse or promote products derived from this software without
 * specific prior written permission.
 *
 * THIS SOFTWARE IS PROVIDED BY THE COPYRIGHT HOLDERS AND CONTRIBUTORS "AS IS"
 * AND ANY EXPRESS OR IMPLIED WARRANTIES, INCLUDING, BUT NOT LIMITED TO, THE
 * IMPLIED WARRANTIES OF MERCHANTABILITY AND FITNESS FOR A PARTICULAR PURPOSE
 * ARE DISCLAIMED. IN NO EVENT SHALL THE COPYRIGHT HOLDER OR CONTRIBUTORS BE
 * LIABLE FOR ANY DIRECT, INDIRECT, INCIDENTAL, SPECIAL, EXEMPLARY, OR
 * CONSEQUENTIAL DAMAGES (INCLUDING, BUT NOT LIMITED TO, PROCUREMENT OF
 * SUBSTITUTE GOODS OR SERVICES; LOSS OF USE, DATA, OR PROFITS; OR BUSINESS
 * INTERRUPTION) HOWEVER CAUSED AND ON ANY THEORY OF LIABILITY, WHETHER IN
 * CONTRACT, STRICT LIABILITY, OR TORT (INCLUDING NEGLIGENCE OR OTHERWISE)
 * ARISING IN ANY WAY OUT OF THE USE OF THIS SOFTWARE, EVEN IF ADVISED OF THE
 * POSSIBILITY OF SUCH DAMAGE.
 */
	 
package com.salesforce.dva.argus.service.metric.transform;

import com.salesforce.dva.argus.entity.Metric;
import com.salesforce.dva.argus.service.tsdb.MetricScanner;
import com.salesforce.dva.argus.system.SystemAssert;
import java.util.ArrayList;
import java.util.Arrays;
import java.util.List;

/**
 * For some function, it either does a mapping transform or reduce transform which depends on the constant input This class provides a general
 * transform for either mapping if no constant input, or reduing with a constant input Similar to MetricReducerOrMappingTransform, but this class need
 * a required constant which is required for transform function Do a mapping or reducing depends on other constants.
 *
 * <p>So far, Such functions include: List<Metric> PERCENTILE(List <Metric> metrics, Double constant);</p>
 *
 * @author  Ruofan Zhang (rzhang@salesforce.com)
 */
public class MetricReducerOrMappingWithConstantTransform extends MetricReducerOrMappingTransform {

    //~ Constructors *********************************************************************************************************************************

    /**
     * Creates a new ReduceTransform object.
     *
     * @param  valueReducerOrMapping  The valueMapping.
     */
    protected MetricReducerOrMappingWithConstantTransform(ValueReducerOrMapping valueReducerOrMapping) {
        super(valueReducerOrMapping);
    }

    //~ Methods **************************************************************************************************************************************

    @Override
    public List<Metric> transform(List<Metric> metrics) {
        throw new UnsupportedOperationException("This Transform cannot be used without a constant");
    }
	
	@Override
    public List<Metric> transformScanner(List<MetricScanner> scanner) {
        throw new UnsupportedOperationException("This Transform cannot be used without a constant");
    }

    /**
     * If constants is not null, apply mapping transform to metrics list. Otherwise, apply reduce transform to metrics list
     *
     * @param   metrics    list of metrics
     * @param   constants  constants input
     *
     * @return  A list of metrics after mapping.
     */
    @Override
    public List<Metric> transform(List<Metric> metrics, List<String> constants) {
        SystemAssert.requireArgument(metrics != null, "Metric List cannot be null");
        SystemAssert.requireArgument(constants != null && !constants.isEmpty(), "This Transform cannot be used without a constant");
        if (metrics.isEmpty()) {
            return metrics;
        }

        List<Metric> result = new ArrayList<Metric>();

        if (constants.size() == 1) {
            result = Arrays.asList(reduce(metrics, constants));
<<<<<<< HEAD
		} else if (constants.size() == 2 && constants.get(1).toUpperCase().equals(FULLJOIN)) {
=======
        } else if (constants.size() == 2 && constants.get(1).toUpperCase().equals(FULLJOIN)) {
>>>>>>> 43c848ad
        	fulljoinIndicator = true;
        	constants.remove(1);
        	result = Arrays.asList(reduce(metrics, constants));
        } else if (constants.size() > 1) {
            result = mapping(metrics, constants);
        }
        return result;
    }
<<<<<<< HEAD
	
	@Override
    public List<Metric> transformScanner(List<MetricScanner> scanners, List<String> constants) {
    	SystemAssert.requireArgument(scanners != null, "Metric Scanners List cannot be null");
        SystemAssert.requireArgument(constants != null && !constants.isEmpty(), "This Transform cannot be used without a constant");
        if (scanners.isEmpty()) {
            return new ArrayList<>();
        }
        
        List<Metric> result = new ArrayList<Metric>();
        
        if (constants.size() == 1) {
        	result = Arrays.asList(reduceScanner(scanners, constants));
		} else if (constants.size() == 2 && constants.get(1).toUpperCase().equals(FULLJOIN)) {
        	fulljoinIndicator = true;
        	constants.remove(1);
        	result = Arrays.asList(reduceScanner(scanners, constants));
        } else if (constants.size() > 1) {
        	result = mappingScanner(scanners, constants);
        }
        return result;
    }
=======
>>>>>>> 43c848ad
}
/* Copyright (c) 2016, Salesforce.com, Inc.  All rights reserved. */<|MERGE_RESOLUTION|>--- conflicted
+++ resolved
@@ -92,11 +92,7 @@
 
         if (constants.size() == 1) {
             result = Arrays.asList(reduce(metrics, constants));
-<<<<<<< HEAD
-		} else if (constants.size() == 2 && constants.get(1).toUpperCase().equals(FULLJOIN)) {
-=======
         } else if (constants.size() == 2 && constants.get(1).toUpperCase().equals(FULLJOIN)) {
->>>>>>> 43c848ad
         	fulljoinIndicator = true;
         	constants.remove(1);
         	result = Arrays.asList(reduce(metrics, constants));
@@ -105,8 +101,7 @@
         }
         return result;
     }
-<<<<<<< HEAD
-	
+  
 	@Override
     public List<Metric> transformScanner(List<MetricScanner> scanners, List<String> constants) {
     	SystemAssert.requireArgument(scanners != null, "Metric Scanners List cannot be null");
@@ -119,7 +114,7 @@
         
         if (constants.size() == 1) {
         	result = Arrays.asList(reduceScanner(scanners, constants));
-		} else if (constants.size() == 2 && constants.get(1).toUpperCase().equals(FULLJOIN)) {
+		    } else if (constants.size() == 2 && constants.get(1).toUpperCase().equals(FULLJOIN)) {
         	fulljoinIndicator = true;
         	constants.remove(1);
         	result = Arrays.asList(reduceScanner(scanners, constants));
@@ -128,7 +123,5 @@
         }
         return result;
     }
-=======
->>>>>>> 43c848ad
 }
 /* Copyright (c) 2016, Salesforce.com, Inc.  All rights reserved. */