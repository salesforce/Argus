--- conflicted
+++ resolved
@@ -435,11 +435,7 @@
 	private String _hashTriggerAndMetric(Trigger trigger, Metric metric) {
 		requireArgument(trigger != null, "Trigger cannot be null.");
         requireArgument(metric != null, "Metric cannot be null");
-<<<<<<< HEAD
-
-        return trigger.getId().toString() + "$$" + metric.getIdentifier();
-=======
-        
+
         try {
 			MessageDigest digest = MessageDigest.getInstance("SHA-256");
 			digest.update(metric.getIdentifier().getBytes());
@@ -448,7 +444,6 @@
 		} catch (NoSuchAlgorithmException e) {
 			throw new SystemException("This should never happen.", e);
 		}
->>>>>>> 6a2dc364
 	}
 
 }
