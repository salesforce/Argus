--- conflicted
+++ resolved
@@ -93,10 +93,6 @@
 			jgen.writeStartObject();
 			
 			jgen.writeStringField("id", notification.getId().toString());
-<<<<<<< HEAD
-=======
-			
->>>>>>> 10a4ec3b
 			if(notification.getCreatedDate()!=null) {
 			    jgen.writeNumberField("createdDate", notification.getCreatedDate().getTime());
 			}
@@ -104,10 +100,7 @@
 			if(notification.getModifiedDate()!=null) {
 			    jgen.writeNumberField("modifiedDate", notification.getModifiedDate().getTime());
 			}
-<<<<<<< HEAD
-=======
-			
->>>>>>> 10a4ec3b
+
 			jgen.writeStringField("name", notification.getName());
 			jgen.writeStringField("notifier", notification.getNotifierName());
 			jgen.writeNumberField("cooldownPeriod", notification.getCooldownPeriod());
@@ -159,7 +152,6 @@
 			BigInteger id = new BigInteger(rootNode.get("id").asText());
 			notification.id = id;
 
-<<<<<<< HEAD
 			if(rootNode.get("modifiedDate")!=null) {
 			    notification.setModifiedDate(Date.from(Instant.ofEpochMilli(rootNode.get("modifiedDate").asLong())));
 			}
@@ -167,16 +159,7 @@
 			if(rootNode.get("createdDate")!=null) {
 			    notification.createdDate = Date.from(Instant.ofEpochMilli(rootNode.get("createdDate").asLong()));
 			}
-=======
-			if(rootNode.get("createdDate")!=null) {
-			    notification.createdDate = Date.from(Instant.ofEpochMilli(rootNode.get("createdDate").asLong()));
-			}
-			
-			if(rootNode.get("modifiedDate")!=null) {
-			    notification.setModifiedDate(Date.from(Instant.ofEpochMilli(rootNode.get("modifiedDate").asLong())));
-			}
->>>>>>> 10a4ec3b
-			
+
 			String name = rootNode.get("name").asText();
 			notification.setName(name);
 			
