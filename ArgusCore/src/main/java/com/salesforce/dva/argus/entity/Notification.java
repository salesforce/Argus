/*
 * Copyright (c) 2016, Salesforce.com, Inc.
 * All rights reserved.
 *
 * Redistribution and use in source and binary forms, with or without
 * modification, are permitted provided that the following conditions are met:
 *
 * 1. Redistributions of source code must retain the above copyright notice,
 * this list of conditions and the following disclaimer.
 *
 * 2. Redistributions in binary form must reproduce the above copyright notice,
 * this list of conditions and the following disclaimer in the documentation
 * and/or other materials provided with the distribution.
 *
 * 3. Neither the name of Salesforce.com nor the names of its contributors may
 * be used to endorse or promote products derived from this software without
 * specific prior written permission.
 *
 * THIS SOFTWARE IS PROVIDED BY THE COPYRIGHT HOLDERS AND CONTRIBUTORS "AS IS"
 * AND ANY EXPRESS OR IMPLIED WARRANTIES, INCLUDING, BUT NOT LIMITED TO, THE
 * IMPLIED WARRANTIES OF MERCHANTABILITY AND FITNESS FOR A PARTICULAR PURPOSE
 * ARE DISCLAIMED. IN NO EVENT SHALL THE COPYRIGHT HOLDER OR CONTRIBUTORS BE
 * LIABLE FOR ANY DIRECT, INDIRECT, INCIDENTAL, SPECIAL, EXEMPLARY, OR
 * CONSEQUENTIAL DAMAGES (INCLUDING, BUT NOT LIMITED TO, PROCUREMENT OF
 * SUBSTITUTE GOODS OR SERVICES; LOSS OF USE, DATA, OR PROFITS; OR BUSINESS
 * INTERRUPTION) HOWEVER CAUSED AND ON ANY THEORY OF LIABILITY, WHETHER IN
 * CONTRACT, STRICT LIABILITY, OR TORT (INCLUDING NEGLIGENCE OR OTHERWISE)
 * ARISING IN ANY WAY OUT OF THE USE OF THIS SOFTWARE, EVEN IF ADVISED OF THE
 * POSSIBILITY OF SUCH DAMAGE.
 */

package com.salesforce.dva.argus.entity;

import com.fasterxml.jackson.core.JsonGenerator;
import com.fasterxml.jackson.core.JsonProcessingException;
import com.fasterxml.jackson.databind.*;
import com.google.gson.JsonObject;
import com.google.gson.JsonParser;
import com.salesforce.dva.argus.service.AlertService;

import javax.persistence.*;
import java.io.IOException;
import java.io.Serializable;
import java.math.BigInteger;
import java.text.MessageFormat;
import java.time.Instant;
import java.util.*;
import java.util.regex.Matcher;
import java.util.regex.Pattern;

import static com.salesforce.dva.argus.system.SystemAssert.requireArgument;

/**
 * Encapsulates information about an alert notification. When a condition is triggered, it sends one or more notifications. The interval over which
 * the trigger conditions are evaluated is the entire interval specified by the alert expression.
 *
 * @author Tom Valine (tvaline@salesforce.com), Raj Sarkapally(rsarkapally@salesforce.com)
 */
@SuppressWarnings("serial")
@Entity
@Table(name = "NOTIFICATION", uniqueConstraints = @UniqueConstraint(columnNames = {"name", "alert_id"}))
public class Notification extends JPAEntity implements Serializable {

    public static class Serializer extends JsonSerializer<Notification> {

<<<<<<< HEAD
        @Override
        public void serialize(Notification notification, JsonGenerator jgen, SerializerProvider provider) throws IOException, JsonProcessingException {
=======
			jgen.writeStringField("name", notification.getName());
			jgen.writeStringField("notifier", notification.getNotifierName());
			jgen.writeNumberField("cooldownPeriod", notification.getCooldownPeriod());
			jgen.writeBooleanField("srActionable", notification.getSRActionable());
			jgen.writeNumberField("severityLevel", notification.getSeverityLevel());
			
			if(notification.getCustomText() != null) {
				jgen.writeStringField("customText", notification.getCustomText());
			}
			
			jgen.writeArrayFieldStart("subscriptions");
			for(String subscription : notification.getSubscriptions()) {
				jgen.writeString(subscription.trim());
			}
			jgen.writeEndArray();
			
			jgen.writeArrayFieldStart("metricsToAnnotate");
			for(String metricToAnnotate : notification.getMetricsToAnnotate()) {
				jgen.writeString(metricToAnnotate);
			}
			jgen.writeEndArray();
			
			jgen.writeArrayFieldStart("triggers");
			for(Trigger trigger : notification.getTriggers()) {
				jgen.writeString(trigger.getId().toString());
			}
			jgen.writeEndArray();
			
			// Getting these values requires a lot of queries to rdbms at runtime, and so these are excluded for now 
			// as the current usecases do not need these values to be serialized
			//jgen.writeObjectField("cooldownExpirationByTriggerAndMetric", notification.getCooldownExpirationMap());
			//jgen.writeObjectField("activeStatusByTriggerAndMetric", notification.getActiveStatusMap());
			
			jgen.writeEndObject();
			
		}
		
	}
	
	public static class Deserializer extends JsonDeserializer<Notification> {

		@Override
		public Notification deserialize(JsonParser jp, DeserializationContext ctxt) throws IOException, JsonProcessingException {
			
			Notification notification = new Notification();
			
			JsonNode rootNode = jp.getCodec().readTree(jp);
			
			BigInteger id = new BigInteger(rootNode.get("id").asText());
			notification.id = id;
>>>>>>> d9d7b20f

            jgen.writeStartObject();

<<<<<<< HEAD
            jgen.writeStringField("id", notification.getId().toString());
            if (notification.getCreatedDate() != null) {
                jgen.writeNumberField("createdDate", notification.getCreatedDate().getTime());
            }

            if (notification.getModifiedDate() != null) {
                jgen.writeNumberField("modifiedDate", notification.getModifiedDate().getTime());
            }

            jgen.writeStringField("name", notification.getName());
            jgen.writeStringField("notifier", notification.getNotifierName());
            jgen.writeNumberField("cooldownPeriod", notification.getCooldownPeriod());
            jgen.writeBooleanField("srActionable", notification.getSRActionable());
            jgen.writeNumberField("severityLevel", notification.getSeverityLevel());

            String customText = notification.getCustomText();
            String articleNumber = notification.getArticleNumber();
            String eventName = notification.getEventName();
            String elementName = notification.getElementName();
            String productTag = notification.getProductTag();

            jgen.writeArrayFieldStart("subscriptions");
            for (String subscription : notification.getSubscriptions()) {
                jgen.writeString(subscription);
            }
            jgen.writeEndArray();

            jgen.writeArrayFieldStart("metricsToAnnotate");
            for (String metricToAnnotate : notification.getMetricsToAnnotate()) {
                jgen.writeString(metricToAnnotate);
            }
            jgen.writeEndArray();

            jgen.writeArrayFieldStart("triggers");
            for (Trigger trigger : notification.getTriggers()) {
                jgen.writeString(trigger.getId().toString());
            }
            jgen.writeEndArray();

            if (customText != null) {
                jgen.writeStringField("customText", customText);
            }

            if (articleNumber != null) {
                jgen.writeStringField("articleNumber", articleNumber);
            }

            if (eventName != null) {
                jgen.writeStringField("eventName", eventName);
            }

            if (elementName != null) {
                jgen.writeStringField("elementName", elementName);
            }

            if (productTag != null) {
                jgen.writeStringField("productTag", productTag);
            }

            // Getting these values requires a lot of queries to rdbms at runtime, and so these are excluded for now
            // as the current usecases do not need these values to be serialized
            //jgen.writeObjectField("cooldownExpirationByTriggerAndMetric", notification.getCooldownExpirationMap());
            //jgen.writeObjectField("activeStatusByTriggerAndMetric", notification.getActiveStatusMap());

            jgen.writeEndObject();

        }

    }

    public static class Deserializer extends JsonDeserializer<Notification> {

        @Override
        public Notification deserialize(com.fasterxml.jackson.core.JsonParser jp, DeserializationContext ctxt) throws IOException, JsonProcessingException {

            Notification notification = new Notification();

            JsonNode rootNode = jp.getCodec().readTree(jp);

            BigInteger id = new BigInteger(rootNode.get("id").asText());
            notification.id = id;

            if (rootNode.get("modifiedDate") != null) {
                notification.setModifiedDate(Date.from(Instant.ofEpochMilli(rootNode.get("modifiedDate").asLong())));
            }

            if (rootNode.get("createdDate") != null) {
                notification.createdDate = Date.from(Instant.ofEpochMilli(rootNode.get("createdDate").asLong()));
            }

            String name = rootNode.get("name").asText();
            notification.setName(name);

            String notifierName = rootNode.get("notifier").asText();
            notification.setNotifierName(notifierName);

            long cooldownPeriod = rootNode.get("cooldownPeriod").asLong();
            notification.setCooldownPeriod(cooldownPeriod);

            boolean srActionable = rootNode.get("srActionable").asBoolean();

            if (rootNode.get("articleNumber") != null) {
                notification.setSRActionable(srActionable, rootNode.get("articleNumber").asText());
            } else {
                notification.setSRActionable(srActionable, null);
            }


            int severity = rootNode.get("severityLevel").asInt();
            notification.setSeverityLevel(severity);

            if (rootNode.get("customText") != null) {
                notification.setCustomText(rootNode.get("customText").asText());
            }

            if (rootNode.get("eventName") != null) {
                notification.setEventName(rootNode.get("eventName").asText());
            }

            if (rootNode.get("elementName") != null) {
                notification.setElementName(rootNode.get("elementName").asText());
            }

            if (rootNode.get("productTag") != null) {
                notification.setElementName(rootNode.get("productTag").asText());
            }

            List<String> subscriptions = new ArrayList<>();
            JsonNode subscriptionsArrayNode = rootNode.get("subscriptions");
            if (subscriptionsArrayNode.isArray()) {
                for (JsonNode subscriptionNode : subscriptionsArrayNode) {
                    subscriptions.add(subscriptionNode.asText());
                }
            }
            notification.setSubscriptions(subscriptions);

            List<String> metricsToAnnotate = new ArrayList<>();
            JsonNode metricsToAnnotateArrayNode = rootNode.get("metricsToAnnotate");
            if (metricsToAnnotateArrayNode.isArray()) {
                for (JsonNode metricToAnnotateNode : metricsToAnnotateArrayNode) {
                    metricsToAnnotate.add(metricToAnnotateNode.asText());
                }
            }
            notification.setMetricsToAnnotate(metricsToAnnotate);

            List<Trigger> triggers = new ArrayList<>();
            JsonNode triggersArrayNode = rootNode.get("triggers");
            if (triggersArrayNode.isArray()) {
                for (JsonNode triggerNode : triggersArrayNode) {
                    BigInteger triggerId = new BigInteger(triggerNode.asText());
                    Trigger trigger = new Trigger();
                    trigger.id = triggerId;
                    triggers.add(trigger);
                }
            }
            notification.setTriggers(triggers);

            // Commenting this part out as these fields are not currently serialized
=======
			String name = rootNode.get("name").asText();
			notification.setName(name);
			
			String notifierName = rootNode.get("notifier").asText();
			notification.setNotifierName(notifierName);
			
			long cooldownPeriod = rootNode.get("cooldownPeriod").asLong();
			notification.setCooldownPeriod(cooldownPeriod);
			
			boolean srActionable = rootNode.get("srActionable").asBoolean();
			notification.setSRActionable(srActionable);
			
			int severity = rootNode.get("severityLevel").asInt();
			notification.setSeverityLevel(severity);
			
			if(rootNode.get("customText") != null) {
				notification.setCustomText(rootNode.get("customText").asText());
			}
			
			List<String> subscriptions = new ArrayList<>();
			JsonNode subscriptionsArrayNode = rootNode.get("subscriptions");
			if(subscriptionsArrayNode.isArray()) {
				for(JsonNode subscriptionNode : subscriptionsArrayNode) {
					subscriptions.add(subscriptionNode.asText().trim());
				}
			}
			notification.setSubscriptions(subscriptions);
			
			List<String> metricsToAnnotate = new ArrayList<>();
			JsonNode metricsToAnnotateArrayNode = rootNode.get("metricsToAnnotate");
			if(metricsToAnnotateArrayNode.isArray()) {
				for(JsonNode metricToAnnotateNode : metricsToAnnotateArrayNode) {
					metricsToAnnotate.add(metricToAnnotateNode.asText());
				}
			}
			notification.setMetricsToAnnotate(metricsToAnnotate);
			
			List<Trigger> triggers = new ArrayList<>();
			JsonNode triggersArrayNode = rootNode.get("triggers");
			if(triggersArrayNode.isArray()) {
				for(JsonNode triggerNode : triggersArrayNode) {
					BigInteger triggerId = new BigInteger(triggerNode.asText());
					Trigger trigger = new Trigger();
					trigger.id = triggerId;
					triggers.add(trigger);
				}
			}
			notification.setTriggers(triggers);
			
			// Commenting this part out as these fields are not currently serialized
>>>>>>> d9d7b20f
			/*Map<String, Boolean> activeStatusByTriggerAndMetric = new HashMap<>();
			JsonNode activeStatusByTriggerAndMetricNode = rootNode.get("activeStatusByTriggerAndMetric");
			if(activeStatusByTriggerAndMetricNode.isObject()) {
				Iterator<Entry<String, JsonNode>> fieldsIter = activeStatusByTriggerAndMetricNode.fields();
				while(fieldsIter.hasNext()) {
					Entry<String, JsonNode> field  = fieldsIter.next();
					activeStatusByTriggerAndMetric.put(field.getKey(), field.getValue().asBoolean());
				}
			}
			notification.activeStatusByTriggerAndMetric = activeStatusByTriggerAndMetric;
			
			Map<String, Long> cooldownExpirationByTriggerAndMetric = new HashMap<>();
			JsonNode cooldownExpirationByTriggerAndMetricNode = rootNode.get("cooldownExpirationByTriggerAndMetric");
			if(cooldownExpirationByTriggerAndMetricNode.isObject()) {
				Iterator<Entry<String, JsonNode>> fieldsIter = cooldownExpirationByTriggerAndMetricNode.fields();
				while(fieldsIter.hasNext()) {
					Entry<String, JsonNode> field  = fieldsIter.next();
					cooldownExpirationByTriggerAndMetric.put(field.getKey(), field.getValue().asLong());
				}
			}
			notification.cooldownExpirationByTriggerAndMetric = cooldownExpirationByTriggerAndMetric;*/

            return notification;
        }

    }

    //~ Instance fields ******************************************************************************************************************************

    @Basic(optional = false)
    @Column(name = "name", nullable = false)
    String name;

    String notifierName;

    @ElementCollection
    @Column(length = 2048)
    List<String> subscriptions = new ArrayList<>(0);

    @ElementCollection
    List<String> metricsToAnnotate = new ArrayList<>(0);

    long cooldownPeriod;

    @ManyToOne(optional = false, fetch = FetchType.LAZY)
    @JoinColumn(name = "alert_id")
    private Alert alert;

    @ManyToMany
    @JoinTable(
            name = "NOTIFICATION_TRIGGER", joinColumns = @JoinColumn(name = "TRIGGER_ID"), inverseJoinColumns = @JoinColumn(name = "NOTIFICATION_ID")
    )
    List<Trigger> triggers = new ArrayList<>(0);

    boolean isSRActionable = false;

    int severityLevel = 5;

    @Lob
    private String customText;
    @Transient
    private String CUSTOM_TEXT_KEY = "customText";

    @Transient
    private String eventName;
    @Transient
    private String EVENT_NAME_KEY = "eventName";

    @Transient
    private String elementName;
    @Transient
    private String ELEMENT_NAME_KEY = "elementName";

    @Transient
    private String productTag;
    @Transient
    private String PRODUCT_TAG_KEY = "productTag";

    @Transient
    private String articleNumber;
    @Transient
    private String ARTICLE_NUMBER_KEY = "articleNumber";

    @Transient
    private JsonObject GOCFields;


    @ElementCollection
    private Map<String, Long> cooldownExpirationByTriggerAndMetric = new HashMap<>();

    @ElementCollection
    private Map<String, Boolean> activeStatusByTriggerAndMetric = new HashMap<>();

    //~ Constructors *********************************************************************************************************************************

    /**
     * Creates a new Notification object with a cool down of one hour and having specified no metrics on which to create annotations.
     *
     * @param name           The notification name. Cannot be null or empty.
     * @param alert          The alert with which the notification is associated.
     * @param notifierName   The notifier implementation class name.
     * @param subscriptions  The notifier specific list of subscriptions to which notification shall be sent.
     * @param cooldownPeriod The cool down period of the notification
     */
    public Notification(String name, Alert alert, String notifierName, List<String> subscriptions, long cooldownPeriod) {
        super(alert.getOwner());
        setAlert(alert);
        setName(name);
        setNotifierName(notifierName);
        setSubscriptions(subscriptions);
        setCooldownPeriod(cooldownPeriod);
    }

    /**
     * Creates a new Notification object.
     */
    protected Notification() {
        super(null);
    }

    //~ Static Methods *******************************************************************************************************************************

    @SuppressWarnings("unchecked")
    public static void updateActiveStatusAndCooldown(EntityManager em, List<Notification> notifications) {
        requireArgument(em != null, "Entity manager can not be null.");

        if (notifications.isEmpty()) return;

        Map<BigInteger, Notification> notificationsByIds = new HashMap<>(notifications.size());

        StringBuilder sb = new StringBuilder();
        for (Notification n : notifications) {
            notificationsByIds.put(n.getId(), n);
            n.activeStatusByTriggerAndMetric.clear();
            n.cooldownExpirationByTriggerAndMetric.clear();
            sb.append(n.getId()).append(",");
        }

        String ids = sb.substring(0, sb.length() - 1);
        try {
            Query q = em.createNativeQuery("select * from notification_cooldownexpirationbytriggerandmetric where notification_id IN (" + ids + ")");
            List<Object[]> objects = q.getResultList();

            for (Object[] object : objects) {
                BigInteger notificationId = new BigInteger(String.valueOf(Long.class.cast(object[0])));
                Long cooldownExpiration = Long.class.cast(object[1]);
                String key = String.class.cast(object[2]);
                notificationsByIds.get(notificationId).cooldownExpirationByTriggerAndMetric.put(key, cooldownExpiration);
            }

            q = em.createNativeQuery("select * from notification_activestatusbytriggerandmetric where notification_id IN (" + ids + ")");
            objects = q.getResultList();

            for (Object[] object : objects) {
                BigInteger notificationId = new BigInteger(String.valueOf(Long.class.cast(object[0])));
                Boolean isActive;
                try {
                    isActive = Boolean.class.cast(object[1]);
                } catch (ClassCastException e) {
                    // This is because Embedded Derby stores booleans as 0, 1.
                    isActive = Integer.class.cast(object[1]) == 0 ? Boolean.FALSE : Boolean.TRUE;
                }

                String key = String.class.cast(object[2]);
                notificationsByIds.get(notificationId).activeStatusByTriggerAndMetric.put(key, isActive);
            }

        } catch (NoResultException ex) {
            return;
        }

    }

    //~ Methods **************************************************************************************************************************************

    /**
     * Given a metric to annotate expression, return a corresponding metric object.
     *
     * @param metric The metric to annotate expression.
     * @return The corresponding metric or null if the metric to annotate expression is invalid.
     */
    public static Metric getMetricToAnnotate(String metric) {
        Metric result = null;

        if (metric != null && !metric.isEmpty()) {
            Pattern pattern = Pattern.compile(
                    "([\\w,\\-,\\.,/]+):([\\w,\\-,\\.,/]+)(\\{(?:[\\w,\\-,\\.,/]+=[\\w,\\-,\\.,/,\\*,|]+)(?:,[\\w,\\-,\\.,/]+=[\\w,\\-,\\.,/,\\*,|]+)*\\})?:([\\w,\\-,\\.,/]+)");
            Matcher matcher = pattern.matcher(metric.replaceAll("\\s", ""));

            if (matcher.matches()) {
                String scopeName = matcher.group(1);
                String metricName = matcher.group(2);
                String tagString = matcher.group(3);
                Map<String, String> tags = new HashMap<>();

                if (tagString != null) {
                    tagString = tagString.replaceAll("\\{", "").replaceAll("\\}", "");
                    for (String tag : tagString.split(",")) {
                        String[] entry = tag.split("=");

                        tags.put(entry[0], entry[1]);
                    }
                }
                result = new Metric(scopeName, metricName);
                result.setTags(tags);
            }
        }
        return result;
    }

    //~ Methods **************************************************************************************************************************************

    /**
     * Returns the alert with which the notification is associated.
     *
     * @return The associated alert.
     */
    public Alert getAlert() {
        return alert;
    }

    /**
     * Sets the alert with which the notification is associated.
     *
     * @param alert The associated alert. Cannot be null.
     */
    public void setAlert(Alert alert) {
        requireArgument(alert != null, "The alert with which the notification is associated cannot be null.");
        this.alert = alert;
    }

    /**
     * Returns the notifier implementation class name associated with the notification.
     *
     * @return The notifier implementation class name.
     */
    public String getNotifierName() {
        return notifierName;
    }

    /**
     * Sets the notifier implementation class name.
     *
     * @param notifierName The notifier implementation class name. Cannot be null.
     */
    public void setNotifierName(String notifierName) {
        this.notifierName = notifierName;
    }

    /**
     * Returns the subscriptions used by the notifier to send the notifications.
     *
     * @return The list of subscriptions.
     */
    public List<String> getSubscriptions() {
        return Collections.unmodifiableList(subscriptions);
    }

    /**
     * Replaces the subscriptions used by the notifier to send the notifications.
     *
     * @param subscriptions The subscription list.
     */
    public void setSubscriptions(List<String> subscriptions) {
        this.subscriptions.clear();
        if (subscriptions == null) return;
        for (String currentSubscription : subscriptions) {
            if (this.getNotifierName().equals(AlertService.SupportedNotifier.GUS.getName())) {
                if (currentSubscription.isEmpty() || currentSubscription.length() < 10)
                    throw new IllegalArgumentException("GUS Subscription has to contain subjectId with more than 10 characters.");
            } else if (this.getNotifierName().equals(AlertService.SupportedNotifier.EMAIL.getName())) {

                if (currentSubscription.isEmpty() || !currentSubscription.contains("@")) {
                    String errorMessage = MessageFormat.format("Email Address {0} is not allowed as @ not present.",
                            currentSubscription);
                    throw new IllegalArgumentException(errorMessage);
                }
            } else if (this.getNotifierName().equals(AlertService.SupportedNotifier.CALLBACK.getName()) && currentSubscription.isEmpty()) {
                throw new IllegalArgumentException("Callback Notifier Subscription cannot be empty.");
            }
        }
        if (subscriptions != null && !subscriptions.isEmpty()) {
            this.subscriptions.addAll(subscriptions);
        }
    }

    /**
     * Returns the cool down period of notification.
     *
     * @return cool down period in milliseconds
     */
    public long getCooldownPeriod() {
        return cooldownPeriod;
    }

    /**
     * Sets the cool down period to notification.
     *
     * @param cooldownPeriod cool down period in milliseconds
     */
    public void setCooldownPeriod(long cooldownPeriod) {
        requireArgument(cooldownPeriod >= 0, "Cool down period cannot be negative.");
        this.cooldownPeriod = cooldownPeriod;
    }

    /**
     * Returns the cool down expiration time of the notification given a metric,trigger combination.
     *
     * @param trigger The trigger
     * @param metric  The metric
     * @return cool down expiration time in milliseconds
     */
    public long getCooldownExpirationByTriggerAndMetric(Trigger trigger, Metric metric) {
        String key = _hashTriggerAndMetric(trigger, metric);
        return this.cooldownExpirationByTriggerAndMetric.containsKey(key) ? this.cooldownExpirationByTriggerAndMetric.get(key) : 0;
    }

    /**
     * Sets the cool down expiration time of the notification given a metric,trigger combination.
     *
     * @param trigger            The trigger
     * @param metric             The metric
     * @param cooldownExpiration cool down expiration time in milliseconds
     */
    public void setCooldownExpirationByTriggerAndMetric(Trigger trigger, Metric metric, long cooldownExpiration) {
        requireArgument(cooldownExpiration >= 0, "Cool down expiration time cannot be negative.");

        String key = _hashTriggerAndMetric(trigger, metric);
        this.cooldownExpirationByTriggerAndMetric.put(key, cooldownExpiration);
    }

    public Map<String, Long> getCooldownExpirationMap() {
        return cooldownExpirationByTriggerAndMetric;
    }

    public void setCooldownExpirationMap(Map<String, Long> cooldownExpirationByTriggerAndMetric) {
        this.cooldownExpirationByTriggerAndMetric = cooldownExpirationByTriggerAndMetric;
    }

    /**
     * Returns all metrics to be annotated.
     *
     * @return list of metrics
     */
    public List<String> getMetricsToAnnotate() {
        return metricsToAnnotate;
    }

    /**
     * Sets metrics to be annotated.
     *
     * @param metricsToAnnotate list of metrics.
     */
    public void setMetricsToAnnotate(List<String> metricsToAnnotate) {
        this.metricsToAnnotate.clear();
        if (metricsToAnnotate != null && !metricsToAnnotate.isEmpty()) {
            for (String metric : metricsToAnnotate) {
                requireArgument(getMetricToAnnotate(metric) != null, "Metrics to annotate should be of the form 'scope:metric[{[tagk=tagv]+}]");
                this.metricsToAnnotate.add(metric);
            }
        }
    }

    public boolean onCooldown(Trigger trigger, Metric metric) {
        return getCooldownExpirationByTriggerAndMetric(trigger, metric) >= System.currentTimeMillis();
    }

    /**
     * returns the notification name.
     *
     * @return notification name.
     */
    public String getName() {
        return name;
    }

    /**
     * Sets the notification name.
     *
     * @param name Notification name. Cannot be null or empty.
     */
    public void setName(String name) {
        this.name = name;
    }

    /**
     * Returns the triggers associated with the notification.
     *
     * @return The triggers associated with the notification.
     */
    public List<Trigger> getTriggers() {
        return Collections.unmodifiableList(triggers);
    }

    /**
     * Replaces the triggers associated with the notification.
     *
     * @param triggers The triggers associated with the notification.
     */
    public void setTriggers(List<Trigger> triggers) {
        this.triggers.clear();
        if (triggers != null) {
            this.triggers.addAll(triggers);
        }
    }

    /**
     * Given a metric,notification combination, indicates whether a triggering condition associated with this notification is still in a triggering state.
     *
     * @param trigger The Trigger that caused this notification
     * @param metric  The metric that caused this notification
     * @return True if the triggering condition is still in a triggering state.
     */
    public boolean isActiveForTriggerAndMetric(Trigger trigger, Metric metric) {
        String key = _hashTriggerAndMetric(trigger, metric);
        return this.activeStatusByTriggerAndMetric.containsKey(key) ? activeStatusByTriggerAndMetric.get(key) : false;
    }

    /**
     * When a notification is sent out when a metric violates the trigger threshold, set this notification active for that trigger,metric combination
     *
     * @param trigger The Trigger that caused this notification
     * @param metric  The metric that caused this notification
     * @param active  Whether to set the notification to active
     */
    public void setActiveForTriggerAndMetric(Trigger trigger, Metric metric, boolean active) {
        String key = _hashTriggerAndMetric(trigger, metric);
        this.activeStatusByTriggerAndMetric.put(key, active);
    }

    /**
     * Indicates whether the notification is monitored by SR
     *
     * @return True if notification is monitored by SR
     */
    public boolean getSRActionable() {
        return isSRActionable;
    }

    /**
     * Specifies whether the notification should be monitored by SR (actionable by SR)
     *
     * @param isSRActionable True if  SR should monitor the notification
     */
    public void setSRActionable(boolean isSRActionable, String articleNumber) {
        this.isSRActionable = isSRActionable;
        if (isSRActionable == true) {
            if (articleNumber == null || articleNumber.trim().isEmpty()) {
                throw new IllegalArgumentException("SR Actionable is set as true, without providing the Article Number.");
            } else {
                setArticleNumber(articleNumber);
            }
        } else {
            if (articleNumber != null && articleNumber.trim().length() > 0)
                throw new IllegalArgumentException("SR Actionable is set as false, while providing the Article Number.");

        }
    }

    /**
     * Gets the severity level of notification
     *
     * @return The severity level
     */
    public int getSeverityLevel() {
        return severityLevel;
    }

    /**
     * Sets the severity level of notification
     *
     * @param severityLevel The severity level
     */
    public void setSeverityLevel(int severityLevel) {
        if (severityLevel < 1 || severityLevel > 5) {
            throw new IllegalArgumentException("The severty level should be between 1-5");
        }
        this.severityLevel = severityLevel;
    }

    public Map<String, Boolean> getActiveStatusMap() {
        return activeStatusByTriggerAndMetric;
    }

    public void setActiveStatusMap(Map<String, Boolean> activeStatusByTriggerAndMetric) {
        this.activeStatusByTriggerAndMetric = activeStatusByTriggerAndMetric;
    }

    /**
     * Return the custom text in order to include in the notification
     *
     * @return the customText is optional
     */
    public String getCustomText() {
        return getGOCField(CUSTOM_TEXT_KEY);
    }

    /**
     * Sets the custom text to the notification
     *
     * @param customText customText is optional
     */
    public void setCustomText(String customText) {
        setGOCField(CUSTOM_TEXT_KEY, customText);
    }


    public String getArticleNumber() {
        return getGOCField(ARTICLE_NUMBER_KEY);
    }


    private void setArticleNumber(String articleNumber) {
        setGOCField(ARTICLE_NUMBER_KEY, articleNumber);
    }


    public String getElementName() {
        return getGOCField(ELEMENT_NAME_KEY);
    }


    public void setElementName(String elementName) {
        setGOCField(ELEMENT_NAME_KEY, elementName);
    }


    public String getEventName() {
        return getGOCField(EVENT_NAME_KEY);
    }


    public void setEventName(String eventName) {
        setGOCField(EVENT_NAME_KEY, eventName);
    }


    public String getProductTag() {
        return getGOCField(PRODUCT_TAG_KEY);
    }


    public void setProductTag(String productTag) {
        setGOCField(PRODUCT_TAG_KEY, productTag);
    }

    private JsonObject getJsonObject() {
        if (GOCFields == null) {
            GOCFields = new JsonObject();
            if (this.customText != null) {
                try {
                    GOCFields = new JsonParser().parse(this.customText).getAsJsonObject();
                } catch (Exception e) {
                    GOCFields.addProperty(CUSTOM_TEXT_KEY, this.customText);
                    this.customText = GOCFields.toString();
                }
            }
        }
        return GOCFields;
    }

    private void setGOCField(final String fieldName, final String fieldValue) {
        GOCFields = getJsonObject();
        GOCFields.addProperty(fieldName, fieldValue);
        this.customText = GOCFields.toString();
    }

    private String getGOCField(final String fieldName) {
        GOCFields = getJsonObject();
        if (GOCFields != null && GOCFields.has(fieldName)) {
            return GOCFields.get(fieldName).isJsonNull() ? null : GOCFields.get(fieldName).getAsString();
        } else {
            return null;
        }
    }


    @Override
    public int hashCode() {
        int hash = 5;

        hash = 29 * hash + Objects.hashCode(this.name);
        hash = 29 * hash + Objects.hashCode(this.alert);
        return hash;
    }

    @Override
    public boolean equals(Object obj) {
        if (obj == null) {
            return false;
        }
        if (getClass() != obj.getClass()) {
            return false;
        }

        final Notification other = (Notification) obj;

        if (!Objects.equals(this.name, other.name)) {
            return false;
        }
        if (!Objects.equals(this.alert, other.alert)) {
            return false;
        }
        return true;
    }

    @Override
    public String toString() {
        return "Notification{" + "name=" + name + ", notifierName=" + notifierName + ", subscriptions=" + subscriptions + ", metricsToAnnotate=" +
                metricsToAnnotate + ", cooldownPeriod=" + cooldownPeriod + ", triggers=" + triggers + ", severity=" + severityLevel + ", srActionable=" + isSRActionable + ", customText;" + customText +
                ", articleNumber=" + articleNumber + ", eventName=" + eventName + " ,elementName=" + elementName + ", productTag=" + productTag + '}';
    }


    private String _hashTriggerAndMetric(Trigger trigger, Metric metric) {
        requireArgument(trigger != null, "Trigger cannot be null.");
        requireArgument(metric != null, "Metric cannot be null");

        if (trigger.getId() != null) {
            return trigger.getId().toString() + "$$" + metric.getIdentifier().hashCode();
        } else {
            return "0$$" + metric.getIdentifier().hashCode();
        }
    }

}
/* Copyright (c) 2016, Salesforce.com, Inc.  All rights reserved. */<|MERGE_RESOLUTION|>--- conflicted
+++ resolved
@@ -63,65 +63,11 @@
 
     public static class Serializer extends JsonSerializer<Notification> {
 
-<<<<<<< HEAD
         @Override
         public void serialize(Notification notification, JsonGenerator jgen, SerializerProvider provider) throws IOException, JsonProcessingException {
-=======
-			jgen.writeStringField("name", notification.getName());
-			jgen.writeStringField("notifier", notification.getNotifierName());
-			jgen.writeNumberField("cooldownPeriod", notification.getCooldownPeriod());
-			jgen.writeBooleanField("srActionable", notification.getSRActionable());
-			jgen.writeNumberField("severityLevel", notification.getSeverityLevel());
-			
-			if(notification.getCustomText() != null) {
-				jgen.writeStringField("customText", notification.getCustomText());
-			}
-			
-			jgen.writeArrayFieldStart("subscriptions");
-			for(String subscription : notification.getSubscriptions()) {
-				jgen.writeString(subscription.trim());
-			}
-			jgen.writeEndArray();
-			
-			jgen.writeArrayFieldStart("metricsToAnnotate");
-			for(String metricToAnnotate : notification.getMetricsToAnnotate()) {
-				jgen.writeString(metricToAnnotate);
-			}
-			jgen.writeEndArray();
-			
-			jgen.writeArrayFieldStart("triggers");
-			for(Trigger trigger : notification.getTriggers()) {
-				jgen.writeString(trigger.getId().toString());
-			}
-			jgen.writeEndArray();
-			
-			// Getting these values requires a lot of queries to rdbms at runtime, and so these are excluded for now 
-			// as the current usecases do not need these values to be serialized
-			//jgen.writeObjectField("cooldownExpirationByTriggerAndMetric", notification.getCooldownExpirationMap());
-			//jgen.writeObjectField("activeStatusByTriggerAndMetric", notification.getActiveStatusMap());
-			
-			jgen.writeEndObject();
-			
-		}
-		
-	}
-	
-	public static class Deserializer extends JsonDeserializer<Notification> {
-
-		@Override
-		public Notification deserialize(JsonParser jp, DeserializationContext ctxt) throws IOException, JsonProcessingException {
-			
-			Notification notification = new Notification();
-			
-			JsonNode rootNode = jp.getCodec().readTree(jp);
-			
-			BigInteger id = new BigInteger(rootNode.get("id").asText());
-			notification.id = id;
->>>>>>> d9d7b20f
 
             jgen.writeStartObject();
 
-<<<<<<< HEAD
             jgen.writeStringField("id", notification.getId().toString());
             if (notification.getCreatedDate() != null) {
                 jgen.writeNumberField("createdDate", notification.getCreatedDate().getTime());
@@ -145,7 +91,7 @@
 
             jgen.writeArrayFieldStart("subscriptions");
             for (String subscription : notification.getSubscriptions()) {
-                jgen.writeString(subscription);
+                jgen.writeString(subscription.trim());
             }
             jgen.writeEndArray();
 
@@ -253,7 +199,7 @@
             JsonNode subscriptionsArrayNode = rootNode.get("subscriptions");
             if (subscriptionsArrayNode.isArray()) {
                 for (JsonNode subscriptionNode : subscriptionsArrayNode) {
-                    subscriptions.add(subscriptionNode.asText());
+                    subscriptions.add(subscriptionNode.asText().trim());
                 }
             }
             notification.setSubscriptions(subscriptions);
@@ -280,58 +226,6 @@
             notification.setTriggers(triggers);
 
             // Commenting this part out as these fields are not currently serialized
-=======
-			String name = rootNode.get("name").asText();
-			notification.setName(name);
-			
-			String notifierName = rootNode.get("notifier").asText();
-			notification.setNotifierName(notifierName);
-			
-			long cooldownPeriod = rootNode.get("cooldownPeriod").asLong();
-			notification.setCooldownPeriod(cooldownPeriod);
-			
-			boolean srActionable = rootNode.get("srActionable").asBoolean();
-			notification.setSRActionable(srActionable);
-			
-			int severity = rootNode.get("severityLevel").asInt();
-			notification.setSeverityLevel(severity);
-			
-			if(rootNode.get("customText") != null) {
-				notification.setCustomText(rootNode.get("customText").asText());
-			}
-			
-			List<String> subscriptions = new ArrayList<>();
-			JsonNode subscriptionsArrayNode = rootNode.get("subscriptions");
-			if(subscriptionsArrayNode.isArray()) {
-				for(JsonNode subscriptionNode : subscriptionsArrayNode) {
-					subscriptions.add(subscriptionNode.asText().trim());
-				}
-			}
-			notification.setSubscriptions(subscriptions);
-			
-			List<String> metricsToAnnotate = new ArrayList<>();
-			JsonNode metricsToAnnotateArrayNode = rootNode.get("metricsToAnnotate");
-			if(metricsToAnnotateArrayNode.isArray()) {
-				for(JsonNode metricToAnnotateNode : metricsToAnnotateArrayNode) {
-					metricsToAnnotate.add(metricToAnnotateNode.asText());
-				}
-			}
-			notification.setMetricsToAnnotate(metricsToAnnotate);
-			
-			List<Trigger> triggers = new ArrayList<>();
-			JsonNode triggersArrayNode = rootNode.get("triggers");
-			if(triggersArrayNode.isArray()) {
-				for(JsonNode triggerNode : triggersArrayNode) {
-					BigInteger triggerId = new BigInteger(triggerNode.asText());
-					Trigger trigger = new Trigger();
-					trigger.id = triggerId;
-					triggers.add(trigger);
-				}
-			}
-			notification.setTriggers(triggers);
-			
-			// Commenting this part out as these fields are not currently serialized
->>>>>>> d9d7b20f
 			/*Map<String, Boolean> activeStatusByTriggerAndMetric = new HashMap<>();
 			JsonNode activeStatusByTriggerAndMetricNode = rootNode.get("activeStatusByTriggerAndMetric");
 			if(activeStatusByTriggerAndMetricNode.isObject()) {
