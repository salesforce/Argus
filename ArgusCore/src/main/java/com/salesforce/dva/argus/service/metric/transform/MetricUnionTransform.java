--- conflicted
+++ resolved
@@ -147,11 +147,7 @@
         newMetric.setDatapoints(minDatapoints);
         return newMetric;
     }
-<<<<<<< HEAD
-    
-=======
 
->>>>>>> f03d0b4b
     private Map<Long, List<Number>> collate(List<Metric> metrics) {
         Map<Long, List<Number>> collated = new HashMap<>();
 
