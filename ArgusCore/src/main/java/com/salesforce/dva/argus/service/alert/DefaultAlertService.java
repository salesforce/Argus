--- conflicted
+++ resolved
@@ -567,10 +567,6 @@
 				_logger.warn(logMessage);
 
 				try {
-<<<<<<< HEAD
-
-=======
->>>>>>> bb3141cf
 					if (Boolean.valueOf(_configuration.getValue(SystemConfiguration.Property.EMAIL_EXCEPTIONS))) {
 						_sendEmailToAdmin(alert, alert.getId(), ex);
 					}
