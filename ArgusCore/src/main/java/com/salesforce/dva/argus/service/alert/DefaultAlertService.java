--- conflicted
+++ resolved
@@ -949,14 +949,9 @@
 		tags.put("metricId", metric.getIdentifier().hashCode()+"");
 		tags.put("notificationId", notification.getId().intValue()+"");
 		tags.put("notifyTarget", SupportedNotifier.fromClassName(notification.getNotifierName()).name());
-<<<<<<< HEAD
-		tags.put(ALERTIDTAG, trigger.getAlert().getId().toString());
+		// TODO - QUESTION - can trigger.getAlert().getId() differ from alert.getId()?
+		tags.put(ALERTIDTAG, (trigger != null) ? trigger.getAlert().getId() : alert.getId());
 		publishAlertTrackingMetric(Counter.NOTIFICATIONS_SENT.getMetric(), 1.0/*notification sent*/, tags);
-=======
-		// TODO - QUESTION - can trigger.getAlert().getId() differ from alert.getId()?
-		publishAlertTrackingMetric(Counter.NOTIFICATIONS_SENT.getMetric(),
-                (trigger != null) ? trigger.getAlert().getId() : alert.getId(), 1.0/*notification sent*/, tags);
->>>>>>> 65434054
 
 		_logger.debug(logMessage);
 		history.appendMessageNUpdateHistory(logMessage, null, 0);
