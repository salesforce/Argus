--- conflicted
+++ resolved
@@ -86,913 +86,901 @@
  */
 public class DefaultAlertService extends DefaultJPAService implements AlertService {
 
-<<<<<<< HEAD
-    //~ Static fields/initializers *******************************************************************************************************************
-
-    private static final ThreadLocal<SimpleDateFormat> DATE_FORMATTER = new ThreadLocal<SimpleDateFormat>() {
-
-            @Override
-            protected SimpleDateFormat initialValue() {
-                SimpleDateFormat sdf = new SimpleDateFormat("MM/dd/yyyy HH:mm:ss z");
-
-                sdf.setTimeZone(TimeZone.getTimeZone("GMT"));
-                return sdf;
-            }
-        };
-
-    //~ Instance fields ******************************************************************************************************************************
-
-    @SLF4JTypeListener.InjectLogger
-    private Logger _logger;
-    @Inject
-    private Provider<EntityManager> emf;
-    private final MQService _mqService;
-    private final MetricService _metricService;
-    private final AnnotationService _annotationService;
-    private final MailService _mailService;
-    private final SystemConfiguration _configuration;
-    private final HistoryService _historyService;
-    private final MonitorService _monitorService;
-    private final NotifierFactory _notifierFactory;
-
-    //~ Constructors *********************************************************************************************************************************
-
-    /**
-     * Creates a new DefaultAlertService object.
-     *
-     * @param  mqService         The MQ service instance to use. Cannot be null.
-     * @param  metricService      The Metric service instance to use. Cannot be null.
-     * @param  annotationService  The Annotation service instance to use. Cannot be null.
-     * @param  auditService       The audit service instance to use. Cannot be null.
-     * @param  mailService        The mail service instance to use. Cannot be null.
-     * @param  configuration      The system configuration instance to use. Cannot be null.
-     * @param  historyService     The job history service instance to use. Cannot be null.
-     * @param  monitorService     The monitor service instance to use. Cannot be null.
-     */
-    @Inject
-    public DefaultAlertService(MQService mqService, MetricService metricService, AnnotationService annotationService, AuditService auditService,
-        MailService mailService, SystemConfiguration configuration, HistoryService historyService, MonitorService monitorService, NotifierFactory notifierFactory) {
-        super(auditService, configuration);
-        requireArgument(mqService != null, "MQ service cannot be null.");
-        requireArgument(metricService != null, "Metric service cannot be null.");
-        requireArgument(annotationService != null, "Annotation service cannot be null.");
-        _mqService = mqService;
-        _metricService = metricService;
-        _annotationService = annotationService;
-        _mailService = mailService;
-        _configuration = configuration;
-        _historyService = historyService;
-        _monitorService = monitorService;
-        _notifierFactory = notifierFactory;
-        
-    }
-
-    //~ Methods **************************************************************************************************************************************
-
-    @Override
-    @Transactional
-    public Alert updateAlert(Alert alert) {
-        requireNotDisposed();
-        requireArgument(alert != null, "Cannot update a null alert");
-
-        EntityManager em = emf.get();
-        Alert result = mergeEntity(em, alert);
-
-        em.flush();
-        _logger.debug("Updated alert to : {}", result);
-        _auditService.createAudit("Updated alert to : {0}", result, result);
-        return result;
-    }
-
-    @Override
-    @Transactional
-    public void deleteAlert(String name, PrincipalUser owner) {
-        requireNotDisposed();
-        requireArgument(name != null && !name.isEmpty(), "Name cannot be null or empty.");
-        requireArgument(owner != null, "Owner cannot be null.");
-
-        Alert alert = findAlertByNameAndOwner(name, owner);
-
-        deleteAlert(alert);
-    }
-
-    @Override
-    @Transactional
-    public void deleteAlert(Alert alert) {
-        requireNotDisposed();
-        requireArgument(alert != null, "Alert cannot be null.");
-        _logger.debug("Deleting an alert {}.", alert);
-
-        EntityManager em = emf.get();
-
-        deleteEntity(em, alert);
-        em.flush();
-    }
-
-    @Override
-    @Transactional
-    public void markAlertForDeletion(String name, PrincipalUser owner) {
-        requireNotDisposed();
-        requireArgument(name != null && !name.isEmpty(), "Name cannot be null or empty.");
-        requireArgument(owner != null, "Owner cannot be null.");
-
-        Alert alert = findAlertByNameAndOwner(name, owner);
-
-        markAlertForDeletion(alert);
-    }
-
-    @Override
-    @Transactional
-    public void markAlertForDeletion(Alert alert) {
-        requireNotDisposed();
-        requireArgument(alert != null, "Alert cannot be null.");
-        _logger.debug("Marking alert for deletion {}.", alert);
-
-        EntityManager em = emf.get();
-
-        alert.setDeleted(true);
-        alert.setEnabled(false);
-        alert.setName(alert.getName() + System.currentTimeMillis());
-
-        Alert result = mergeEntity(em, alert);
-
-        em.flush();
-        _logger.debug("Set delete marker for alert : {}", result);
-        _auditService.createAudit("Set delete marker for alert : {0}", result, result);
-    }
-
-    @Override
-    @Transactional
-    public List<Alert> findAlertsMarkedForDeletion() {
-        requireNotDisposed();
-        return findEntitiesMarkedForDeletion(emf.get(), Alert.class);
-    }
-
-    @Override
-    @Transactional
-    public List<Alert> findAlertsByOwner(PrincipalUser owner) {
-        requireNotDisposed();
-        requireArgument(owner != null, "Owner cannot be null.");
-        return Alert.findByOwner(emf.get(), owner);
-    }
-
-    @Override
-    @Transactional
-    public Alert findAlertByPrimaryKey(BigInteger id) {
-        requireNotDisposed();
-        requireArgument(id != null && id.compareTo(ZERO) > 0, "ID must be a positive non-zero value.");
-
-        EntityManager em = emf.get();
-
-        em.getEntityManagerFactory().getCache().evictAll();
-
-        Alert result = Alert.findByPrimaryKey(em, id, Alert.class);
-
-        _logger.debug("Query for alert having id {} resulted in : {}", id, result);
-        return result;
-    }
+//<<<<<<< HEAD
+//    //~ Static fields/initializers *******************************************************************************************************************
+//
+//    private static final ThreadLocal<SimpleDateFormat> DATE_FORMATTER = new ThreadLocal<SimpleDateFormat>() {
+//
+//            @Override
+//            protected SimpleDateFormat initialValue() {
+//                SimpleDateFormat sdf = new SimpleDateFormat("MM/dd/yyyy HH:mm:ss z");
+//
+//                sdf.setTimeZone(TimeZone.getTimeZone("GMT"));
+//                return sdf;
+//            }
+//        };
+//
+//    //~ Instance fields ******************************************************************************************************************************
+//
+//    @SLF4JTypeListener.InjectLogger
+//    private Logger _logger;
+//    @Inject
+//    private Provider<EntityManager> emf;
+//    private final MQService _mqService;
+//    private final MetricService _metricService;
+//    private final AnnotationService _annotationService;
+//    private final MailService _mailService;
+//    private final SystemConfiguration _configuration;
+//    private final HistoryService _historyService;
+//    private final MonitorService _monitorService;
+//    private final NotifierFactory _notifierFactory;
+//
+//    //~ Constructors *********************************************************************************************************************************
+//
+//    /**
+//     * Creates a new DefaultAlertService object.
+//     *
+//     * @param  mqService         The MQ service instance to use. Cannot be null.
+//     * @param  metricService      The Metric service instance to use. Cannot be null.
+//     * @param  annotationService  The Annotation service instance to use. Cannot be null.
+//     * @param  auditService       The audit service instance to use. Cannot be null.
+//     * @param  mailService        The mail service instance to use. Cannot be null.
+//     * @param  configuration      The system configuration instance to use. Cannot be null.
+//     * @param  historyService     The job history service instance to use. Cannot be null.
+//     * @param  monitorService     The monitor service instance to use. Cannot be null.
+//     */
+//    @Inject
+//    public DefaultAlertService(MQService mqService, MetricService metricService, AnnotationService annotationService, AuditService auditService,
+//        MailService mailService, SystemConfiguration configuration, HistoryService historyService, MonitorService monitorService, NotifierFactory notifierFactory) {
+//        super(auditService, configuration);
+//        requireArgument(mqService != null, "MQ service cannot be null.");
+//        requireArgument(metricService != null, "Metric service cannot be null.");
+//        requireArgument(annotationService != null, "Annotation service cannot be null.");
+//        _mqService = mqService;
+//        _metricService = metricService;
+//        _annotationService = annotationService;
+//        _mailService = mailService;
+//        _configuration = configuration;
+//        _historyService = historyService;
+//        _monitorService = monitorService;
+//        _notifierFactory = notifierFactory;
+//        
+//    }
+//
+//    //~ Methods **************************************************************************************************************************************
+//
+//    @Override
+//    @Transactional
+//    public Alert updateAlert(Alert alert) {
+//        requireNotDisposed();
+//        requireArgument(alert != null, "Cannot update a null alert");
+//
+//        EntityManager em = emf.get();
+//        Alert result = mergeEntity(em, alert);
+//
+//        em.flush();
+//        _logger.debug("Updated alert to : {}", result);
+//        _auditService.createAudit("Updated alert to : {0}", result, result);
+//        return result;
+//    }
+//
+//    @Override
+//    @Transactional
+//    public void deleteAlert(String name, PrincipalUser owner) {
+//        requireNotDisposed();
+//        requireArgument(name != null && !name.isEmpty(), "Name cannot be null or empty.");
+//        requireArgument(owner != null, "Owner cannot be null.");
+//
+//        Alert alert = findAlertByNameAndOwner(name, owner);
+//
+//        deleteAlert(alert);
+//    }
+//
+//    @Override
+//    @Transactional
+//    public void deleteAlert(Alert alert) {
+//        requireNotDisposed();
+//        requireArgument(alert != null, "Alert cannot be null.");
+//        _logger.debug("Deleting an alert {}.", alert);
+//
+//        EntityManager em = emf.get();
+//
+//        deleteEntity(em, alert);
+//        em.flush();
+//    }
+//
+//    @Override
+//    @Transactional
+//    public void markAlertForDeletion(String name, PrincipalUser owner) {
+//        requireNotDisposed();
+//        requireArgument(name != null && !name.isEmpty(), "Name cannot be null or empty.");
+//        requireArgument(owner != null, "Owner cannot be null.");
+//
+//        Alert alert = findAlertByNameAndOwner(name, owner);
+//
+//        markAlertForDeletion(alert);
+//    }
+//
+//    @Override
+//    @Transactional
+//    public void markAlertForDeletion(Alert alert) {
+//        requireNotDisposed();
+//        requireArgument(alert != null, "Alert cannot be null.");
+//        _logger.debug("Marking alert for deletion {}.", alert);
+//
+//        EntityManager em = emf.get();
+//
+//        alert.setDeleted(true);
+//        alert.setEnabled(false);
+//        alert.setName(alert.getName() + System.currentTimeMillis());
+//
+//        Alert result = mergeEntity(em, alert);
+//
+//        em.flush();
+//        _logger.debug("Set delete marker for alert : {}", result);
+//        _auditService.createAudit("Set delete marker for alert : {0}", result, result);
+//    }
+//
+//    @Override
+//    @Transactional
+//    public List<Alert> findAlertsMarkedForDeletion() {
+//        requireNotDisposed();
+//        return findEntitiesMarkedForDeletion(emf.get(), Alert.class);
+//    }
+//
+//    @Override
+//    @Transactional
+//    public List<Alert> findAlertsByOwner(PrincipalUser owner) {
+//        requireNotDisposed();
+//        requireArgument(owner != null, "Owner cannot be null.");
+//        return Alert.findByOwner(emf.get(), owner);
+//    }
+//
+//    @Override
+//    @Transactional
+//    public Alert findAlertByPrimaryKey(BigInteger id) {
+//        requireNotDisposed();
+//        requireArgument(id != null && id.compareTo(ZERO) > 0, "ID must be a positive non-zero value.");
+//
+//        EntityManager em = emf.get();
+//
+//        em.getEntityManagerFactory().getCache().evictAll();
+//
+//        Alert result = Alert.findByPrimaryKey(em, id, Alert.class);
+//
+//        _logger.debug("Query for alert having id {} resulted in : {}", id, result);
+//        return result;
+//    }
+//    
     
-    @Override
-    @Transactional
-    public List<Alert> findAlertsByPrimaryKeys(List<BigInteger> ids) {
-        requireNotDisposed();
-        requireArgument(ids != null && !ids.isEmpty(), "IDs list cannot be null or empty.");
-
-        EntityManager em = emf.get();
-
-        em.getEntityManagerFactory().getCache().evictAll();
-
-        List<Alert> result = Alert.findByPrimaryKeys(em, ids, Alert.class);
-
-        _logger.debug("Query for alerts having ids {} resulted in : {}", ids, result);
-        return result;
-    }
-
-    @Override
-    @Transactional
-    public List<History> executeScheduledAlerts(int alertCount, int timeout) {
-        requireNotDisposed();
-        requireArgument(alertCount > 0, "Alert count must be greater than zero.");
-        requireArgument(timeout > 0, "Timeout in milliseconds must be greater than zero.");
-
-        List<History> historyList = new ArrayList<>();
-        List<AlertIdWithTimestamp> alertIdWithTimestampList = _mqService.dequeue(ALERT.getQueueName(), AlertIdWithTimestamp.class, timeout,
-            alertCount);
-        EntityManager em = emf.get();
-        int failedNotificationsCount = 0;
-        String logMessage = null;
-        long jobEndTime = 0;
-
-        for (AlertIdWithTimestamp alertIdWithTimestamp : alertIdWithTimestampList) {
-            long jobStartTime = System.currentTimeMillis();
-            BigInteger alertID = alertIdWithTimestamp.alertId;
-            Long enqueuedTimestamp = alertIdWithTimestamp.alertEnqueueTime;
-
-            failedNotificationsCount = 0;
-
-            Alert alert = findAlertByPrimaryKey(alertID);
-
-            if (alert == null) {
-                logMessage = MessageFormat.format("Could not find alert ID {0}", alertID);
-                _logger.warn(logMessage);
-                continue;
-            }
-
-            History history = _historyService.createHistory(addDateToMessage(JobStatus.STARTED.getDescription()), alert, JobStatus.STARTED, 0, 0);
-
-            try {
-                List<Metric> metrics = _metricService.getMetrics(alert.getExpression(), enqueuedTimestamp - System.currentTimeMillis());
-
-                if (metrics == null || metrics.isEmpty()) {
-                    logMessage = "The metric expression associated with the alert did not return any metric data.";
-                    _logger.info(logMessage);
-                    appendMessageNUpdateHistory(history.getId(), logMessage, null, 0, 0);
-                    continue;
-                }
-                for (Metric metric : metrics) {
-                    if (!shouldEvaluateMetric(metric, alert, history.getId())) {
-                        continue;
-                    }
-                    for (Notification notification : alert.getNotifications()) {
-                        boolean successfullyProcessed = processNotification(notification, history.getId(), metric, alert, em);
-
-                        if (!successfullyProcessed) {
-                            failedNotificationsCount++;
-                        }
-                    }
-                }
-                jobEndTime = System.currentTimeMillis();
-                if (failedNotificationsCount > 0) {
-                    logMessage = MessageFormat.format("No.of notifications failed: {0}", failedNotificationsCount);
-                    _logger.info(logMessage);
-                    appendMessageNUpdateHistory(history.getId(), logMessage, null, 0, 0);
-                }
-                appendMessageNUpdateHistory(history.getId(), "Alert was evaluated successfully.", JobStatus.SUCCESS, 0, jobEndTime - jobStartTime);
-            } catch (MissingDataException mde) {
-                jobEndTime = System.currentTimeMillis();
-                logMessage = MessageFormat.format("Failed to evaluate an alert : {0}. Reason: {1}", alert.getName(), mde.getMessage());
-                _logger.warn(logMessage);
-                appendMessageNUpdateHistory(history.getId(), mde.toString(), JobStatus.FAILURE, 0, jobEndTime - jobStartTime);
-                if (alert.isMissingDataNotificationEnabled()) {
-                    _sendNotifocationForMissingData(alert);
-                }
-            } catch (Exception ex) {
-                jobEndTime = System.currentTimeMillis();
-                try {
-                    appendMessageNUpdateHistory(history.getId(), ex.toString(), JobStatus.FAILURE, 0, jobEndTime - jobStartTime);
-                    _logger.warn("Failed to evaluate alert : {}. Reason: {}", alert, ex.getMessage());
-                } finally {
-                    sendEmailToAdmin(alert, alertID, ex);
-                }
-            } finally {
-                _monitorService.modifyCounter(Counter.ALERTS_EVALUATED, 1, null);
-                historyList.add(history);
-            }
-        } // end for
-        return historyList;
-    }
-
-    /**
-     * Evaluates all triggers associated with the notification and updates the job history.
-     *
-     * @param   notification  The notification to be evaluated
-     * @param   historyId     Job history object
-     * @param   metric        metric associated with an alert
-     * @param   alert         The alert for which the notification belongs to
-     * @param   em            Entity manager.
-     *
-     * @return  Returns true if the notification is successfully evaluated.
-     */
-    private boolean processNotification(Notification notification, BigInteger historyId, Metric metric, Alert alert, EntityManager em) {
-        if (!shouldEvaluateNotification(notification, historyId)) {
-            return true;
-        }
-
-        String logMessage = null;
-
-        if (notification.isActive() && notification.getFiredTrigger() != null) {
-            Long triggerFiredTime = getTriggerFiredDatapointTime(notification.getFiredTrigger(), metric);
-
-            if (triggerFiredTime == null) {
-                clearNotification(notification.getFiredTrigger(), metric, historyId, notification, em, alert);
-            }
-        }
-        try {
-            if (!notification.onCooldown()) {
-                for (Trigger trigger : notification.getTriggers()) {
-                    boolean triggerFired = evaluateTrigger(trigger, metric, historyId, notification, em, alert);
-
-                    if (triggerFired) {
-                        break;
-                    }
-                }
-            } else {
-                logMessage = MessageFormat.format("The notification {0} is on cooldown until {1}.", notification.getName(),
-                    getDateMMDDYYYY(notification.getCooldownExpiration()));
-                _logger.info(logMessage);
-                appendMessageNUpdateHistory(historyId, logMessage, null, 0, 0);
-            }
-        } catch (Exception ex) {
-            logMessage = MessageFormat.format("Exception occured while processing the notification: {0}. Reason: {1}", notification.getName(),
-                ex.toString());
-            _logger.warn("Exception occured while processing the notification: {}. Reason: {}", notification, ex.toString());
-            appendMessageNUpdateHistory(historyId, logMessage, null, 0, 0);
-            return false;
-        }
-        return true;
-    }
-
-    /**
-     * Evaluates the triggering condition.
-     *
-     * @param   trigger       Trigger to be evaluated
-     * @param   metric        Metric associated with the alert
-     * @param   historyId     Job history for this alert evaluation
-     * @param   notification  Notification to which trigger belongs to
-     * @param   em            Entity manager
-     * @param   alert         The alert to which the trigger belongs to
-     *
-     * @return  Returns true if the trigger is fired and notification is sent otherwise false.
-     */
-    private boolean evaluateTrigger(Trigger trigger, Metric metric, BigInteger historyId, Notification notification, EntityManager em, Alert alert) {
-        Long triggerFiredTime = getTriggerFiredDatapointTime(trigger, metric);
-
-        if (triggerFiredTime != null) {
-            sendNotification(trigger, metric, historyId, notification, em, alert, triggerFiredTime);
-            return true;
-        } else {
-            String logMessage = MessageFormat.format("The trigger {0} was evaluated against metric {1} and it is not fired for the notification {2}.",
-                trigger.getName(), getMetricExpression(metric), notification.getName());
-
-            _logger.info(logMessage);
-            _historyService.appendMessageAndUpdate(historyId, logMessage, null, 0, 0);
-        }
-        return false;
-    }
-
-    private void sendNotification(Trigger trigger, Metric metric, BigInteger historyId, Notification notification, EntityManager em, Alert alert,
-        Long triggerFiredTime) {
-        String logMessage = MessageFormat.format("The trigger {0} was evaluated against metric {1} and it is fired for the notification {2}.",
-            trigger.getName(), getMetricExpression(metric), notification.getName());
-
-        _logger.info(logMessage);
-        appendMessageNUpdateHistory(historyId, logMessage, null, 0, 0);
-
-        String value = metric.getDatapoints().get(triggerFiredTime);
-
-        notification.setCooldownExpiration(System.currentTimeMillis() + notification.getCooldownPeriod());
-        notification.setActive(true);
-        notification.setFiredTrigger(trigger);
-        notification = mergeEntity(em, notification);
-
-        NotificationContext context = new NotificationContext(alert, trigger, notification, triggerFiredTime, value);
-        Notifier notifier = getNotifier(SupportedNotifier.fromClassName(notification.getNotifierName()));
-
-        notifier.sendNotification(context);
-        logMessage = MessageFormat.format("Sent alert notification and updated the cooldown: {0}",
-            getDateMMDDYYYY(notification.getCooldownExpiration()));
-        _logger.info(logMessage);
-        appendMessageNUpdateHistory(historyId, logMessage, null, 0, 0);
-    }
-
-    private void clearNotification(Trigger trigger, Metric metric, BigInteger historyId, Notification notification, EntityManager em, Alert alert) {
-        String logMessage = null;
-        String value = "0";
-
-        notification.setActive(false);
-        notification.setFiredTrigger(null);
-        notification = mergeEntity(em, notification);
-
-        NotificationContext context = new NotificationContext(alert, trigger, notification, System.currentTimeMillis(), value);
-        Notifier notifier = getNotifier(SupportedNotifier.fromClassName(notification.getNotifierName()));
-
-        notifier.clearNotification(context);
-        logMessage = MessageFormat.format("The notification {0} was cleared.", notification.getName());
-        _logger.info(logMessage);
-        appendMessageNUpdateHistory(historyId, logMessage, null, 0, 0);
-    }
-
-    private boolean shouldEvaluateMetric(Metric metric, Alert alert, BigInteger historyId) {
-        String logMessage = null;
-
-        if (metric.getDatapoints().isEmpty()) {
-            if (alert.isMissingDataNotificationEnabled()) {
-                _sendNotifocationForMissingData(alert);
-                logMessage = MessageFormat.format("Metric data does not exit for metric: {0}. Sent notification for missing data.",
-                    getMetricExpression(metric));
-                _logger.info(logMessage);
-                appendMessageNUpdateHistory(historyId, logMessage, null, 0, 0);
-            } else {
-                logMessage = MessageFormat.format("Metric data does not exit for metric: {0}. Missing data notification was not enabled.",
-                    getMetricExpression(metric));
-                _logger.info(logMessage);
-                appendMessageNUpdateHistory(historyId, logMessage, JobStatus.SUCCESS, 0, 0);
-            }
-            return false;
-        }
-        return true;
-    }
-
-    private History appendMessageNUpdateHistory(BigInteger historyId, String message, JobStatus jobStatus, long waitTime, long executionTime) {
-        return _historyService.appendMessageAndUpdate(historyId, addDateToMessage(message), jobStatus, waitTime, executionTime);
-    }
-
-    private boolean shouldEvaluateNotification(Notification notification, BigInteger historyId) {
-        if (notification.getTriggers().isEmpty()) {
-            String logMessage = MessageFormat.format("The notification {0} has no triggers.", notification.getName());
-
-            _logger.info(logMessage);
-            appendMessageNUpdateHistory(historyId, logMessage, null, 0, 0);
-            return false;
-        }
-        return true;
-    }
-
-    private void sendEmailToAdmin(Alert alert, BigInteger alertId, Throwable ex) {
-        Set<String> to = new HashSet<>();
-
-        to.add(_configuration.getValue(com.salesforce.dva.argus.system.SystemConfiguration.Property.ADMIN_EMAIL));
-
-        String subject = "Alert evaluation failure notification.";
-        StringBuilder message = new StringBuilder();
-
-        message.append("<p>The evaluation for the following alert failed. </p>");
-        message.append(MessageFormat.format("Alert Id: {0}", alertId));
-        if (alert != null) {
-            message.append(MessageFormat.format("<br> Alert name: {0} <br> Exception message: {1} ", alert.getName(), ex.toString()));
-        } else {
-            message.append(MessageFormat.format("<br> Exception message: The alert with id {0} does not exist.", alertId));
-        }
-        message.append(MessageFormat.format("<br> Time stamp: {0}", DATE_FORMATTER.get().format(new Date(System.currentTimeMillis()))));
-        _mailService.sendMessage(to, subject, message.toString(), "text/html; charset=utf-8", MailService.Priority.HIGH);
-        if (alert != null && alert.getOwner() != null && alert.getOwner().getEmail() != null && !alert.getOwner().getEmail().isEmpty()) {
-            to.clear();
-            to.add(alert.getOwner().getEmail());
-            _mailService.sendMessage(to, subject, message.toString(), "text/html; charset=utf-8", MailService.Priority.HIGH);
-        }
-    }
-
-    private void _sendNotifocationForMissingData(Alert alert) {
-        Set<String> to = new HashSet<>();
-
-        to.add(alert.getOwner().getEmail());
-        for (Notification notification : alert.getNotifications()) {
-            to.addAll(notification.getSubscriptions());
-        }
-
-        String subject = "Alert scheduling failure notification.";
-        StringBuilder message = new StringBuilder();
-
-        message.append("<p>The scheduling for the following alert was failed. </p>");
-        message.append(MessageFormat.format("Alert Id: {0}", alert.getId()));
-        message.append(MessageFormat.format("<br> Alert name: {0} <br> Exception message: {1} ", alert.getName(),
-                "The data for the metric expression is not available."));
-        message.append(MessageFormat.format("<br> Time stamp: {0}", DATE_FORMATTER.get().format(new Date(System.currentTimeMillis()))));
-        _mailService.sendMessage(to, subject, message.toString(), "text/html; charset=utf-8", MailService.Priority.HIGH);
-    }
-
-    @Override
-    @Transactional
-    public Alert findAlertByNameAndOwner(String name, PrincipalUser owner) {
-        requireNotDisposed();
-        requireArgument(name != null && !name.isEmpty(), "Name cannot be null or empty.");
-        requireArgument(owner != null, "Owner cannot be null.");
-        return Alert.findByNameAndOwner(emf.get(), name, owner);
-    }
-
-    @Override
-    public void enqueueAlerts(List<Alert> alerts) {
-        requireNotDisposed();
-        requireArgument(alerts != null, "The list of alerts cannot be null.");
-
-        List<AlertIdWithTimestamp> idsWithTimestamp = new ArrayList<>(alerts.size());
-
-        for (Alert alert : alerts) {
-            AlertIdWithTimestamp obj = new AlertIdWithTimestamp(alert.getId(), System.currentTimeMillis());
-
-            idsWithTimestamp.add(obj);
-        }
-        _monitorService.modifyCounter(Counter.ALERTS_SCHEDULED, alerts.size(), null);
-        _mqService.enqueue(ALERT.getQueueName(), idsWithTimestamp);
-        for (Alert alert : alerts) {
-            if (findAlertByPrimaryKey(alert.getId()) == null) {
-                _logger.warn("Could not find alert ID {}", alert.getId());
-                continue;
-            }
-            _historyService.createHistory(addDateToMessage("Alert queued for evaluation"), alert, JobStatus.QUEUED, 0, 0);
-        }
-    }
-
-    @Override
-    @Transactional
-    public List<Alert> findAllAlerts() {
-        requireNotDisposed();
-        return Alert.findAll(emf.get());
-    }
-
-    @Override
-    @Transactional
-    public List<Alert> findAlertsByStatus(boolean enabled) {
-        requireNotDisposed();
-        return Alert.findByStatus(emf.get(), enabled);
-    }
+//
+//    @Override
+//    @Transactional
+//    public List<History> executeScheduledAlerts(int alertCount, int timeout) {
+//        requireNotDisposed();
+//        requireArgument(alertCount > 0, "Alert count must be greater than zero.");
+//        requireArgument(timeout > 0, "Timeout in milliseconds must be greater than zero.");
+//
+//        List<History> historyList = new ArrayList<>();
+//        List<AlertIdWithTimestamp> alertIdWithTimestampList = _mqService.dequeue(ALERT.getQueueName(), AlertIdWithTimestamp.class, timeout,
+//            alertCount);
+//        EntityManager em = emf.get();
+//        int failedNotificationsCount = 0;
+//        String logMessage = null;
+//        long jobEndTime = 0;
+//
+//        for (AlertIdWithTimestamp alertIdWithTimestamp : alertIdWithTimestampList) {
+//            long jobStartTime = System.currentTimeMillis();
+//            BigInteger alertID = alertIdWithTimestamp.alertId;
+//            Long enqueuedTimestamp = alertIdWithTimestamp.alertEnqueueTime;
+//
+//            failedNotificationsCount = 0;
+//
+//            Alert alert = findAlertByPrimaryKey(alertID);
+//
+//            if (alert == null) {
+//                logMessage = MessageFormat.format("Could not find alert ID {0}", alertID);
+//                _logger.warn(logMessage);
+//                continue;
+//            }
+//
+//            History history = _historyService.createHistory(addDateToMessage(JobStatus.STARTED.getDescription()), alert, JobStatus.STARTED, 0, 0);
+//
+//            try {
+//                List<Metric> metrics = _metricService.getMetrics(alert.getExpression(), enqueuedTimestamp - System.currentTimeMillis());
+//
+//                if (metrics == null || metrics.isEmpty()) {
+//                    logMessage = "The metric expression associated with the alert did not return any metric data.";
+//                    _logger.info(logMessage);
+//                    appendMessageNUpdateHistory(history.getId(), logMessage, null, 0, 0);
+//                    continue;
+//                }
+//                for (Metric metric : metrics) {
+//                    if (!shouldEvaluateMetric(metric, alert, history.getId())) {
+//                        continue;
+//                    }
+//                    for (Notification notification : alert.getNotifications()) {
+//                        boolean successfullyProcessed = processNotification(notification, history.getId(), metric, alert, em);
+//
+//                        if (!successfullyProcessed) {
+//                            failedNotificationsCount++;
+//                        }
+//                    }
+//                }
+//                jobEndTime = System.currentTimeMillis();
+//                if (failedNotificationsCount > 0) {
+//                    logMessage = MessageFormat.format("No.of notifications failed: {0}", failedNotificationsCount);
+//                    _logger.info(logMessage);
+//                    appendMessageNUpdateHistory(history.getId(), logMessage, null, 0, 0);
+//                }
+//                appendMessageNUpdateHistory(history.getId(), "Alert was evaluated successfully.", JobStatus.SUCCESS, 0, jobEndTime - jobStartTime);
+//            } catch (MissingDataException mde) {
+//                jobEndTime = System.currentTimeMillis();
+//                logMessage = MessageFormat.format("Failed to evaluate an alert : {0}. Reason: {1}", alert.getName(), mde.getMessage());
+//                _logger.warn(logMessage);
+//                appendMessageNUpdateHistory(history.getId(), mde.toString(), JobStatus.FAILURE, 0, jobEndTime - jobStartTime);
+//                if (alert.isMissingDataNotificationEnabled()) {
+//                    _sendNotifocationForMissingData(alert);
+//                }
+//            } catch (Exception ex) {
+//                jobEndTime = System.currentTimeMillis();
+//                try {
+//                    appendMessageNUpdateHistory(history.getId(), ex.toString(), JobStatus.FAILURE, 0, jobEndTime - jobStartTime);
+//                    _logger.warn("Failed to evaluate alert : {}. Reason: {}", alert, ex.getMessage());
+//                } finally {
+//                    sendEmailToAdmin(alert, alertID, ex);
+//                }
+//            } finally {
+//                _monitorService.modifyCounter(Counter.ALERTS_EVALUATED, 1, null);
+//                historyList.add(history);
+//            }
+//        } // end for
+//        return historyList;
+//    }
+//
+//    /**
+//     * Evaluates all triggers associated with the notification and updates the job history.
+//     *
+//     * @param   notification  The notification to be evaluated
+//     * @param   historyId     Job history object
+//     * @param   metric        metric associated with an alert
+//     * @param   alert         The alert for which the notification belongs to
+//     * @param   em            Entity manager.
+//     *
+//     * @return  Returns true if the notification is successfully evaluated.
+//     */
+//    private boolean processNotification(Notification notification, BigInteger historyId, Metric metric, Alert alert, EntityManager em) {
+//        if (!shouldEvaluateNotification(notification, historyId)) {
+//            return true;
+//        }
+//
+//        String logMessage = null;
+//
+//        if (notification.isActive() && notification.getFiredTrigger() != null) {
+//            Long triggerFiredTime = getTriggerFiredDatapointTime(notification.getFiredTrigger(), metric);
+//
+//            if (triggerFiredTime == null) {
+//                clearNotification(notification.getFiredTrigger(), metric, historyId, notification, em, alert);
+//            }
+//        }
+//        try {
+//            if (!notification.onCooldown()) {
+//                for (Trigger trigger : notification.getTriggers()) {
+//                    boolean triggerFired = evaluateTrigger(trigger, metric, historyId, notification, em, alert);
+//
+//                    if (triggerFired) {
+//                        break;
+//                    }
+//                }
+//            } else {
+//                logMessage = MessageFormat.format("The notification {0} is on cooldown until {1}.", notification.getName(),
+//                    getDateMMDDYYYY(notification.getCooldownExpiration()));
+//                _logger.info(logMessage);
+//                appendMessageNUpdateHistory(historyId, logMessage, null, 0, 0);
+//            }
+//        } catch (Exception ex) {
+//            logMessage = MessageFormat.format("Exception occured while processing the notification: {0}. Reason: {1}", notification.getName(),
+//                ex.toString());
+//            _logger.warn("Exception occured while processing the notification: {}. Reason: {}", notification, ex.toString());
+//            appendMessageNUpdateHistory(historyId, logMessage, null, 0, 0);
+//            return false;
+//        }
+//        return true;
+//    }
+//
+//    /**
+//     * Evaluates the triggering condition.
+//     *
+//     * @param   trigger       Trigger to be evaluated
+//     * @param   metric        Metric associated with the alert
+//     * @param   historyId     Job history for this alert evaluation
+//     * @param   notification  Notification to which trigger belongs to
+//     * @param   em            Entity manager
+//     * @param   alert         The alert to which the trigger belongs to
+//     *
+//     * @return  Returns true if the trigger is fired and notification is sent otherwise false.
+//     */
+//    private boolean evaluateTrigger(Trigger trigger, Metric metric, BigInteger historyId, Notification notification, EntityManager em, Alert alert) {
+//        Long triggerFiredTime = getTriggerFiredDatapointTime(trigger, metric);
+//
+//        if (triggerFiredTime != null) {
+//            sendNotification(trigger, metric, historyId, notification, em, alert, triggerFiredTime);
+//            return true;
+//        } else {
+//            String logMessage = MessageFormat.format("The trigger {0} was evaluated against metric {1} and it is not fired for the notification {2}.",
+//                trigger.getName(), getMetricExpression(metric), notification.getName());
+//
+//            _logger.info(logMessage);
+//            _historyService.appendMessageAndUpdate(historyId, logMessage, null, 0, 0);
+//        }
+//        return false;
+//    }
+//
+//    private void sendNotification(Trigger trigger, Metric metric, BigInteger historyId, Notification notification, EntityManager em, Alert alert,
+//        Long triggerFiredTime) {
+//        String logMessage = MessageFormat.format("The trigger {0} was evaluated against metric {1} and it is fired for the notification {2}.",
+//            trigger.getName(), getMetricExpression(metric), notification.getName());
+//
+//        _logger.info(logMessage);
+//        appendMessageNUpdateHistory(historyId, logMessage, null, 0, 0);
+//
+//        String value = metric.getDatapoints().get(triggerFiredTime);
+//
+//        notification.setCooldownExpiration(System.currentTimeMillis() + notification.getCooldownPeriod());
+//        notification.setActive(true);
+//        notification.setFiredTrigger(trigger);
+//        notification = mergeEntity(em, notification);
+//
+//        NotificationContext context = new NotificationContext(alert, trigger, notification, triggerFiredTime, value);
+//        Notifier notifier = getNotifier(SupportedNotifier.fromClassName(notification.getNotifierName()));
+//
+//        notifier.sendNotification(context);
+//        logMessage = MessageFormat.format("Sent alert notification and updated the cooldown: {0}",
+//            getDateMMDDYYYY(notification.getCooldownExpiration()));
+//        _logger.info(logMessage);
+//        appendMessageNUpdateHistory(historyId, logMessage, null, 0, 0);
+//    }
+//
+//    private void clearNotification(Trigger trigger, Metric metric, BigInteger historyId, Notification notification, EntityManager em, Alert alert) {
+//        String logMessage = null;
+//        String value = "0";
+//
+//        notification.setActive(false);
+//        notification.setFiredTrigger(null);
+//        notification = mergeEntity(em, notification);
+//
+//        NotificationContext context = new NotificationContext(alert, trigger, notification, System.currentTimeMillis(), value);
+//        Notifier notifier = getNotifier(SupportedNotifier.fromClassName(notification.getNotifierName()));
+//
+//        notifier.clearNotification(context);
+//        logMessage = MessageFormat.format("The notification {0} was cleared.", notification.getName());
+//        _logger.info(logMessage);
+//        appendMessageNUpdateHistory(historyId, logMessage, null, 0, 0);
+//    }
+//
+//    private boolean shouldEvaluateMetric(Metric metric, Alert alert, BigInteger historyId) {
+//        String logMessage = null;
+//
+//        if (metric.getDatapoints().isEmpty()) {
+//            if (alert.isMissingDataNotificationEnabled()) {
+//                _sendNotifocationForMissingData(alert);
+//                logMessage = MessageFormat.format("Metric data does not exit for metric: {0}. Sent notification for missing data.",
+//                    getMetricExpression(metric));
+//                _logger.info(logMessage);
+//                appendMessageNUpdateHistory(historyId, logMessage, null, 0, 0);
+//            } else {
+//                logMessage = MessageFormat.format("Metric data does not exit for metric: {0}. Missing data notification was not enabled.",
+//                    getMetricExpression(metric));
+//                _logger.info(logMessage);
+//                appendMessageNUpdateHistory(historyId, logMessage, JobStatus.SUCCESS, 0, 0);
+//            }
+//            return false;
+//        }
+//        return true;
+//    }
+//
+//    private History appendMessageNUpdateHistory(BigInteger historyId, String message, JobStatus jobStatus, long waitTime, long executionTime) {
+//        return _historyService.appendMessageAndUpdate(historyId, addDateToMessage(message), jobStatus, waitTime, executionTime);
+//    }
+//
+//    private boolean shouldEvaluateNotification(Notification notification, BigInteger historyId) {
+//        if (notification.getTriggers().isEmpty()) {
+//            String logMessage = MessageFormat.format("The notification {0} has no triggers.", notification.getName());
+//
+//            _logger.info(logMessage);
+//            appendMessageNUpdateHistory(historyId, logMessage, null, 0, 0);
+//            return false;
+//        }
+//        return true;
+//    }
+//
+//    private void sendEmailToAdmin(Alert alert, BigInteger alertId, Throwable ex) {
+//        Set<String> to = new HashSet<>();
+//
+//        to.add(_configuration.getValue(com.salesforce.dva.argus.system.SystemConfiguration.Property.ADMIN_EMAIL));
+//
+//        String subject = "Alert evaluation failure notification.";
+//        StringBuilder message = new StringBuilder();
+//
+//        message.append("<p>The evaluation for the following alert failed. </p>");
+//        message.append(MessageFormat.format("Alert Id: {0}", alertId));
+//        if (alert != null) {
+//            message.append(MessageFormat.format("<br> Alert name: {0} <br> Exception message: {1} ", alert.getName(), ex.toString()));
+//        } else {
+//            message.append(MessageFormat.format("<br> Exception message: The alert with id {0} does not exist.", alertId));
+//        }
+//        message.append(MessageFormat.format("<br> Time stamp: {0}", DATE_FORMATTER.get().format(new Date(System.currentTimeMillis()))));
+//        _mailService.sendMessage(to, subject, message.toString(), "text/html; charset=utf-8", MailService.Priority.HIGH);
+//        if (alert != null && alert.getOwner() != null && alert.getOwner().getEmail() != null && !alert.getOwner().getEmail().isEmpty()) {
+//            to.clear();
+//            to.add(alert.getOwner().getEmail());
+//            _mailService.sendMessage(to, subject, message.toString(), "text/html; charset=utf-8", MailService.Priority.HIGH);
+//        }
+//    }
+//
+//    private void _sendNotifocationForMissingData(Alert alert) {
+//        Set<String> to = new HashSet<>();
+//
+//        to.add(alert.getOwner().getEmail());
+//        for (Notification notification : alert.getNotifications()) {
+//            to.addAll(notification.getSubscriptions());
+//        }
+//
+//        String subject = "Alert scheduling failure notification.";
+//        StringBuilder message = new StringBuilder();
+//
+//        message.append("<p>The scheduling for the following alert was failed. </p>");
+//        message.append(MessageFormat.format("Alert Id: {0}", alert.getId()));
+//        message.append(MessageFormat.format("<br> Alert name: {0} <br> Exception message: {1} ", alert.getName(),
+//                "The data for the metric expression is not available."));
+//        message.append(MessageFormat.format("<br> Time stamp: {0}", DATE_FORMATTER.get().format(new Date(System.currentTimeMillis()))));
+//        _mailService.sendMessage(to, subject, message.toString(), "text/html; charset=utf-8", MailService.Priority.HIGH);
+//    }
+//
+//    @Override
+//    @Transactional
+//    public Alert findAlertByNameAndOwner(String name, PrincipalUser owner) {
+//        requireNotDisposed();
+//        requireArgument(name != null && !name.isEmpty(), "Name cannot be null or empty.");
+//        requireArgument(owner != null, "Owner cannot be null.");
+//        return Alert.findByNameAndOwner(emf.get(), name, owner);
+//    }
+//
+//    @Override
+//    public void enqueueAlerts(List<Alert> alerts) {
+//        requireNotDisposed();
+//        requireArgument(alerts != null, "The list of alerts cannot be null.");
+//
+//        List<AlertIdWithTimestamp> idsWithTimestamp = new ArrayList<>(alerts.size());
+//
+//        for (Alert alert : alerts) {
+//            AlertIdWithTimestamp obj = new AlertIdWithTimestamp(alert.getId(), System.currentTimeMillis());
+//
+//            idsWithTimestamp.add(obj);
+//        }
+//        _monitorService.modifyCounter(Counter.ALERTS_SCHEDULED, alerts.size(), null);
+//        _mqService.enqueue(ALERT.getQueueName(), idsWithTimestamp);
+//        for (Alert alert : alerts) {
+//            if (findAlertByPrimaryKey(alert.getId()) == null) {
+//                _logger.warn("Could not find alert ID {}", alert.getId());
+//                continue;
+//            }
+//            _historyService.createHistory(addDateToMessage("Alert queued for evaluation"), alert, JobStatus.QUEUED, 0, 0);
+//        }
+//    }
+//
+//    @Override
+//    @Transactional
+//    public List<Alert> findAllAlerts() {
+//        requireNotDisposed();
+//        return Alert.findAll(emf.get());
+//    }
+//
+//    @Override
+//    @Transactional
+//    public List<Alert> findAlertsByStatus(boolean enabled) {
+//        requireNotDisposed();
+//        return Alert.findByStatus(emf.get(), enabled);
+//    }
+//    
+//    @Override
+//    @Transactional
+//    public List<BigInteger> findAlertIdsByStatus(boolean enabled) {
+//        requireNotDisposed();
+//        return Alert.findIDsByStatus(emf.get(), enabled);
+//    }
+//
+//    @Override
+//    @Transactional
+//    public List<Alert> findAlertsByNameWithPrefix(String prefix) {
+//        requireNotDisposed();
+//        requireArgument(prefix != null && !prefix.isEmpty(), "Name prefix cannot be null or empty.");
+//        return Alert.findByPrefix(emf.get(), prefix);
+//    }
+//
+//    @Override
+//    public List<String> getSupportedNotifiers() {
+//        requireNotDisposed();
+//
+//        List<String> result = new ArrayList<>(SupportedNotifier.values().length);
+//
+//        for (SupportedNotifier notifier : SupportedNotifier.values()) {
+//            result.add(notifier.toString());
+//        }
+//        return result;
+//    }
+//
+//    /**
+//     * Returns an instance of a supported notifier.
+//     *
+//     * @param   notifier  The supported notifier to obtain an instance for.
+//     *
+//     * @return  The notifier instance.
+//     */
+//    @Override
+//    public Notifier getNotifier(SupportedNotifier notifier) {
+//        switch (notifier) {
+//            case EMAIL:
+//                return _notifierFactory.getEmailNotifier();
+//            case GOC:
+//                return _notifierFactory.getGOCNotifier();
+//            case DATABASE:
+//                return _notifierFactory.getDBNotifier();
+//            case WARDENAPI:
+//                return _notifierFactory.getWardenApiNotifier();
+//            case WARDENPOSTING:
+//                return _notifierFactory.getWardenPostingNotifier();
+//            case GUS:
+//                return _notifierFactory.getGusNotifier();
+//            default:
+//                return _notifierFactory.getDBNotifier();
+//        }
+//    }
+//
+//    @Override
+//    public void dispose() {
+//        super.dispose();
+//        _annotationService.dispose();
+//        _metricService.dispose();
+//    }
+//
+//    /**
+//     * Evaluates the trigger against metric data.
+//     *
+//     * @param   trigger  Trigger to be evaluated.
+//     * @param   metric   Metric data for the alert which the trigger belongs.
+//     *
+//     * @return  The time stamp of the last data point in metric at which the trigger was decided to be fired.
+//     */
+//    public Long getTriggerFiredDatapointTime(Trigger trigger, Metric metric) {
+//        List<Map.Entry<Long, String>> sortedDatapoints = new ArrayList<>(metric.getDatapoints().entrySet());
+//
+//        if (metric.getDatapoints().isEmpty()) {
+//            return null;
+//        } else if (metric.getDatapoints().size() == 1) {
+//            if (trigger.getInertia().compareTo(0L) <= 0) {
+//                if (Trigger.evaluateTrigger(trigger, new Double(sortedDatapoints.get(0).getValue()))) {
+//                    return sortedDatapoints.get(0).getKey();
+//                } else {
+//                    return null;
+//                }
+//            } else {
+//                return null;
+//            }
+//        }
+//
+//        long datapointsInterval, inertialLength;
+//        int inertiaDatapointsCount, count = 0, left, right, currWindowStart;
+//
+//        Collections.sort(sortedDatapoints, new Comparator<Map.Entry<Long, String>>() {
+//
+//                @Override
+//                public int compare(Entry<Long, String> e1, Entry<Long, String> e2) {
+//                    return e1.getKey().compareTo(e2.getKey());
+//                }
+//            });
+//        datapointsInterval = sortedDatapoints.get(1).getKey() - sortedDatapoints.get(0).getKey();
+//        inertialLength = trigger.getInertia() / datapointsInterval;
+//        if (trigger.getInertia() < datapointsInterval) {
+//            inertiaDatapointsCount = 1;
+//        } else if (inertialLength * datapointsInterval < trigger.getInertia()) {
+//            inertiaDatapointsCount = (int) inertialLength + 2;
+//        } else {
+//            inertiaDatapointsCount = (int) inertialLength + 1;
+//        }
+//        if (inertiaDatapointsCount > sortedDatapoints.size()) {
+//            return null;
+//        }
+//        currWindowStart = left = sortedDatapoints.size() - inertiaDatapointsCount;
+//        right = sortedDatapoints.size() - 1; // -1 as index starts from 0
+//        while (left <= right) {
+//            if (sortedDatapoints.get(left).getValue() != null &&
+//                    Trigger.evaluateTrigger(trigger, new Double(sortedDatapoints.get(left).getValue()))) {
+//                count++;
+//                left++;
+//            } else {
+//                right = currWindowStart - 1;
+//                left = right - inertiaDatapointsCount + count + 1; // +1 as index starts from 0
+//                count = 0;
+//                currWindowStart = left;
+//                if (left < 0) {
+//                    return null;
+//                }
+//            }
+//        }
+//        return sortedDatapoints.get(currWindowStart + inertiaDatapointsCount - 1).getKey(); // -1 as index starts from 0
+//    }
+//
+//    @Override
+//    @Transactional
+//    public void deleteTrigger(Trigger trigger) {
+//        requireNotDisposed();
+//        requireArgument(trigger != null, "Trigger cannot be null.");
+//        _logger.debug("Deleting trigger {}.", trigger);
+//
+//        EntityManager em = emf.get();
+//
+//        deleteEntity(em, trigger);
+//        em.flush();
+//    }
+//
+//    @Override
+//    @Transactional
+//    public void deleteNotification(Notification notification) {
+//        requireNotDisposed();
+//        requireArgument(notification != null, "Notification cannot be null.");
+//        _logger.debug("Deleting notification {}.", notification);
+//
+//        EntityManager em = emf.get();
+//
+//        deleteEntity(em, notification);
+//        em.flush();
+//    }
+//
+//    private String addDateToMessage(String message) {
+//        return MessageFormat.format("\n {0} : {1}", DATE_FORMATTER.get().format(new Date()), message);
+//    }
+//
+//    private String getDateMMDDYYYY(long dateInSeconds) {
+//        String result;
+//
+//        try {
+//            result = DATE_FORMATTER.get().format(new Date(dateInSeconds));
+//        } catch (Exception ex) {
+//            result = String.valueOf(dateInSeconds);
+//        }
+//        return result;
+//    }
+//
+//    private String getMetricExpression(Metric metric) {
+//        StringBuilder result = new StringBuilder();
+//
+//        result.append("{Scope=");
+//        result.append(metric.getScope());
+//        result.append(", Metric=");
+//        result.append(metric.getMetric());
+//        if (!metric.getTags().isEmpty()) {
+//            result.append(", Tags:");
+//            result.append(metric.getTags().entrySet());
+//        }
+//        result.append("}");
+//        return result.toString();
+//    }
+//
+//
+//    //~ Inner Classes ********************************************************************************************************************************
+//
+//    /**
+//     * Used to enqueue alerts to evaluate.  The timestamp is used to reconcile lag between enqueue time and evaluation time by adjusting relative
+//     * times in the alert metric expression being evaluated.
+//     *
+//     * @author  Tom Valine (tvaline@salesforce.com)
+//     * @todo Add data validation checks.
+//     */
+//    public static class AlertIdWithTimestamp implements Serializable {
+//
+//        /** The serial version UID. */
+//        private static final long serialVersionUID = 1L;
+//        protected BigInteger alertId;
+//        protected Long alertEnqueueTime;
+//
+//        /** Creates a new AlertIdWithTimestamp object. */
+//        public AlertIdWithTimestamp() { }
+//
+//        /**
+//         * Creates a new AlertIdWithTimestamp object.
+//         *
+//         * @param  id         The alert ID.  Cannot be null.
+//         * @param  timestamp  The epoch timestamp the alert was enqueued for evaluation.
+//         */
+//        public AlertIdWithTimestamp(BigInteger id, Long timestamp) {
+//            this.alertId = id;
+//            this.alertEnqueueTime = timestamp;
+//        }
+//
+//        /**
+//         * Returns the alert ID.
+//         *
+//         * @return  The alert ID.
+//         */
+//        public BigInteger getAlertId() {
+//            return alertId;
+//        }
+//
+//        /**
+//         * Sets the alert ID.
+//         *
+//         * @param  alertId  The alert ID.
+//         */
+//        public void setAlertId(BigInteger alertId) {
+//            this.alertId = alertId;
+//        }
+//
+//        /**
+//         * Returns the epoch timestamp at which the alert was enqueued.
+//         *
+//         * @return  The enqueue timestamp.
+//         */
+//        public Long getAlertEnqueueTime() {
+//            return alertEnqueueTime;
+//        }
+//
+//        /**
+//         * Sets the epoch timestamp at which the alert was enqueued.
+//         *
+//         * @param  alertEnqueueTime  The enqueue timestamp.
+//         */
+//        public void setAlertEnqueueTime(Long alertEnqueueTime) {
+//            this.alertEnqueueTime = alertEnqueueTime;
+//        }
+//    }
+//
+//    /**
+//     * The context for the notification which contains relevant information for the notification occurrence.
+//     *
+//     * @author  Tom Valine (tvaline@salesforce.com)
+//     */
+//    public static class NotificationContext {
+//
+//        private Alert alert;
+//        private Trigger trigger;
+//        private long coolDownExpiration;
+//        private Notification notification;
+//        private long triggerFiredTime;
+//        private String triggerEventValue;
+//
+//        /**
+//         * Creates a new Notification Context object.
+//         *
+//         * @param  alert              The id of the alert for which the trigger is fired.
+//         * @param  trigger            Name of the trigger fired.
+//         * @param  notification       coolDownExpiration The cool down period of the notification.
+//         * @param  triggerFiredTime   The time stamp of the last data point in metric at which the trigger was decided to be fired.
+//         * @param  triggerEventValue  The value of the metric at the event trigger time.
+//         */
+//        public NotificationContext(Alert alert, Trigger trigger, Notification notification, long triggerFiredTime, String triggerEventValue) {
+//            this.alert = alert;
+//            this.trigger = trigger;
+//            this.coolDownExpiration = notification.getCooldownExpiration();
+//            this.notification = notification;
+//            this.triggerFiredTime = triggerFiredTime;
+//            this.triggerEventValue = triggerEventValue;
+//        }
+//
+//        /** Creates a new NotificationContext object. */
+//        protected NotificationContext() { }
+//
+//        /**
+//         * returns the alert id.
+//         *
+//         * @return  Id of the alert
+//         */
+//        public Alert getAlert() {
+//            return alert;
+//        }
+//
+//        /**
+//         * Sets the alert id.
+//         *
+//         * @param  alert  Id of the alert for which the trigger is fired.
+//         */
+//        public void setAlert(Alert alert) {
+//            this.alert = alert;
+//        }
+//
+//        /**
+//         * returns the trigger.
+//         *
+//         * @return  trigger Trigger Object.
+//         */
+//        public Trigger getTrigger() {
+//            return trigger;
+//        }
+//
+//        /**
+//         * sets the trigger.
+//         *
+//         * @param  trigger  Trigger Object.
+//         */
+//        public void setTriggerName(Trigger trigger) {
+//            this.trigger = trigger;
+//        }
+//
+//        /**
+//         * Returns the cool down period.
+//         *
+//         * @return  The cool down period of the notification.
+//         */
+//        public long getCoolDownExpiration() {
+//            return coolDownExpiration;
+//        }
+//
+//        /**
+//         * Sets the cool down period.
+//         *
+//         * @param  coolDownExpiration  cool down period of the notification.
+//         */
+//        public void setCoolDownExpiration(long coolDownExpiration) {
+//            this.coolDownExpiration = coolDownExpiration;
+//        }
+//
+//        /**
+//         * returns the notification object.
+//         *
+//         * @return  the notification object for which the trigger is fired.
+//         */
+//        public Notification getNotification() {
+//            return notification;
+//        }
+//
+//        /**
+//         * Sets the notification object.
+//         *
+//         * @param  notification  the notification object for which the trigger is fired.
+//         */
+//        public void setNotificationName(Notification notification) {
+//            this.notification = notification;
+//        }
+//
+//        /**
+//         * returns the last time stamp in metric at which the trigger was decided to be fired.
+//         *
+//         * @return  The time stamp of the last data point in metric at which the trigger was decided to be fired.
+//         */
+//        public long getTriggerFiredTime() {
+//            return triggerFiredTime;
+//        }
+//
+//        /**
+//         * Sets the trigger fired time.
+//         *
+//         * @param  triggerFiredTime  The time stamp of the last data point in metric at which the trigger was decided to be fired.
+//         */
+//        public void setTriggerFiredTime(long triggerFiredTime) {
+//            this.triggerFiredTime = triggerFiredTime;
+//        }
+//
+//        /**
+//         * Returns the event trigger value.
+//         *
+//         * @return  The event trigger value.
+//         */
+//        public String getTriggerEventValue() {
+//            return triggerEventValue;
+//        }
+//
+//        /**
+//         * Sets the event trigger value.
+//         *
+//         * @param  triggerEventValue  The event trigger value.
+//         */
+//        public void setTriggerEventValue(String triggerEventValue) {
+//            this.triggerEventValue = triggerEventValue;
+//        }
+//    }
+//
+//    
     
-    @Override
-    @Transactional
-    public List<BigInteger> findAlertIdsByStatus(boolean enabled) {
-        requireNotDisposed();
-        return Alert.findIDsByStatus(emf.get(), enabled);
-    }
-
-    @Override
-    @Transactional
-    public List<Alert> findAlertsByNameWithPrefix(String prefix) {
-        requireNotDisposed();
-        requireArgument(prefix != null && !prefix.isEmpty(), "Name prefix cannot be null or empty.");
-        return Alert.findByPrefix(emf.get(), prefix);
-    }
-
-    @Override
-    public List<String> getSupportedNotifiers() {
-        requireNotDisposed();
-
-        List<String> result = new ArrayList<>(SupportedNotifier.values().length);
-
-        for (SupportedNotifier notifier : SupportedNotifier.values()) {
-            result.add(notifier.toString());
-        }
-        return result;
-    }
-
-    /**
-     * Returns an instance of a supported notifier.
-     *
-     * @param   notifier  The supported notifier to obtain an instance for.
-     *
-     * @return  The notifier instance.
-     */
-    @Override
-    public Notifier getNotifier(SupportedNotifier notifier) {
-        switch (notifier) {
-            case EMAIL:
-                return _notifierFactory.getEmailNotifier();
-            case GOC:
-                return _notifierFactory.getGOCNotifier();
-            case DATABASE:
-                return _notifierFactory.getDBNotifier();
-            case WARDENAPI:
-                return _notifierFactory.getWardenApiNotifier();
-            case WARDENPOSTING:
-                return _notifierFactory.getWardenPostingNotifier();
-            case GUS:
-                return _notifierFactory.getGusNotifier();
-            default:
-                return _notifierFactory.getDBNotifier();
-        }
-    }
-
-    @Override
-    public void dispose() {
-        super.dispose();
-        _annotationService.dispose();
-        _metricService.dispose();
-    }
-
-    /**
-     * Evaluates the trigger against metric data.
-     *
-     * @param   trigger  Trigger to be evaluated.
-     * @param   metric   Metric data for the alert which the trigger belongs.
-     *
-     * @return  The time stamp of the last data point in metric at which the trigger was decided to be fired.
-     */
-    public Long getTriggerFiredDatapointTime(Trigger trigger, Metric metric) {
-        List<Map.Entry<Long, String>> sortedDatapoints = new ArrayList<>(metric.getDatapoints().entrySet());
-
-        if (metric.getDatapoints().isEmpty()) {
-            return null;
-        } else if (metric.getDatapoints().size() == 1) {
-            if (trigger.getInertia().compareTo(0L) <= 0) {
-                if (Trigger.evaluateTrigger(trigger, new Double(sortedDatapoints.get(0).getValue()))) {
-                    return sortedDatapoints.get(0).getKey();
-                } else {
-                    return null;
-                }
-            } else {
-                return null;
-            }
-        }
-
-        long datapointsInterval, inertialLength;
-        int inertiaDatapointsCount, count = 0, left, right, currWindowStart;
-
-        Collections.sort(sortedDatapoints, new Comparator<Map.Entry<Long, String>>() {
-
-                @Override
-                public int compare(Entry<Long, String> e1, Entry<Long, String> e2) {
-                    return e1.getKey().compareTo(e2.getKey());
-                }
-            });
-        datapointsInterval = sortedDatapoints.get(1).getKey() - sortedDatapoints.get(0).getKey();
-        inertialLength = trigger.getInertia() / datapointsInterval;
-        if (trigger.getInertia() < datapointsInterval) {
-            inertiaDatapointsCount = 1;
-        } else if (inertialLength * datapointsInterval < trigger.getInertia()) {
-            inertiaDatapointsCount = (int) inertialLength + 2;
-        } else {
-            inertiaDatapointsCount = (int) inertialLength + 1;
-        }
-        if (inertiaDatapointsCount > sortedDatapoints.size()) {
-            return null;
-        }
-        currWindowStart = left = sortedDatapoints.size() - inertiaDatapointsCount;
-        right = sortedDatapoints.size() - 1; // -1 as index starts from 0
-        while (left <= right) {
-            if (sortedDatapoints.get(left).getValue() != null &&
-                    Trigger.evaluateTrigger(trigger, new Double(sortedDatapoints.get(left).getValue()))) {
-                count++;
-                left++;
-            } else {
-                right = currWindowStart - 1;
-                left = right - inertiaDatapointsCount + count + 1; // +1 as index starts from 0
-                count = 0;
-                currWindowStart = left;
-                if (left < 0) {
-                    return null;
-                }
-            }
-        }
-        return sortedDatapoints.get(currWindowStart + inertiaDatapointsCount - 1).getKey(); // -1 as index starts from 0
-    }
-
-    @Override
-    @Transactional
-    public void deleteTrigger(Trigger trigger) {
-        requireNotDisposed();
-        requireArgument(trigger != null, "Trigger cannot be null.");
-        _logger.debug("Deleting trigger {}.", trigger);
-
-        EntityManager em = emf.get();
-
-        deleteEntity(em, trigger);
-        em.flush();
-    }
-
-    @Override
-    @Transactional
-    public void deleteNotification(Notification notification) {
-        requireNotDisposed();
-        requireArgument(notification != null, "Notification cannot be null.");
-        _logger.debug("Deleting notification {}.", notification);
-
-        EntityManager em = emf.get();
-
-        deleteEntity(em, notification);
-        em.flush();
-    }
-
-    private String addDateToMessage(String message) {
-        return MessageFormat.format("\n {0} : {1}", DATE_FORMATTER.get().format(new Date()), message);
-    }
-
-    private String getDateMMDDYYYY(long dateInSeconds) {
-        String result;
-
-        try {
-            result = DATE_FORMATTER.get().format(new Date(dateInSeconds));
-        } catch (Exception ex) {
-            result = String.valueOf(dateInSeconds);
-        }
-        return result;
-    }
-
-    private String getMetricExpression(Metric metric) {
-        StringBuilder result = new StringBuilder();
-
-        result.append("{Scope=");
-        result.append(metric.getScope());
-        result.append(", Metric=");
-        result.append(metric.getMetric());
-        if (!metric.getTags().isEmpty()) {
-            result.append(", Tags:");
-            result.append(metric.getTags().entrySet());
-        }
-        result.append("}");
-        return result.toString();
-    }
-
-
-    //~ Inner Classes ********************************************************************************************************************************
-
-    /**
-     * Used to enqueue alerts to evaluate.  The timestamp is used to reconcile lag between enqueue time and evaluation time by adjusting relative
-     * times in the alert metric expression being evaluated.
-     *
-     * @author  Tom Valine (tvaline@salesforce.com)
-     * @todo Add data validation checks.
-     */
-    public static class AlertIdWithTimestamp implements Serializable {
-
-        /** The serial version UID. */
-        private static final long serialVersionUID = 1L;
-        protected BigInteger alertId;
-        protected Long alertEnqueueTime;
-
-        /** Creates a new AlertIdWithTimestamp object. */
-        public AlertIdWithTimestamp() { }
-
-        /**
-         * Creates a new AlertIdWithTimestamp object.
-         *
-         * @param  id         The alert ID.  Cannot be null.
-         * @param  timestamp  The epoch timestamp the alert was enqueued for evaluation.
-         */
-        public AlertIdWithTimestamp(BigInteger id, Long timestamp) {
-            this.alertId = id;
-            this.alertEnqueueTime = timestamp;
-        }
-
-        /**
-         * Returns the alert ID.
-         *
-         * @return  The alert ID.
-         */
-        public BigInteger getAlertId() {
-            return alertId;
-        }
-
-        /**
-         * Sets the alert ID.
-         *
-         * @param  alertId  The alert ID.
-         */
-        public void setAlertId(BigInteger alertId) {
-            this.alertId = alertId;
-        }
-
-        /**
-         * Returns the epoch timestamp at which the alert was enqueued.
-         *
-         * @return  The enqueue timestamp.
-         */
-        public Long getAlertEnqueueTime() {
-            return alertEnqueueTime;
-        }
-
-        /**
-         * Sets the epoch timestamp at which the alert was enqueued.
-         *
-         * @param  alertEnqueueTime  The enqueue timestamp.
-         */
-        public void setAlertEnqueueTime(Long alertEnqueueTime) {
-            this.alertEnqueueTime = alertEnqueueTime;
-        }
-    }
-
-    /**
-     * The context for the notification which contains relevant information for the notification occurrence.
-     *
-     * @author  Tom Valine (tvaline@salesforce.com)
-     */
-    public static class NotificationContext {
-
-        private Alert alert;
-        private Trigger trigger;
-        private long coolDownExpiration;
-        private Notification notification;
-        private long triggerFiredTime;
-        private String triggerEventValue;
-
-        /**
-         * Creates a new Notification Context object.
-         *
-         * @param  alert              The id of the alert for which the trigger is fired.
-         * @param  trigger            Name of the trigger fired.
-         * @param  notification       coolDownExpiration The cool down period of the notification.
-         * @param  triggerFiredTime   The time stamp of the last data point in metric at which the trigger was decided to be fired.
-         * @param  triggerEventValue  The value of the metric at the event trigger time.
-         */
-        public NotificationContext(Alert alert, Trigger trigger, Notification notification, long triggerFiredTime, String triggerEventValue) {
-            this.alert = alert;
-            this.trigger = trigger;
-            this.coolDownExpiration = notification.getCooldownExpiration();
-            this.notification = notification;
-            this.triggerFiredTime = triggerFiredTime;
-            this.triggerEventValue = triggerEventValue;
-        }
-
-        /** Creates a new NotificationContext object. */
-        protected NotificationContext() { }
-
-        /**
-         * returns the alert id.
-         *
-         * @return  Id of the alert
-         */
-        public Alert getAlert() {
-            return alert;
-        }
-
-        /**
-         * Sets the alert id.
-         *
-         * @param  alert  Id of the alert for which the trigger is fired.
-         */
-        public void setAlert(Alert alert) {
-            this.alert = alert;
-        }
-
-        /**
-         * returns the trigger.
-         *
-         * @return  trigger Trigger Object.
-         */
-        public Trigger getTrigger() {
-            return trigger;
-        }
-
-        /**
-         * sets the trigger.
-         *
-         * @param  trigger  Trigger Object.
-         */
-        public void setTriggerName(Trigger trigger) {
-            this.trigger = trigger;
-        }
-
-        /**
-         * Returns the cool down period.
-         *
-         * @return  The cool down period of the notification.
-         */
-        public long getCoolDownExpiration() {
-            return coolDownExpiration;
-        }
-
-        /**
-         * Sets the cool down period.
-         *
-         * @param  coolDownExpiration  cool down period of the notification.
-         */
-        public void setCoolDownExpiration(long coolDownExpiration) {
-            this.coolDownExpiration = coolDownExpiration;
-        }
-
-        /**
-         * returns the notification object.
-         *
-         * @return  the notification object for which the trigger is fired.
-         */
-        public Notification getNotification() {
-            return notification;
-        }
-
-        /**
-         * Sets the notification object.
-         *
-         * @param  notification  the notification object for which the trigger is fired.
-         */
-        public void setNotificationName(Notification notification) {
-            this.notification = notification;
-        }
-
-        /**
-         * returns the last time stamp in metric at which the trigger was decided to be fired.
-         *
-         * @return  The time stamp of the last data point in metric at which the trigger was decided to be fired.
-         */
-        public long getTriggerFiredTime() {
-            return triggerFiredTime;
-        }
-
-        /**
-         * Sets the trigger fired time.
-         *
-         * @param  triggerFiredTime  The time stamp of the last data point in metric at which the trigger was decided to be fired.
-         */
-        public void setTriggerFiredTime(long triggerFiredTime) {
-            this.triggerFiredTime = triggerFiredTime;
-        }
-
-        /**
-         * Returns the event trigger value.
-         *
-         * @return  The event trigger value.
-         */
-        public String getTriggerEventValue() {
-            return triggerEventValue;
-        }
-
-        /**
-         * Sets the event trigger value.
-         *
-         * @param  triggerEventValue  The event trigger value.
-         */
-        public void setTriggerEventValue(String triggerEventValue) {
-            this.triggerEventValue = triggerEventValue;
-        }
-    }
-=======
 	//~ Static fields/initializers *******************************************************************************************************************
 
 	private static final ThreadLocal<SimpleDateFormat> DATE_FORMATTER = new ThreadLocal<SimpleDateFormat>() {
@@ -1157,6 +1145,22 @@
 		_logger.debug("Query for alert having id {} resulted in : {}", id, result);
 		return result;
 	}
+	
+	@Override
+    @Transactional
+    public List<Alert> findAlertsByPrimaryKeys(List<BigInteger> ids) {
+        requireNotDisposed();
+        requireArgument(ids != null && !ids.isEmpty(), "IDs list cannot be null or empty.");
+
+        EntityManager em = emf.get();
+
+        em.getEntityManagerFactory().getCache().evictAll();
+
+        List<Alert> result = Alert.findByPrimaryKeys(em, ids, Alert.class);
+
+        _logger.debug("Query for alerts having ids {} resulted in : {}", ids, result);
+        return result;
+    }
 
 	@Override
 	@Transactional
@@ -1486,7 +1490,13 @@
 		requireNotDisposed();
 		return Alert.findByStatus(emf.get(), enabled);
 	}
-
+	
+	@Override
+	@Transactional
+	public List<BigInteger> findAlertIdsByStatus(boolean enabled) {
+		requireNotDisposed();
+		return Alert.findIDsByStatus(emf.get(), enabled);
+	}
 
 	@Override
 	@Transactional
@@ -1891,6 +1901,5 @@
 		}
 	}
 
->>>>>>> ffc1eec0
 }
 /* Copyright (c) 2016, Salesforce.com, Inc.  All rights reserved. */