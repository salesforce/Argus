--- conflicted
+++ resolved
@@ -497,16 +497,6 @@
 
 
 				publishAlertTrackingMetric(Counter.ALERTS_EVALUATED.getMetric(), alert.getId(), 1.0/*success*/);
-				// publishing evaluation latency as a metric
-				Map<Long, Number> datapoints = new HashMap<>();
-				datapoints.put(1000 * 60 * (System.currentTimeMillis()/(1000 *60)), Double.valueOf(evalLatency));
-				Metric metric = new Metric("alerts.evaluated", "alert-evaluation-latency-" + alert.getId().toString());
-				metric.addDatapoints(datapoints);
-				try {
-					_tsdbService.putMetrics(Arrays.asList(new Metric[] {metric}));
-				} catch (Exception ex) {
-					_logger.error("Exception occurred while pushing alert evaluation latency metric to tsdb - {}", ex.getMessage());
-				}
 				Map<String, String> tags = new HashMap<>();
 				tags.put(USERTAG, alert.getOwner().getUserName());
 				_monitorService.modifyCounter(Counter.ALERTS_EVALUATION_LATENCY, evalLatency, tags);
@@ -680,18 +670,10 @@
 
 
 	public void sendNotification(Trigger trigger, Metric metric, History history, Notification notification, Alert alert,
-<<<<<<< HEAD
-			Long triggerFiredTime) {	
+			Long triggerFiredTime, Long alertEnqueueTime) {	
 		Number value = 0L;
 		if (!trigger.getType().equals(TriggerType.NO_DATA)) {
 			value = metric.getDatapoints().get(triggerFiredTime);
-=======
-			Long triggerFiredTime, Long alertEnqueueTime) {
-
-		double value = 0.0;
-		if(!trigger.getType().equals(TriggerType.NO_DATA)){
-		    value = metric.getDatapoints().get(triggerFiredTime);
->>>>>>> e75234ae
 		}
 
 		NotificationContext context = new NotificationContext(alert, trigger, notification, triggerFiredTime, value, metric);
@@ -837,7 +819,7 @@
 		}
 
 		_mqService.enqueue(ALERT.getQueueName(), alertsWithTimestamp);
-		
+
 
 
 		List<Metric> metricsAlertScheduled = new ArrayList<Metric>();
