--- conflicted
+++ resolved
@@ -1263,11 +1263,7 @@
 			jgen.writeBooleanField("missingDataNotificationEnabled", alert.isMissingDataNotificationEnabled());
 			jgen.writeObjectField("owner", alert.getOwner());
 			if(alert.getModifiedDate() != null) {
-<<<<<<< HEAD
 				jgen.writeObjectField("modifiedDate", alert.getModifiedDate().getTime());
-=======
-				jgen.writeObjectField("modifiedDate", alert.getModifiedDate().toString());
->>>>>>> 2eca1062
 			}
 
 			jgen.writeArrayFieldStart("triggers");
@@ -1309,21 +1305,15 @@
 			alert.setName(name);
 
 			String expression = rootNode.get("expression").asText();
+      
 			alert.setExpression(expression);
 
 			String cronEntry = rootNode.get("cronEntry").asText();
 			alert.setCronEntry(cronEntry);
 
 //			if(rootNode.get("modifiedDate") != null) {
-<<<<<<< HEAD
 //				alert.setModifiedDate(Date.from(Instant.ofEpochMilli(rootNode.get("modifiedDate").asLong())));
 //			}
-
-=======
-//				Date modifiedDate = new Date(rootNode.get("modifiedDate").asText());
-//				alert.setModifiedDate(modifiedDate);
-//			}
->>>>>>> 2eca1062
 
 			boolean missingDataNotificationEnabled = rootNode.get("missingDataNotificationEnabled").asBoolean();
 			alert.setMissingDataNotificationEnabled(missingDataNotificationEnabled);
