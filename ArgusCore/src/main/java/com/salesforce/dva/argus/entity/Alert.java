--- conflicted
+++ resolved
@@ -203,9 +203,7 @@
 
 	@Metadata
 	private boolean shared;
-<<<<<<< HEAD
-	
-=======
+
 
 	// Default values for page limit and page offset
 	private static int DEFAULT_PAGE_LIMIT = 10;
@@ -216,7 +214,6 @@
 	private static String SHARED_KEY = "shared";
 	private static String OWNER_KEY = "owner";
 
->>>>>>> cd714dfd
 	//~ Constructors *********************************************************************************************************************************
 
 	/**
