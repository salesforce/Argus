--- conflicted
+++ resolved
@@ -70,12 +70,7 @@
 	private ScheduledExecutorService scheduledExecutorService;
 	private String createdBloomFileName;
 	private String modifiedBloomFileName;
-<<<<<<< HEAD
-	protected final boolean bloomFileWritingEnabled;
-=======
 	protected boolean bloomFileWritingEnabled;
->>>>>>> 2eca1062
-
 
 	protected AbstractSchemaService(SystemConfiguration config, MonitorService monitorService) {
 		super(config);
@@ -274,26 +269,19 @@
     }
 
     private void writeBloomsToFile() {
-<<<<<<< HEAD
-=======
 		bloomFileWritingEnabled = Boolean.valueOf(config.refreshAndGetValue(
 				SystemConfiguration.Property.SCHEMA_SERVICE_PROPERTY_FILE,
 				Property.BLOOM_FILE_WRITING_ENABLED.getName(), Property.BLOOM_FILE_WRITING_ENABLED.getDefaultValue()));
 		_logger.info("Refreshed {} property and got {}.", Property.BLOOM_FILE_WRITING_ENABLED.getName(), bloomFileWritingEnabled);
->>>>>>> 2eca1062
         if (!bloomFileWritingEnabled) {
         	_logger.info("Skipping bloom file write stage");
             return;
         }
 
         File createdBloomFile = new File(this.createdBloomFileName);
-<<<<<<< HEAD
-        createdBloomFile.mkdirs();
-=======
 		if (!createdBloomFile.getParentFile().exists()) {
 			createdBloomFile.getParentFile().mkdirs();
 		}
->>>>>>> 2eca1062
         try (OutputStream out = new FileOutputStream(createdBloomFile)) {
             createdBloom.writeTo(out);
             _logger.info("Succesfully wrote created-metrics bloomfilter to file {}", this.createdBloomFileName);
@@ -302,12 +290,9 @@
         }
 
 		File modifiedBloomFile = new File(this.modifiedBloomFileName);
-<<<<<<< HEAD
-=======
 		if (!modifiedBloomFile.getParentFile().exists()) {
 			modifiedBloomFile.getParentFile().mkdirs();
 		}
->>>>>>> 2eca1062
 		try (OutputStream out = new FileOutputStream(modifiedBloomFile)) {
 			modifiedBloom.writeTo(out);
 			_logger.info("Succesfully wrote modified-metrics bloomfilter to file {}", this.modifiedBloomFileName);
