/*
 * Copyright (c) 2016, Salesforce.com, Inc.
 * All rights reserved.
 *
 * Redistribution and use in source and binary forms, with or without
 * modification, are permitted provided that the following conditions are met:
 *
 * 1. Redistributions of source code must retain the above copyright notice,
 * this list of conditions and the following disclaimer.
 *
 * 2. Redistributions in binary form must reproduce the above copyright notice,
 * this list of conditions and the following disclaimer in the documentation
 * and/or other materials provided with the distribution.
 *
 * 3. Neither the name of Salesforce.com nor the names of its contributors may
 * be used to endorse or promote products derived from this software without
 * specific prior written permission.
 *
 * THIS SOFTWARE IS PROVIDED BY THE COPYRIGHT HOLDERS AND CONTRIBUTORS "AS IS"
 * AND ANY EXPRESS OR IMPLIED WARRANTIES, INCLUDING, BUT NOT LIMITED TO, THE
 * IMPLIED WARRANTIES OF MERCHANTABILITY AND FITNESS FOR A PARTICULAR PURPOSE
 * ARE DISCLAIMED. IN NO EVENT SHALL THE COPYRIGHT HOLDER OR CONTRIBUTORS BE
 * LIABLE FOR ANY DIRECT, INDIRECT, INCIDENTAL, SPECIAL, EXEMPLARY, OR
 * CONSEQUENTIAL DAMAGES (INCLUDING, BUT NOT LIMITED TO, PROCUREMENT OF
 * SUBSTITUTE GOODS OR SERVICES; LOSS OF USE, DATA, OR PROFITS; OR BUSINESS
 * INTERRUPTION) HOWEVER CAUSED AND ON ANY THEORY OF LIABILITY, WHETHER IN
 * CONTRACT, STRICT LIABILITY, OR TORT (INCLUDING NEGLIGENCE OR OTHERWISE)
 * ARISING IN ANY WAY OUT OF THE USE OF THIS SOFTWARE, EVEN IF ADVISED OF THE
 * POSSIBILITY OF SUCH DAMAGE.
 */
	 
package com.salesforce.dva.argus.system;

import ch.qos.logback.classic.Level;
import ch.qos.logback.classic.Logger;
import ch.qos.logback.classic.LoggerContext;
import ch.qos.logback.classic.joran.JoranConfigurator;
import ch.qos.logback.core.joran.spi.JoranException;

import com.google.inject.AbstractModule;
import com.google.inject.matcher.Matchers;
import com.google.inject.persist.jpa.JpaPersistModule;
import com.salesforce.dva.argus.inject.SLF4JTypeListener;
import com.salesforce.dva.argus.service.*;
import com.salesforce.dva.argus.service.annotation.DefaultAnnotationService;
import com.salesforce.dva.argus.service.audit.DefaultAuditService;
import com.salesforce.dva.argus.service.batch.DefaultBatchService;
import com.salesforce.dva.argus.service.collect.DefaultCollectionService;
import com.salesforce.dva.argus.service.jpa.DefaultDashboardService;
import com.salesforce.dva.argus.service.jpa.DefaultDistributedSchedulingLockService;
import com.salesforce.dva.argus.service.jpa.DefaultGlobalInterlockService;
import com.salesforce.dva.argus.service.jpa.DefaultNamespaceService;
import com.salesforce.dva.argus.service.jpa.DefaultServiceManagementService;
import com.salesforce.dva.argus.service.jpa.DefaultUserService;
import com.salesforce.dva.argus.service.management.DefaultManagementService;
import com.salesforce.dva.argus.service.metric.AsyncMetricService;
import com.salesforce.dva.argus.service.monitor.DefaultMonitorService;
import com.salesforce.dva.argus.service.schema.CachedDiscoveryService;
import com.salesforce.dva.argus.service.schema.DefaultDiscoveryService;
import com.salesforce.dva.argus.service.tsdb.CachedTSDBService;
import com.salesforce.dva.argus.service.warden.DefaultWardenService;
import com.salesforce.dva.argus.system.SystemConfiguration.Property;

import org.slf4j.LoggerFactory;

import java.io.FileInputStream;
import java.io.IOException;
import java.io.InputStream;
import java.util.Properties;

/**
 * Sets up the application based on information read from the configuration files.
 *
 * @author  Tom Valine (tvaline@salesforce.com), Bhinav Sura (bhinav.sura@salesforce.com)
 */
final class SystemInitializer extends AbstractModule {
    private static final String JPA_PROPERTY_PREFIX = "system.property.jpa.";

    //~ Instance fields ******************************************************************************************************************************

    private final Properties _config;
    private SystemConfiguration _systemConfiguration;

    //~ Constructors *********************************************************************************************************************************

    /**
     * Creates a new SystemInitializer object.
     *
     * @param  config  The configuration used to initialize the system.
     */
    SystemInitializer(Properties config) {
        if (config == null) {
            config = readConfigInfo();
        }
        _config = config;
    }

    //~ Methods **************************************************************************************************************************************

    private static void readClasspath(Properties props, String path) {
        if ((path != null) && !path.isEmpty()) {
            InputStream is = null;
            Properties result = new Properties();

            try {
                is = SystemConfiguration.class.getResourceAsStream(path);
                result.load(is);
                props.putAll(result);
            } catch (IOException ex) {
                throw new SystemException(ex);
            } finally {
                if (is != null) {
                    try {
                        is.close();
                    } catch (IOException ex) {
                        assert false : "This should never occur.";
                    }
                }
            }
        }
    }

    private static Properties readConfigInfo() {
        Properties props = new Properties();

        readFile(props, System.getProperty(SystemConfiguration.GLOBAL_CONFIG_LOCATION));
        readFile(props, System.getProperty(SystemConfiguration.LOCAL_CONFIG_LOCATION));
        readClasspath(props, "/META-INF/build.properties");
        return props;
    }

    private static void readFile(Properties props, String filePath) {
        if ((filePath != null) && !filePath.isEmpty()) {
            InputStream is = null;
            Properties result = new Properties();

            try {
                is = new FileInputStream(filePath);
                result.load(is);
                props.putAll(result);
            } catch (IOException ex) {
                LoggerFactory.getLogger("com.salesforce.dva.argus").warn("Unable to load properties file \"{}\". Reason: {}", filePath,
                    ex.getMessage());
            } finally {
                if (is != null) {
                    try {
                        is.close();
                    } catch (IOException ex) {
                        assert false : "This should never occur.";
                    }
                }
            }
        }
    }

    //~ Methods **************************************************************************************************************************************

    /** @see  AbstractModule#configure() */
    @Override
    protected void configure() {
        configureLogging();
        configureSystem();
        configurePersistence();
        configureServices();
    }

    private void configureSystem() {
        _systemConfiguration = new SystemConfiguration(_config);

        Logger app = Logger.class.cast(LoggerFactory.getLogger("com.salesforce.dva.argus"));

        app.setLevel(Level.toLevel(_systemConfiguration.getValue(SystemConfiguration.Property.LOG_LEVEL)));
        bind(SystemConfiguration.class).toInstance(_systemConfiguration);
        bindListener(Matchers.any(), new SLF4JTypeListener());
        _systemConfiguration.putAll(getServiceSpecificProperties());      
    }

    private void configurePersistence() {
        JpaPersistModule jpaPersistModule = new JpaPersistModule("argus-pu");
        Properties jpaProperties = getJpaProperties(_systemConfiguration);
        jpaPersistModule.properties(jpaProperties);
        binder().install(jpaPersistModule);
    }

    private Properties getJpaProperties(Properties properties) {
        Properties jpaProperties = new Properties();
        for (Object rawPropertyNameWithPrefix : properties.keySet()) {
            String propertyNameWithPrefix = (String) rawPropertyNameWithPrefix;
            if (propertyNameWithPrefix.startsWith(JPA_PROPERTY_PREFIX)) {
                String propertyName = propertyNameWithPrefix.substring(JPA_PROPERTY_PREFIX.length());
                Object propertyValue = properties.get(rawPropertyNameWithPrefix);
                jpaProperties.put(propertyName, propertyValue);
            }
        }
        return jpaProperties;
    }

    private void configureLogging() {
        InputStream is = null;

        try {
            String rootName = Logger.ROOT_LOGGER_NAME;
            Logger root = (Logger) LoggerFactory.getLogger(rootName);
            LoggerContext context = root.getLoggerContext();
            JoranConfigurator configurator = new JoranConfigurator();

            is = getClass().getResourceAsStream("/META-INF/logback.xml");
            context.reset();
            configurator.setContext(context);
            configurator.doConfigure(is);
            root.setLevel(Level.ERROR);
        } catch (JoranException ex) {
            throw new SystemException(ex);
        } finally {
            if (is != null) {
                try {
                    is.close();
                } catch (IOException ex) {
                    assert false : "This should never occur.";
                }
            }
        }
    }

    private void configureServices() {
        bindConcreteClass(Property.CACHE_SERVICE_IMPL_CLASS, CacheService.class);
        bindConcreteClass(Property.MQ_SERVICE_IMPL_CLASS, MQService.class);
        bindConcreteClass(Property.ALERT_SERVICE_IMPL_CLASS, AlertService.class);
        bindConcreteClass(Property.SCHEDULING_SERVICE_IMPL_CLASS, SchedulingService.class);
        bindConcreteClass(Property.MAIL_SERVICE_IMPL_CLASS, MailService.class);
        bindConcreteClass(Property.AUTH_SERVICE_IMPL_CLASS, AuthService.class);
        bindConcreteClass(Property.SCHEMA_SERVICE_IMPL_CLASS, SchemaService.class);
        bindConcreteClass(Property.HISTORY_SERVICE_IMPL_CLASS, HistoryService.class);
<<<<<<< HEAD
        bindConcreteClass(Property.CALLBACK_SERVICE_IMPL_CLASS, CallbackService.class);
=======
		bindConcreteClass(Property.DISCOVERY_SERVICE_IMPL_CLASS, DiscoveryService.class);
>>>>>>> 80f79dd5

        // Named annotation binding
        bindConcreteClassWithNamedAnnotation(getConcreteClassToBind(Property.TSDB_SERVICE_IMPL_CLASS, TSDBService.class), TSDBService.class);
        bindConcreteClassWithNamedAnnotation(DefaultDiscoveryService.class, DiscoveryService.class);

        // static binding
        bindConcreteClass(CachedTSDBService.class, TSDBService.class);
        bindConcreteClass(DefaultUserService.class, UserService.class);
        bindConcreteClass(DefaultDashboardService.class, DashboardService.class);
        bindConcreteClass(DefaultCollectionService.class, CollectionService.class);
        bindConcreteClass(AsyncMetricService.class, MetricService.class);
        bindConcreteClass(DefaultBatchService.class, BatchService.class);
        bindConcreteClass(DefaultGlobalInterlockService.class, GlobalInterlockService.class);
        bindConcreteClass(DefaultMonitorService.class, MonitorService.class);
        bindConcreteClass(DefaultWardenService.class, WardenService.class);
        bindConcreteClass(DefaultAnnotationService.class, AnnotationService.class);
        bindConcreteClass(DefaultManagementService.class, ManagementService.class);
        bindConcreteClass(DefaultServiceManagementService.class, ServiceManagementService.class);
        bindConcreteClass(DefaultAuditService.class, AuditService.class);
        bindConcreteClass(DefaultNamespaceService.class, NamespaceService.class);
        bindConcreteClass(DefaultDistributedSchedulingLockService.class, DistributedSchedulingLockService.class);
    }

    private <T> void bindConcreteClass(Property property, Class<T> type) {
        bind(type).to(getConcreteClassToBind(property, type));
    }

    private <I, T extends I> void bindConcreteClassWithNamedAnnotation(Class<T> implClass, Class<I> interfaceType) {
        bind(interfaceType).annotatedWith(NamedBinding.class).to(implClass);
    }

    @SuppressWarnings("unchecked")
    private <T> Class<? extends T> getConcreteClassToBind(Property property, Class<T> type) {
        try {
            return (Class<? extends T>) Class.forName(_systemConfiguration.getValue(property));
        } catch (ClassNotFoundException e) {
            assert false : "This should never occur. Failed to bind the concrete class for " + property.name();
            return null;
        }
    }

    private <I, T extends I> void bindConcreteClass(Class<T> implClassType, Class<I> interfaceType) {
        bind(interfaceType).to(implClassType);
    }

    private Properties getServiceSpecificProperties() {
        Properties properties = new Properties();

        readFile(properties, _systemConfiguration.getValue(Property.CACHE_SERVICE_PROPERTY_FILE));
        readFile(properties, _systemConfiguration.getValue(Property.MQ_SERVICE_PROPERTY_FILE));
        readFile(properties, _systemConfiguration.getValue(Property.ALERT_SERVICE_PROPERTY_FILE));
        readFile(properties, _systemConfiguration.getValue(Property.SCHEDULING_SERVICE_PROPERTY_FILE));
        readFile(properties, _systemConfiguration.getValue(Property.MAIL_SERVICE_PROPERTY_FILE));
        readFile(properties, _systemConfiguration.getValue(Property.AUTH_SERVICE_PROPERTY_FILE));
        readFile(properties, _systemConfiguration.getValue(Property.SCHEMA_SERVICE_PROPERTY_FILE));
        readFile(properties, _systemConfiguration.getValue(Property.HISTORY_SERVICE_PROPERTY_FILE));
        readFile(properties, _systemConfiguration.getValue(Property.TSDB_SERVICE_PROPERTY_FILE));
        readFile(properties, _systemConfiguration.getValue(Property.NOTIFIER_PROPERTY_FILE)); 
        readFile(properties, _systemConfiguration.getValue(Property.ASYNCHBASE_PROPERTY_FILE));
		readFile(properties, _systemConfiguration.getValue(Property.DISCOVERY_SERVICE_PROPERTY_FILE));
        return properties;
    }
}
/* Copyright (c) 2016, Salesforce.com, Inc.  All rights reserved. */
<|MERGE_RESOLUTION|>--- conflicted
+++ resolved
@@ -1,302 +1,299 @@
-/*
- * Copyright (c) 2016, Salesforce.com, Inc.
- * All rights reserved.
- *
- * Redistribution and use in source and binary forms, with or without
- * modification, are permitted provided that the following conditions are met:
- *
- * 1. Redistributions of source code must retain the above copyright notice,
- * this list of conditions and the following disclaimer.
- *
- * 2. Redistributions in binary form must reproduce the above copyright notice,
- * this list of conditions and the following disclaimer in the documentation
- * and/or other materials provided with the distribution.
- *
- * 3. Neither the name of Salesforce.com nor the names of its contributors may
- * be used to endorse or promote products derived from this software without
- * specific prior written permission.
- *
- * THIS SOFTWARE IS PROVIDED BY THE COPYRIGHT HOLDERS AND CONTRIBUTORS "AS IS"
- * AND ANY EXPRESS OR IMPLIED WARRANTIES, INCLUDING, BUT NOT LIMITED TO, THE
- * IMPLIED WARRANTIES OF MERCHANTABILITY AND FITNESS FOR A PARTICULAR PURPOSE
- * ARE DISCLAIMED. IN NO EVENT SHALL THE COPYRIGHT HOLDER OR CONTRIBUTORS BE
- * LIABLE FOR ANY DIRECT, INDIRECT, INCIDENTAL, SPECIAL, EXEMPLARY, OR
- * CONSEQUENTIAL DAMAGES (INCLUDING, BUT NOT LIMITED TO, PROCUREMENT OF
- * SUBSTITUTE GOODS OR SERVICES; LOSS OF USE, DATA, OR PROFITS; OR BUSINESS
- * INTERRUPTION) HOWEVER CAUSED AND ON ANY THEORY OF LIABILITY, WHETHER IN
- * CONTRACT, STRICT LIABILITY, OR TORT (INCLUDING NEGLIGENCE OR OTHERWISE)
- * ARISING IN ANY WAY OUT OF THE USE OF THIS SOFTWARE, EVEN IF ADVISED OF THE
- * POSSIBILITY OF SUCH DAMAGE.
- */
-	 
-package com.salesforce.dva.argus.system;
-
-import ch.qos.logback.classic.Level;
-import ch.qos.logback.classic.Logger;
-import ch.qos.logback.classic.LoggerContext;
-import ch.qos.logback.classic.joran.JoranConfigurator;
-import ch.qos.logback.core.joran.spi.JoranException;
-
-import com.google.inject.AbstractModule;
-import com.google.inject.matcher.Matchers;
-import com.google.inject.persist.jpa.JpaPersistModule;
-import com.salesforce.dva.argus.inject.SLF4JTypeListener;
-import com.salesforce.dva.argus.service.*;
-import com.salesforce.dva.argus.service.annotation.DefaultAnnotationService;
-import com.salesforce.dva.argus.service.audit.DefaultAuditService;
-import com.salesforce.dva.argus.service.batch.DefaultBatchService;
-import com.salesforce.dva.argus.service.collect.DefaultCollectionService;
-import com.salesforce.dva.argus.service.jpa.DefaultDashboardService;
-import com.salesforce.dva.argus.service.jpa.DefaultDistributedSchedulingLockService;
-import com.salesforce.dva.argus.service.jpa.DefaultGlobalInterlockService;
-import com.salesforce.dva.argus.service.jpa.DefaultNamespaceService;
-import com.salesforce.dva.argus.service.jpa.DefaultServiceManagementService;
-import com.salesforce.dva.argus.service.jpa.DefaultUserService;
-import com.salesforce.dva.argus.service.management.DefaultManagementService;
-import com.salesforce.dva.argus.service.metric.AsyncMetricService;
-import com.salesforce.dva.argus.service.monitor.DefaultMonitorService;
-import com.salesforce.dva.argus.service.schema.CachedDiscoveryService;
-import com.salesforce.dva.argus.service.schema.DefaultDiscoveryService;
-import com.salesforce.dva.argus.service.tsdb.CachedTSDBService;
-import com.salesforce.dva.argus.service.warden.DefaultWardenService;
-import com.salesforce.dva.argus.system.SystemConfiguration.Property;
-
-import org.slf4j.LoggerFactory;
-
-import java.io.FileInputStream;
-import java.io.IOException;
-import java.io.InputStream;
-import java.util.Properties;
-
-/**
- * Sets up the application based on information read from the configuration files.
- *
- * @author  Tom Valine (tvaline@salesforce.com), Bhinav Sura (bhinav.sura@salesforce.com)
- */
-final class SystemInitializer extends AbstractModule {
-    private static final String JPA_PROPERTY_PREFIX = "system.property.jpa.";
-
-    //~ Instance fields ******************************************************************************************************************************
-
-    private final Properties _config;
-    private SystemConfiguration _systemConfiguration;
-
-    //~ Constructors *********************************************************************************************************************************
-
-    /**
-     * Creates a new SystemInitializer object.
-     *
-     * @param  config  The configuration used to initialize the system.
-     */
-    SystemInitializer(Properties config) {
-        if (config == null) {
-            config = readConfigInfo();
-        }
-        _config = config;
-    }
-
-    //~ Methods **************************************************************************************************************************************
-
-    private static void readClasspath(Properties props, String path) {
-        if ((path != null) && !path.isEmpty()) {
-            InputStream is = null;
-            Properties result = new Properties();
-
-            try {
-                is = SystemConfiguration.class.getResourceAsStream(path);
-                result.load(is);
-                props.putAll(result);
-            } catch (IOException ex) {
-                throw new SystemException(ex);
-            } finally {
-                if (is != null) {
-                    try {
-                        is.close();
-                    } catch (IOException ex) {
-                        assert false : "This should never occur.";
-                    }
-                }
-            }
-        }
-    }
-
-    private static Properties readConfigInfo() {
-        Properties props = new Properties();
-
-        readFile(props, System.getProperty(SystemConfiguration.GLOBAL_CONFIG_LOCATION));
-        readFile(props, System.getProperty(SystemConfiguration.LOCAL_CONFIG_LOCATION));
-        readClasspath(props, "/META-INF/build.properties");
-        return props;
-    }
-
-    private static void readFile(Properties props, String filePath) {
-        if ((filePath != null) && !filePath.isEmpty()) {
-            InputStream is = null;
-            Properties result = new Properties();
-
-            try {
-                is = new FileInputStream(filePath);
-                result.load(is);
-                props.putAll(result);
-            } catch (IOException ex) {
-                LoggerFactory.getLogger("com.salesforce.dva.argus").warn("Unable to load properties file \"{}\". Reason: {}", filePath,
-                    ex.getMessage());
-            } finally {
-                if (is != null) {
-                    try {
-                        is.close();
-                    } catch (IOException ex) {
-                        assert false : "This should never occur.";
-                    }
-                }
-            }
-        }
-    }
-
-    //~ Methods **************************************************************************************************************************************
-
-    /** @see  AbstractModule#configure() */
-    @Override
-    protected void configure() {
-        configureLogging();
-        configureSystem();
-        configurePersistence();
-        configureServices();
-    }
-
-    private void configureSystem() {
-        _systemConfiguration = new SystemConfiguration(_config);
-
-        Logger app = Logger.class.cast(LoggerFactory.getLogger("com.salesforce.dva.argus"));
-
-        app.setLevel(Level.toLevel(_systemConfiguration.getValue(SystemConfiguration.Property.LOG_LEVEL)));
-        bind(SystemConfiguration.class).toInstance(_systemConfiguration);
-        bindListener(Matchers.any(), new SLF4JTypeListener());
-        _systemConfiguration.putAll(getServiceSpecificProperties());      
-    }
-
-    private void configurePersistence() {
-        JpaPersistModule jpaPersistModule = new JpaPersistModule("argus-pu");
-        Properties jpaProperties = getJpaProperties(_systemConfiguration);
-        jpaPersistModule.properties(jpaProperties);
-        binder().install(jpaPersistModule);
-    }
-
-    private Properties getJpaProperties(Properties properties) {
-        Properties jpaProperties = new Properties();
-        for (Object rawPropertyNameWithPrefix : properties.keySet()) {
-            String propertyNameWithPrefix = (String) rawPropertyNameWithPrefix;
-            if (propertyNameWithPrefix.startsWith(JPA_PROPERTY_PREFIX)) {
-                String propertyName = propertyNameWithPrefix.substring(JPA_PROPERTY_PREFIX.length());
-                Object propertyValue = properties.get(rawPropertyNameWithPrefix);
-                jpaProperties.put(propertyName, propertyValue);
-            }
-        }
-        return jpaProperties;
-    }
-
-    private void configureLogging() {
-        InputStream is = null;
-
-        try {
-            String rootName = Logger.ROOT_LOGGER_NAME;
-            Logger root = (Logger) LoggerFactory.getLogger(rootName);
-            LoggerContext context = root.getLoggerContext();
-            JoranConfigurator configurator = new JoranConfigurator();
-
-            is = getClass().getResourceAsStream("/META-INF/logback.xml");
-            context.reset();
-            configurator.setContext(context);
-            configurator.doConfigure(is);
-            root.setLevel(Level.ERROR);
-        } catch (JoranException ex) {
-            throw new SystemException(ex);
-        } finally {
-            if (is != null) {
-                try {
-                    is.close();
-                } catch (IOException ex) {
-                    assert false : "This should never occur.";
-                }
-            }
-        }
-    }
-
-    private void configureServices() {
-        bindConcreteClass(Property.CACHE_SERVICE_IMPL_CLASS, CacheService.class);
-        bindConcreteClass(Property.MQ_SERVICE_IMPL_CLASS, MQService.class);
-        bindConcreteClass(Property.ALERT_SERVICE_IMPL_CLASS, AlertService.class);
-        bindConcreteClass(Property.SCHEDULING_SERVICE_IMPL_CLASS, SchedulingService.class);
-        bindConcreteClass(Property.MAIL_SERVICE_IMPL_CLASS, MailService.class);
-        bindConcreteClass(Property.AUTH_SERVICE_IMPL_CLASS, AuthService.class);
-        bindConcreteClass(Property.SCHEMA_SERVICE_IMPL_CLASS, SchemaService.class);
-        bindConcreteClass(Property.HISTORY_SERVICE_IMPL_CLASS, HistoryService.class);
-<<<<<<< HEAD
-        bindConcreteClass(Property.CALLBACK_SERVICE_IMPL_CLASS, CallbackService.class);
-=======
-		bindConcreteClass(Property.DISCOVERY_SERVICE_IMPL_CLASS, DiscoveryService.class);
->>>>>>> 80f79dd5
-
-        // Named annotation binding
-        bindConcreteClassWithNamedAnnotation(getConcreteClassToBind(Property.TSDB_SERVICE_IMPL_CLASS, TSDBService.class), TSDBService.class);
-        bindConcreteClassWithNamedAnnotation(DefaultDiscoveryService.class, DiscoveryService.class);
-
-        // static binding
-        bindConcreteClass(CachedTSDBService.class, TSDBService.class);
-        bindConcreteClass(DefaultUserService.class, UserService.class);
-        bindConcreteClass(DefaultDashboardService.class, DashboardService.class);
-        bindConcreteClass(DefaultCollectionService.class, CollectionService.class);
-        bindConcreteClass(AsyncMetricService.class, MetricService.class);
-        bindConcreteClass(DefaultBatchService.class, BatchService.class);
-        bindConcreteClass(DefaultGlobalInterlockService.class, GlobalInterlockService.class);
-        bindConcreteClass(DefaultMonitorService.class, MonitorService.class);
-        bindConcreteClass(DefaultWardenService.class, WardenService.class);
-        bindConcreteClass(DefaultAnnotationService.class, AnnotationService.class);
-        bindConcreteClass(DefaultManagementService.class, ManagementService.class);
-        bindConcreteClass(DefaultServiceManagementService.class, ServiceManagementService.class);
-        bindConcreteClass(DefaultAuditService.class, AuditService.class);
-        bindConcreteClass(DefaultNamespaceService.class, NamespaceService.class);
-        bindConcreteClass(DefaultDistributedSchedulingLockService.class, DistributedSchedulingLockService.class);
-    }
-
-    private <T> void bindConcreteClass(Property property, Class<T> type) {
-        bind(type).to(getConcreteClassToBind(property, type));
-    }
-
-    private <I, T extends I> void bindConcreteClassWithNamedAnnotation(Class<T> implClass, Class<I> interfaceType) {
-        bind(interfaceType).annotatedWith(NamedBinding.class).to(implClass);
-    }
-
-    @SuppressWarnings("unchecked")
-    private <T> Class<? extends T> getConcreteClassToBind(Property property, Class<T> type) {
-        try {
-            return (Class<? extends T>) Class.forName(_systemConfiguration.getValue(property));
-        } catch (ClassNotFoundException e) {
-            assert false : "This should never occur. Failed to bind the concrete class for " + property.name();
-            return null;
-        }
-    }
-
-    private <I, T extends I> void bindConcreteClass(Class<T> implClassType, Class<I> interfaceType) {
-        bind(interfaceType).to(implClassType);
-    }
-
-    private Properties getServiceSpecificProperties() {
-        Properties properties = new Properties();
-
-        readFile(properties, _systemConfiguration.getValue(Property.CACHE_SERVICE_PROPERTY_FILE));
-        readFile(properties, _systemConfiguration.getValue(Property.MQ_SERVICE_PROPERTY_FILE));
-        readFile(properties, _systemConfiguration.getValue(Property.ALERT_SERVICE_PROPERTY_FILE));
-        readFile(properties, _systemConfiguration.getValue(Property.SCHEDULING_SERVICE_PROPERTY_FILE));
-        readFile(properties, _systemConfiguration.getValue(Property.MAIL_SERVICE_PROPERTY_FILE));
-        readFile(properties, _systemConfiguration.getValue(Property.AUTH_SERVICE_PROPERTY_FILE));
-        readFile(properties, _systemConfiguration.getValue(Property.SCHEMA_SERVICE_PROPERTY_FILE));
-        readFile(properties, _systemConfiguration.getValue(Property.HISTORY_SERVICE_PROPERTY_FILE));
-        readFile(properties, _systemConfiguration.getValue(Property.TSDB_SERVICE_PROPERTY_FILE));
-        readFile(properties, _systemConfiguration.getValue(Property.NOTIFIER_PROPERTY_FILE)); 
-        readFile(properties, _systemConfiguration.getValue(Property.ASYNCHBASE_PROPERTY_FILE));
-		readFile(properties, _systemConfiguration.getValue(Property.DISCOVERY_SERVICE_PROPERTY_FILE));
-        return properties;
-    }
-}
-/* Copyright (c) 2016, Salesforce.com, Inc.  All rights reserved. */
+/*
+ * Copyright (c) 2016, Salesforce.com, Inc.
+ * All rights reserved.
+ *
+ * Redistribution and use in source and binary forms, with or without
+ * modification, are permitted provided that the following conditions are met:
+ *
+ * 1. Redistributions of source code must retain the above copyright notice,
+ * this list of conditions and the following disclaimer.
+ *
+ * 2. Redistributions in binary form must reproduce the above copyright notice,
+ * this list of conditions and the following disclaimer in the documentation
+ * and/or other materials provided with the distribution.
+ *
+ * 3. Neither the name of Salesforce.com nor the names of its contributors may
+ * be used to endorse or promote products derived from this software without
+ * specific prior written permission.
+ *
+ * THIS SOFTWARE IS PROVIDED BY THE COPYRIGHT HOLDERS AND CONTRIBUTORS "AS IS"
+ * AND ANY EXPRESS OR IMPLIED WARRANTIES, INCLUDING, BUT NOT LIMITED TO, THE
+ * IMPLIED WARRANTIES OF MERCHANTABILITY AND FITNESS FOR A PARTICULAR PURPOSE
+ * ARE DISCLAIMED. IN NO EVENT SHALL THE COPYRIGHT HOLDER OR CONTRIBUTORS BE
+ * LIABLE FOR ANY DIRECT, INDIRECT, INCIDENTAL, SPECIAL, EXEMPLARY, OR
+ * CONSEQUENTIAL DAMAGES (INCLUDING, BUT NOT LIMITED TO, PROCUREMENT OF
+ * SUBSTITUTE GOODS OR SERVICES; LOSS OF USE, DATA, OR PROFITS; OR BUSINESS
+ * INTERRUPTION) HOWEVER CAUSED AND ON ANY THEORY OF LIABILITY, WHETHER IN
+ * CONTRACT, STRICT LIABILITY, OR TORT (INCLUDING NEGLIGENCE OR OTHERWISE)
+ * ARISING IN ANY WAY OUT OF THE USE OF THIS SOFTWARE, EVEN IF ADVISED OF THE
+ * POSSIBILITY OF SUCH DAMAGE.
+ */
+	 
+package com.salesforce.dva.argus.system;
+
+import ch.qos.logback.classic.Level;
+import ch.qos.logback.classic.Logger;
+import ch.qos.logback.classic.LoggerContext;
+import ch.qos.logback.classic.joran.JoranConfigurator;
+import ch.qos.logback.core.joran.spi.JoranException;
+
+import com.google.inject.AbstractModule;
+import com.google.inject.matcher.Matchers;
+import com.google.inject.persist.jpa.JpaPersistModule;
+import com.salesforce.dva.argus.inject.SLF4JTypeListener;
+import com.salesforce.dva.argus.service.*;
+import com.salesforce.dva.argus.service.annotation.DefaultAnnotationService;
+import com.salesforce.dva.argus.service.audit.DefaultAuditService;
+import com.salesforce.dva.argus.service.batch.DefaultBatchService;
+import com.salesforce.dva.argus.service.collect.DefaultCollectionService;
+import com.salesforce.dva.argus.service.jpa.DefaultDashboardService;
+import com.salesforce.dva.argus.service.jpa.DefaultDistributedSchedulingLockService;
+import com.salesforce.dva.argus.service.jpa.DefaultGlobalInterlockService;
+import com.salesforce.dva.argus.service.jpa.DefaultNamespaceService;
+import com.salesforce.dva.argus.service.jpa.DefaultServiceManagementService;
+import com.salesforce.dva.argus.service.jpa.DefaultUserService;
+import com.salesforce.dva.argus.service.management.DefaultManagementService;
+import com.salesforce.dva.argus.service.metric.AsyncMetricService;
+import com.salesforce.dva.argus.service.monitor.DefaultMonitorService;
+import com.salesforce.dva.argus.service.schema.CachedDiscoveryService;
+import com.salesforce.dva.argus.service.schema.DefaultDiscoveryService;
+import com.salesforce.dva.argus.service.tsdb.CachedTSDBService;
+import com.salesforce.dva.argus.service.warden.DefaultWardenService;
+import com.salesforce.dva.argus.system.SystemConfiguration.Property;
+
+import org.slf4j.LoggerFactory;
+
+import java.io.FileInputStream;
+import java.io.IOException;
+import java.io.InputStream;
+import java.util.Properties;
+
+/**
+ * Sets up the application based on information read from the configuration files.
+ *
+ * @author  Tom Valine (tvaline@salesforce.com), Bhinav Sura (bhinav.sura@salesforce.com)
+ */
+final class SystemInitializer extends AbstractModule {
+    private static final String JPA_PROPERTY_PREFIX = "system.property.jpa.";
+
+    //~ Instance fields ******************************************************************************************************************************
+
+    private final Properties _config;
+    private SystemConfiguration _systemConfiguration;
+
+    //~ Constructors *********************************************************************************************************************************
+
+    /**
+     * Creates a new SystemInitializer object.
+     *
+     * @param  config  The configuration used to initialize the system.
+     */
+    SystemInitializer(Properties config) {
+        if (config == null) {
+            config = readConfigInfo();
+        }
+        _config = config;
+    }
+
+    //~ Methods **************************************************************************************************************************************
+
+    private static void readClasspath(Properties props, String path) {
+        if ((path != null) && !path.isEmpty()) {
+            InputStream is = null;
+            Properties result = new Properties();
+
+            try {
+                is = SystemConfiguration.class.getResourceAsStream(path);
+                result.load(is);
+                props.putAll(result);
+            } catch (IOException ex) {
+                throw new SystemException(ex);
+            } finally {
+                if (is != null) {
+                    try {
+                        is.close();
+                    } catch (IOException ex) {
+                        assert false : "This should never occur.";
+                    }
+                }
+            }
+        }
+    }
+
+    private static Properties readConfigInfo() {
+        Properties props = new Properties();
+
+        readFile(props, System.getProperty(SystemConfiguration.GLOBAL_CONFIG_LOCATION));
+        readFile(props, System.getProperty(SystemConfiguration.LOCAL_CONFIG_LOCATION));
+        readClasspath(props, "/META-INF/build.properties");
+        return props;
+    }
+
+    private static void readFile(Properties props, String filePath) {
+        if ((filePath != null) && !filePath.isEmpty()) {
+            InputStream is = null;
+            Properties result = new Properties();
+
+            try {
+                is = new FileInputStream(filePath);
+                result.load(is);
+                props.putAll(result);
+            } catch (IOException ex) {
+                LoggerFactory.getLogger("com.salesforce.dva.argus").warn("Unable to load properties file \"{}\". Reason: {}", filePath,
+                    ex.getMessage());
+            } finally {
+                if (is != null) {
+                    try {
+                        is.close();
+                    } catch (IOException ex) {
+                        assert false : "This should never occur.";
+                    }
+                }
+            }
+        }
+    }
+
+    //~ Methods **************************************************************************************************************************************
+
+    /** @see  AbstractModule#configure() */
+    @Override
+    protected void configure() {
+        configureLogging();
+        configureSystem();
+        configurePersistence();
+        configureServices();
+    }
+
+    private void configureSystem() {
+        _systemConfiguration = new SystemConfiguration(_config);
+
+        Logger app = Logger.class.cast(LoggerFactory.getLogger("com.salesforce.dva.argus"));
+
+        app.setLevel(Level.toLevel(_systemConfiguration.getValue(SystemConfiguration.Property.LOG_LEVEL)));
+        bind(SystemConfiguration.class).toInstance(_systemConfiguration);
+        bindListener(Matchers.any(), new SLF4JTypeListener());
+        _systemConfiguration.putAll(getServiceSpecificProperties());      
+    }
+
+    private void configurePersistence() {
+        JpaPersistModule jpaPersistModule = new JpaPersistModule("argus-pu");
+        Properties jpaProperties = getJpaProperties(_systemConfiguration);
+        jpaPersistModule.properties(jpaProperties);
+        binder().install(jpaPersistModule);
+    }
+
+    private Properties getJpaProperties(Properties properties) {
+        Properties jpaProperties = new Properties();
+        for (Object rawPropertyNameWithPrefix : properties.keySet()) {
+            String propertyNameWithPrefix = (String) rawPropertyNameWithPrefix;
+            if (propertyNameWithPrefix.startsWith(JPA_PROPERTY_PREFIX)) {
+                String propertyName = propertyNameWithPrefix.substring(JPA_PROPERTY_PREFIX.length());
+                Object propertyValue = properties.get(rawPropertyNameWithPrefix);
+                jpaProperties.put(propertyName, propertyValue);
+            }
+        }
+        return jpaProperties;
+    }
+
+    private void configureLogging() {
+        InputStream is = null;
+
+        try {
+            String rootName = Logger.ROOT_LOGGER_NAME;
+            Logger root = (Logger) LoggerFactory.getLogger(rootName);
+            LoggerContext context = root.getLoggerContext();
+            JoranConfigurator configurator = new JoranConfigurator();
+
+            is = getClass().getResourceAsStream("/META-INF/logback.xml");
+            context.reset();
+            configurator.setContext(context);
+            configurator.doConfigure(is);
+            root.setLevel(Level.ERROR);
+        } catch (JoranException ex) {
+            throw new SystemException(ex);
+        } finally {
+            if (is != null) {
+                try {
+                    is.close();
+                } catch (IOException ex) {
+                    assert false : "This should never occur.";
+                }
+            }
+        }
+    }
+
+    private void configureServices() {
+        bindConcreteClass(Property.CACHE_SERVICE_IMPL_CLASS, CacheService.class);
+        bindConcreteClass(Property.MQ_SERVICE_IMPL_CLASS, MQService.class);
+        bindConcreteClass(Property.ALERT_SERVICE_IMPL_CLASS, AlertService.class);
+        bindConcreteClass(Property.SCHEDULING_SERVICE_IMPL_CLASS, SchedulingService.class);
+        bindConcreteClass(Property.MAIL_SERVICE_IMPL_CLASS, MailService.class);
+        bindConcreteClass(Property.AUTH_SERVICE_IMPL_CLASS, AuthService.class);
+        bindConcreteClass(Property.SCHEMA_SERVICE_IMPL_CLASS, SchemaService.class);
+        bindConcreteClass(Property.HISTORY_SERVICE_IMPL_CLASS, HistoryService.class);
+        bindConcreteClass(Property.CALLBACK_SERVICE_IMPL_CLASS, CallbackService.class);
+		bindConcreteClass(Property.DISCOVERY_SERVICE_IMPL_CLASS, DiscoveryService.class);
+
+        // Named annotation binding
+        bindConcreteClassWithNamedAnnotation(getConcreteClassToBind(Property.TSDB_SERVICE_IMPL_CLASS, TSDBService.class), TSDBService.class);
+        bindConcreteClassWithNamedAnnotation(DefaultDiscoveryService.class, DiscoveryService.class);
+
+        // static binding
+        bindConcreteClass(CachedTSDBService.class, TSDBService.class);
+        bindConcreteClass(DefaultUserService.class, UserService.class);
+        bindConcreteClass(DefaultDashboardService.class, DashboardService.class);
+        bindConcreteClass(DefaultCollectionService.class, CollectionService.class);
+        bindConcreteClass(AsyncMetricService.class, MetricService.class);
+        bindConcreteClass(DefaultBatchService.class, BatchService.class);
+        bindConcreteClass(DefaultGlobalInterlockService.class, GlobalInterlockService.class);
+        bindConcreteClass(DefaultMonitorService.class, MonitorService.class);
+        bindConcreteClass(DefaultWardenService.class, WardenService.class);
+        bindConcreteClass(DefaultAnnotationService.class, AnnotationService.class);
+        bindConcreteClass(DefaultManagementService.class, ManagementService.class);
+        bindConcreteClass(DefaultServiceManagementService.class, ServiceManagementService.class);
+        bindConcreteClass(DefaultAuditService.class, AuditService.class);
+        bindConcreteClass(DefaultNamespaceService.class, NamespaceService.class);
+        bindConcreteClass(DefaultDistributedSchedulingLockService.class, DistributedSchedulingLockService.class);
+    }
+
+    private <T> void bindConcreteClass(Property property, Class<T> type) {
+        bind(type).to(getConcreteClassToBind(property, type));
+    }
+
+    private <I, T extends I> void bindConcreteClassWithNamedAnnotation(Class<T> implClass, Class<I> interfaceType) {
+        bind(interfaceType).annotatedWith(NamedBinding.class).to(implClass);
+    }
+
+    @SuppressWarnings("unchecked")
+    private <T> Class<? extends T> getConcreteClassToBind(Property property, Class<T> type) {
+        try {
+            return (Class<? extends T>) Class.forName(_systemConfiguration.getValue(property));
+        } catch (ClassNotFoundException e) {
+            assert false : "This should never occur. Failed to bind the concrete class for " + property.name();
+            return null;
+        }
+    }
+
+    private <I, T extends I> void bindConcreteClass(Class<T> implClassType, Class<I> interfaceType) {
+        bind(interfaceType).to(implClassType);
+    }
+
+    private Properties getServiceSpecificProperties() {
+        Properties properties = new Properties();
+
+        readFile(properties, _systemConfiguration.getValue(Property.CACHE_SERVICE_PROPERTY_FILE));
+        readFile(properties, _systemConfiguration.getValue(Property.MQ_SERVICE_PROPERTY_FILE));
+        readFile(properties, _systemConfiguration.getValue(Property.ALERT_SERVICE_PROPERTY_FILE));
+        readFile(properties, _systemConfiguration.getValue(Property.SCHEDULING_SERVICE_PROPERTY_FILE));
+        readFile(properties, _systemConfiguration.getValue(Property.MAIL_SERVICE_PROPERTY_FILE));
+        readFile(properties, _systemConfiguration.getValue(Property.AUTH_SERVICE_PROPERTY_FILE));
+        readFile(properties, _systemConfiguration.getValue(Property.SCHEMA_SERVICE_PROPERTY_FILE));
+        readFile(properties, _systemConfiguration.getValue(Property.HISTORY_SERVICE_PROPERTY_FILE));
+        readFile(properties, _systemConfiguration.getValue(Property.TSDB_SERVICE_PROPERTY_FILE));
+        readFile(properties, _systemConfiguration.getValue(Property.NOTIFIER_PROPERTY_FILE)); 
+        readFile(properties, _systemConfiguration.getValue(Property.ASYNCHBASE_PROPERTY_FILE));
+		readFile(properties, _systemConfiguration.getValue(Property.DISCOVERY_SERVICE_PROPERTY_FILE));
+        return properties;
+    }
+}
+/* Copyright (c) 2016, Salesforce.com, Inc.  All rights reserved. */