--- conflicted
+++ resolved
@@ -141,25 +141,8 @@
 		requireArgument(id != null && id.compareTo(ZERO) > 0, "ID must be positive and non-zero");
 		requireArgument(type != null, "The entity cannot be null.");
 
-<<<<<<< HEAD
-		Map<String, Object> props = new HashMap<>();
-
-		// https://wiki.eclipse.org/EclipseLink/UserGuide/JPA/Basic_JPA_Development/Caching/Query_Options
-		// Configure how the shared cache is accessed.
-		// Do not use shared cache on retrieval.
-		// javax.persistence.cache.retrieveMode = BYPASS
-		props.put("javax.persistence.cache.retrieveMode", "BYPASS");
-
-		// Configure how the shared cache is modified.
-		// If the object is in the shared cache, refresh its data from the database row data.
-		// javax.persistence.cache.storeMode = REFRESH
-		props.put("javax.persistence.cache.storeMode", "REFRESH");
-
-		return em.find(type, id, props);
-=======
 		em.getEntityManagerFactory().getCache().evictAll();
 		return em.find(type, id);
->>>>>>> 3a333344
 	}
 
 	/**
