--- conflicted
+++ resolved
@@ -126,19 +126,13 @@
 	 * @param  srActionable  Is the GOC notification SR actionable
 	 * @param  lastNotified  The last message time. (typically current time)
 	 * @param triggeredOnMetric The corresponding metric
-<<<<<<< HEAD
 	 * @param productTag
 	 * @param articleNumber
+     * @return true if succeed, false if fail
 	 */
-	public void sendMessage(Severity severity, String className, String elementName, String eventName, String message,
+	public boolean sendMessage(History history, Severity severity, String className, String elementName, String eventName, String message,
 							int severityLevel, boolean srActionable, long lastNotified, Metric triggeredOnMetric, String productTag, String articleNumber) {
-=======
-	 * @return true if succeed, false if fail
-	 */
-	private boolean sendMessage(History history, Severity severity, String className, String elementName, String eventName, String message,
-								int severityLevel, boolean srActionable, long lastNotified, Metric triggeredOnMetric) {
->>>>>>> d9d7b20f
-		requireArgument(elementName != null && !elementName.isEmpty(), "ElementName cannot be null or empty.");
+    	requireArgument(elementName != null && !elementName.isEmpty(), "ElementName cannot be null or empty.");
 		requireArgument(eventName != null && !eventName.isEmpty(), "EventName cannot be null or empty.");
 		String failureMsg = null;
 
@@ -293,7 +287,6 @@
 		String body = getGOCMessageBody(notification, trigger, context, status);
 		Severity sev = status == NotificationStatus.CLEARED ? Severity.OK : Severity.ERROR;
 
-<<<<<<< HEAD
 		String elementName = notification.getElementName();
 		String eventName = notification.getEventName();
 
@@ -305,12 +298,8 @@
 			eventName = TemplateReplacer.applyTemplateChanges(context, trigger.getName());
 		}
 
-		sendMessage(sev, TemplateReplacer.applyTemplateChanges(context, notification.getName()), elementName, eventName, body,
+		return sendMessage(context.getHistory(), sev, TemplateReplacer.applyTemplateChanges(context, notification.getName()), elementName, eventName, body,
 				context.getNotification().getSeverityLevel(),context.getNotification().getSRActionable(), context.getTriggerFiredTime(), context.getTriggeredMetric(), notification.getProductTag(), notification.getArticleNumber());
-=======
-		return sendMessage(context.getHistory(), sev, TemplateReplacer.applyTemplateChanges(context, context.getNotification().getName()), TemplateReplacer.applyTemplateChanges(context, context.getAlert().getName()), TemplateReplacer.applyTemplateChanges(context, context.getTrigger().getName()), body,
-				context.getNotification().getSeverityLevel(),context.getNotification().getSRActionable(), context.getTriggerFiredTime(), context.getTriggeredMetric());
->>>>>>> d9d7b20f
 	}
 
 	/**
