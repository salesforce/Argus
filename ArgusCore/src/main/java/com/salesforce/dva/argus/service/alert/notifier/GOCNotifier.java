--- conflicted
+++ resolved
@@ -378,15 +378,9 @@
 		//~ Static fields/initializers *******************************************************************************************************************
 		private static final String SM_ACTIVE__C_FIELD = "SM_Active__c";
 
-<<<<<<< HEAD
-		/**
-		 * The name of the GOC alert ID field.
-		 * @todo Move this to DefaultGOCService.
-=======
 		/** 
 		 * The name of the GOC alert ID field.  
 		 * TODO: Move this to DefaultGOCService.
->>>>>>> e1c48a72
 		 */
 		public static final String SM_ALERT_ID__C_FIELD = "SM_Alert_Id__c";
 		private static final String SM_CLASSNAME__C_FIELD = "SM_ClassName__c";
