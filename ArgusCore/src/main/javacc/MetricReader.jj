options {
STATIC = false;
LOOKAHEAD = 1;
DEBUG_PARSER = false;
}

PARSER_BEGIN(MetricReader)
/* Copyright (c) 2014, Salesforce.com, Inc.
 * All rights reserved.
 *  
 * Redistribution and use in source and binary forms, with or without modification, are permitted provided that the following conditions are met:
 *   
 *      Redistributions of source code must retain the above copyright notice, this list of conditions and the following disclaimer.
 *
 *      Redistributions in binary form must reproduce the above copyright notice, this list of conditions and the following disclaimer in the
 *      documentation and/or other materials provided with the distribution.
 *
 *      Neither the name of Salesforce.com nor the names of its contributors may be used to endorse or promote products derived from this software
 *      without specific prior written permission.
 *
 * THIS SOFTWARE IS PROVIDED BY THE COPYRIGHT HOLDERS AND CONTRIBUTORS "AS IS" AND ANY EXPRESS OR IMPLIED WARRANTIES, INCLUDING, BUT NOT LIMITED TO,
 * THE IMPLIED WARRANTIES OF MERCHANTABILITY AND FITNESS FOR A PARTICULAR PURPOSE ARE DISCLAIMED. IN NO EVENT SHALL THE COPYRIGHT HOLDER OR
 * CONTRIBUTORS BE LIABLE FOR ANY DIRECT, INDIRECT, INCIDENTAL, SPECIAL, EXEMPLARY, OR CONSEQUENTIAL DAMAGES (INCLUDING, BUT NOT LIMITED TO,
 * PROCUREMENT OF SUBSTITUTE GOODS OR SERVICES; LOSS OF USE, DATA, OR PROFITS; OR BUSINESS INTERRUPTION) HOWEVER CAUSED AND ON ANY THEORY OF
 * LIABILITY, WHETHER IN CONTRACT, STRICT LIABILITY, OR TORT (INCLUDING NEGLIGENCE OR OTHERWISE) ARISING IN ANY WAY OUT OF THE USE OF THIS SOFTWARE,
 * EVEN IF ADVISED OF THE POSSIBILITY OF SUCH DAMAGE. */
package com.salesforce.dva.argus.service.metric;

import java.io.*;
import java.util.*;
import com.salesforce.dva.argus.entity.Metric;
import com.salesforce.dva.argus.service.DiscoveryService;
import com.salesforce.dva.argus.service.TSDBService;
import com.salesforce.dva.argus.service.metric.transform.Transform;
import com.salesforce.dva.argus.service.metric.transform.TransformFactory;
import com.salesforce.dva.argus.service.metric.transform.TransformIterator;
import com.salesforce.dva.argus.service.tsdb.MetricQuery;
import com.salesforce.dva.argus.service.tsdb.MetricQuery.Aggregator;
import com.salesforce.dva.argus.system.SystemAssert;
import com.salesforce.dva.argus.system.SystemException;
import com.google.inject.Inject;
import static com.salesforce.dva.argus.system.SystemAssert.*;


public class MetricReader<T> {

  	private TSDBService tsdbService;
  	private DiscoveryService discoveryService;
  	private TransformFactory factory;

	@Inject
    MetricReader(TSDBService tsdbService, DiscoveryService discoveryService, TransformFactory factory) {
        this((Reader)null);
        this.tsdbService = tsdbService;
        this.discoveryService = discoveryService;
        this.factory = factory;
    }

    public static boolean isValid(Collection<String> expressions) {
        boolean result = true;
        if(expressions != null) {
            MetricReader reader = new MetricReader((TSDBService)null, (DiscoveryService)null, (TransformFactory)null);
            for(String expression : expressions) {
                try {
                    if(!reader.isValidExpression(expression)) {
                        result = false;
                        break;
                    }
                } catch (Exception ex) {
                    result = false;
                    break;
                }
            }
        }
        return result;
    }

    public static boolean isValid(String expression) {
        return isValid(Arrays.asList(new String[] {expression}));
    }

	public enum TimeUnit {

        SECOND("s", 1000),
        MINUTE("m", 60 * SECOND.getValue()),
        HOUR("h", 60 * MINUTE.getValue()),
        DAY("d", 24 * HOUR.getValue());

        private final String _unit;
        private final long _value;

        private TimeUnit(String unit, long value) {
            _unit = unit;
            _value = value;
        }

        public String getUnit() {
            return _unit;
        }

        public long getValue() {
            return _value;
        }

        public static TimeUnit fromString(String text) {
			if (text != null) {
				for (TimeUnit unit : TimeUnit.values()) {
					if (text.equalsIgnoreCase(unit.getUnit())) {
						return unit;
					}
				}
			}
			throw new SystemException(text + ": This time unit is not supported.", new UnsupportedOperationException());
        }
    }

}

PARSER_END(MetricReader)

SKIP : { " " }
SKIP : { "\n" | "\r" | "\r\n" }

TOKEN : { < #TSDB_ALLOWED_TEXT : ( <DIGIT> | <LETTER> | <HYPHEN> | <PERIOD> | <UNDERSCORE> | <FWD_SLASH> | <ASTERISK> | <QUESTION> | <SQUARE_OPEN> | <SQUARE_CLOSE> | <OR> )+ > }
TOKEN : { < #TAGK : <TSDB_ALLOWED_TEXT> > }
TOKEN : { < #TAGV : <TSDB_ALLOWED_TEXT>> }
TOKEN : { < #TAG : <TAGK>"="<TAGV> > }
TOKEN : { < #DIGIT : ["0"-"9"] > }
TOKEN : { < #LETTER :  ["a"-"z","A"-"Z"] > }
TOKEN : { < #HYPHEN : "-" > }
TOKEN : { < #PERIOD : "." > }
TOKEN : { < #UNDERSCORE : "_" > }
TOKEN : { < #FWD_SLASH : "/" > }
TOKEN : { < #ASTERISK : "*" > }
TOKEN : { < #QUESTION : "?" > }
TOKEN : { < #SQUARE_OPEN : "[" > }
TOKEN : { < #SQUARE_CLOSE : "]" > }
TOKEN : { < #OR : "|" > }
TOKEN : { < #DOLLAR : "$" > }
TOKEN : { < #POUND : "#" > }
TOKEN : { < #NOT : "!" > }
TOKEN : { < #TIME_UNIT : "s" | "m" | "h" | "d" > }
TOKEN : { < #ANYTHING : ~["#"] > }

TOKEN : { < IDENTITY : "IDENTITY" > }
TOKEN : { < SUM : "SUM" > }
TOKEN : { < SUM_V : "SUM_V" > }
TOKEN : { < DIVIDE : "DIVIDE" > }
TOKEN : { < DIVIDE_V : "DIVIDE_V" > }
TOKEN : { < DIFF : "DIFF" > }
TOKEN : { < DIFF_V : "DIFF_V" > }
TOKEN : { < MULTIPLY : "MULTIPLY" > }
TOKEN : { < SCALE : "SCALE" > }
TOKEN : { < SCALE_V : "SCALE_V" > }
TOKEN : { < AVERAGE : "AVERAGE" > }
TOKEN : { < INTEGRAL : "INTEGRAL" > }
TOKEN : { < DERIVATIVE : "DERIVATIVE" > }
TOKEN : { < MIN : "MIN" > }
TOKEN : { < MAX : "MAX" > }
TOKEN : { < AVERAGEBELOW : "AVERAGEBELOW" > }
TOKEN : { < PERCENTILE : "PERCENTILE" > }
TOKEN : { < MOVINGAVERAGE : "MOVINGAVERAGE" > }
TOKEN : { < ZEROIFMISSINGSUM : "ZEROIFMISSINGSUM" > }
TOKEN : { < ABSOLUTE : "ABSOLUTE" > }
TOKEN : { < ALIAS : "ALIAS" > }
TOKEN : { < NORMALIZE : "NORMALIZE" > }
TOKEN : { < NORMALIZE_V : "NORMALIZE_V" > }
TOKEN : { < UNION : "UNION" > }
TOKEN : { < COUNT : "COUNT" > }
TOKEN : { < GROUP : "GROUP" > }
TOKEN : { < ABOVE : "ABOVE" > }
TOKEN : { < BELOW : "BELOW" > }
TOKEN : { < PROPAGATE : "PROPAGATE" > }
TOKEN : { < MOVING : "MOVING" > }
TOKEN : { < EXCLUDE : "EXCLUDE" > }
TOKEN : { < INCLUDE : "INCLUDE" > }
TOKEN : { < HIGHEST : "HIGHEST" > }
TOKEN : { < LOWEST : "LOWEST" > }
TOKEN : { < LIMIT : "LIMIT" > }
TOKEN : { < RANGE : "RANGE" > }
TOKEN : { < FILL : "FILL" > }
TOKEN : { < FILL_CALCULATE : "FILL_CALCULATE" > }
TOKEN : { < LOG : "LOG" > }
TOKEN : { < CULL_ABOVE : "CULL_ABOVE" > }
TOKEN : { < CULL_BELOW : "CULL_BELOW" > }
TOKEN : { < SORT : "SORT" > }
TOKEN : { < SHIFT : "SHIFT" > }
TOKEN : { < DOWNSAMPLE : "DOWNSAMPLE" > }
TOKEN : { < DEVIATION : "DEVIATION" > }
TOKEN : { < JOIN : "JOIN" > }
TOKEN : { < CONSECUTIVE : "CONSECUTIVE" > }
TOKEN : { < foreach : "foreach" > }
TOKEN : { < HW_FORECAST : "HW_FORECAST" > }
TOKEN : { < HW_DEVIATION : "HW_DEVIATION" > }
TOKEN : { < ANOMALY_STL : "ANOMALY_STL" > }
TOKEN : { < ANOMALY_DENSITY : "ANOMALY_DENSITY" > }
TOKEN : { < ANOMALY_ZSCORE : "ANOMALY_ZSCORE" > }
TOKEN : { < ANOMALY_KMEANS : "ANOMALY_KMEANS" > }
TOKEN : { < ANOMALY_RPCA : "ANOMALY_RPCA" > }
TOKEN : { < GROUPBY : "GROUPBY" > }

TOKEN : { < COLON : ":" > }
TOKEN : { < COMMA : "," > }
TOKEN : { < LEFT_CURLY : "{" > }
TOKEN : { < RIGHT_CURLY : "}" > }
TOKEN : { < LEFT_PARENTHESIS : "(" > }
TOKEN : { < RIGHT_PARENTHESIS : ")" > }
TOKEN : { < AGGREGATOR : "avg" | "sum" | "min" | "max" | "dev" | "zimsum" | "minmin" | "minmax" > }

TOKEN : { < TIME : (<DIGIT>)+ | <HYPHEN>(<DIGIT>)+<TIME_UNIT> > }
TOKEN : { < DOWNSAMPLER : (<DIGIT>)+<TIME_UNIT><HYPHEN><AGGREGATOR> > }

TOKEN : { < NAMESPACE : <TSDB_ALLOWED_TEXT> > }
TOKEN : { < SCOPE : <TSDB_ALLOWED_TEXT> > }
TOKEN : { < METRIC : <TSDB_ALLOWED_TEXT> > }
TOKEN : { < TAGS : <TAG>(<COMMA><TAG>)* > }
//TOKEN : { < CONSTANT : <DOLLAR>(<TSDB_ALLOWED_TEXT>)+ > }
TOKEN : { < CONSTANT : <POUND>(<ANYTHING>)+<POUND> > }

boolean isValidExpression(String expression) :
{}
{
  	{
  	  	return start(expression, 0, true, (Class<T>) Metric.class) != null;
  	}
}

List<T> parse(String expression, long relativeTo, Class<T> clazz) :
{}
{
  	{
  	  	return start(expression, relativeTo, false, clazz);
  	}
}


private List<T> start(String expression, long relativeTo, boolean syntaxOnly, Class<T> clazz) :
{
  	List<T> result = new ArrayList<T>();
}
{
  	{
        requireState(syntaxOnly || tsdbService != null, "TSDB service can only be null when syntax validation is being performed.");
        ReInit(new StringReader(expression));
  	}
        (result = expression(relativeTo, syntaxOnly, clazz) | result = function(relativeTo, syntaxOnly, clazz))<EOF>
	{
        return result;
    }
}

private List<T> function(long relativeTo, boolean syntaxOnly, Class<T> clazz) :
{
  	List<T> totalResult = new ArrayList<T>();
  	List<T> result = new ArrayList<T>();
  	List<String> constants = new ArrayList<String>();
  	String functionName, constant = "";
  	Token t = null;
}
{
	functionName = functionName()
	<LEFT_PARENTHESIS>
		(
		result = expression(relativeTo, syntaxOnly, clazz)
		{ totalResult.addAll(result); }
		| 
		result = function(relativeTo, syntaxOnly, clazz)
		{ totalResult.addAll(result); }
		| 
		t = <CONSTANT>
			{
				constant = t.image;
				constant = constant.substring(1, constant.length() - 1);
				constants.add(constant);
			}
		)
		(
		  <COMMA>
          ( 
            result = expression(relativeTo, syntaxOnly, clazz)
            { totalResult.addAll(result); }
			|
            result = function(relativeTo, syntaxOnly, clazz)
            { totalResult.addAll(result); }
			|
			t = <CONSTANT>
			{
				constant = t.image;
				constant = constant.substring(1, constant.length() - 1);
				constants.add(constant);
			}  
          )
		)*
	<RIGHT_PARENTHESIS>
	{
	  	return evaluateFunction(functionName, totalResult, constants, relativeTo, syntaxOnly, clazz);
	}
}


private String functionName() :
{
  	Token t = null;
}
{
	t = <IDENTITY>
	{ return t.image; }			
	|
	t = <MULTIPLY>
	{ return t.image; }
	|
	t = <AVERAGE>
	{ return t.image; }
	|
	t = <INTEGRAL>
	{ return t.image; }
	|
	t = <DERIVATIVE>
	{ return t.image; }
	|
	t = <MIN>
	{ return t.image; }
	|
	t = <MAX>
	{ return t.image; }
	|
	t = <ZEROIFMISSINGSUM>
	{ return t.image; }
	|
	t = <ABSOLUTE>
	{ return t.image; }
	|
	t = <UNION>
	{ return t.image; }
	|
	t = <COUNT>
	{ return t.image; }
	|
	t = <GROUP>
	{ return t.image; }
	|
	t = <AVERAGEBELOW>
	{ return t.image; }
	|
	t = <PERCENTILE>
	{ return t.image; }
	|
	t = <MOVINGAVERAGE>
	{ return t.image; }
	|
	t = <MOVING>
	{ return t.image; }
	|
	t = <SCALE>
	{ return t.image; } 
	|
	t = <SCALE_V>
	{ return t.image; } 
	|
	t = <DIFF>
	{ return t.image; }
	|
	t = <DIFF_V>
	{ return t.image; }
	|
	t = <SUM>
	{ return t.image; }
	|
	t = <SUM_V>
	{ return t.image; }
	|
	t = <DIVIDE>
	{ return t.image; }
	|
	t = <DIVIDE_V>
	{ return t.image; }
	|
	t = <ALIAS>
	{ return t.image; }
	|
	t = <PROPAGATE>
	{ return t.image; }
	|
	t = <NORMALIZE>
	{ return t.image; }
	|
	t = <NORMALIZE_V>
	{ return t.image; }
	|
	t = <ABOVE>
	{ return t.image; }
	|	
	t = <BELOW>
	{ return t.image; }
	|	
	t = <INCLUDE>
	{ return t.image; }
	|	
	t = <EXCLUDE>
	{ return t.image; }
	|	
	t = <HIGHEST>
	{ return t.image; }
	|	
	t = <LOWEST>
	{ return t.image; }
	|	
	t = <LIMIT>
	{ return t.image; }
	|	
	t = <RANGE>
	{ return t.image; }
	|	
	t = <FILL>
	{ return t.image; }
	|
	t = <FILL_CALCULATE>
	{ return t.image; }
	|
	t = <LOG>
	{ return t.image; }
	|	
	t = <CULL_ABOVE>
	{ return t.image; }
	|	
	t = <CULL_BELOW>
	{ return t.image; }
	|	
	t = <SORT>
	{ return t.image; }
	|
	t = <SHIFT>
	{ return t.image; }
	|	
	t = <DOWNSAMPLE>
	{ return t.image; }
	|	
	t = <DEVIATION>
	{ return t.image; }
	|	
	t = <JOIN>
	{ return t.image; }
    |    
    t = <CONSECUTIVE>
    { return t.image; }
	|
	t = <foreach>
    { return t.image; }
	|
	t = <HW_FORECAST>
	{ return t.image; }
	|
	t = <HW_DEVIATION>
	{ return t.image; }
	|
	t = <ANOMALY_STL>
	{ return t.image; }
    |
	t = <ANOMALY_DENSITY>
	{ return t.image; }
	|
	t = <ANOMALY_ZSCORE>
	{ return t.image; }
	|
    t = <ANOMALY_KMEANS>
    { return t.image; }
    |
    t = <ANOMALY_RPCA>
    { return t.image; }
    | 
    t = <GROUPBY>
    { return t.image; }
}

private List<T> evaluateFunction(String functionName, List<T> result, List<String> constants, long relativeTo, boolean syntaxOnly, Class<T> clazz) :
{}
{
  	{
  	  	if(MetricQuery.class.equals(clazz)) {
  	  		return (List<T>) result;
  	  	} else if(Metric.class.equals(clazz)) {
  	  	  	if(syntaxOnly) {
				return (List<T>) Arrays.asList( new Metric[] { new Metric("test","metric") });
	  	  	} else {
	  	  	    if(TransformFactory.Function.FILL.getName().equals(functionName) && result.isEmpty()) {
	  	  	      	constants.add(String.valueOf(relativeTo));
	  	  	    }
	  	  	  	Transform transform = factory.getTransform(functionName);
<<<<<<< HEAD
=======
	  	  	  	
	  	  	  	if (functionName.equals("foreach")){
	                SystemAssert.requireArgument(constants!=null&&constants.size()>=2, "map function requires at least two constants. e.g., $device, $SCALE");
	                Transform _mapper = factory.getTransform(constants.get(1));
	                List<Metric> mapped=new ArrayList<Metric>();
	                for(List<Metric> m:((TransformIterator) transform).iterate((List<Metric>) result,constants.subList(0, 1))){
	                	mapped.addAll((constants.size()==2)?_mapper.transform(m):_mapper.transform(m,constants.subList(2, constants.size())));
	                }
	                return (List<T>)mapped;
	            }
				
>>>>>>> 0f1dbdb9
				return (List<T>) ((constants == null || constants.isEmpty()) ? transform.transform((List<Metric>) result) : transform.transform((List<Metric>) result, constants));
	  	  	}
	  	} else {
	  	  	throw new IllegalArgumentException("Invalid class type: " + clazz);
	  	}
	}
}

/**
 * The metric expression is now of the form:
 *
 *  	start:end:scope:metric{tagk=tagv}:aggregator:downsampler:namespace
 *
 * We moved namespace to the very end because with namespace being optional, the parser cannot really
 * decide whether the given expression has namespace:scope:metric or just scope:metric. Even with a
 * larger local lookahead, it becomes very complex to make that decision since there are more optional
 * entities further down the expression like tags and downsampler. Hence in lieu of greater complexity,
 * we decided to move it to the very end. 
 *  
 */
private List<T> expression(long relativeTo, boolean syntaxOnly, Class<T> clazz) :
{
  	Long startTimestamp = null;
  	Long endTimestamp = null;
  	String namespace = null;
  	String scope = null;
  	String metric = null;
  	Map<String, String> tags = new HashMap<String, String>();
  	Aggregator aggregator = null;
  	Aggregator downsampler = null;
  	Long downsamplingPeriod = null;
  	String downsampleTokenStr = null;
}
{ 	
  	startTimestamp = getTime(relativeTo)<COLON>
  	(endTimestamp = getTime(relativeTo)<COLON>)?
  	scope = getString() <COLON> metric = getString()
  	(<LEFT_CURLY> tags = getTags() <RIGHT_CURLY>)?
  	<COLON>aggregator = getAggregator()
  	(LOOKAHEAD(2) <COLON>downsampleTokenStr = getDownsampleToken())?
  	(<COLON>namespace = getString())?
	{
	  	if(MetricQuery.class.equals(clazz)) {
	  	  	downsampler = downsampleTokenStr != null ? getDownsampler(downsampleTokenStr) : null;
			downsamplingPeriod = downsampleTokenStr != null ? getDownsamplingPeriod(downsampleTokenStr): null;
			endTimestamp = endTimestamp == null ? relativeTo : endTimestamp;
	        MetricQuery query = new MetricQuery(scope, metric, tags, startTimestamp, endTimestamp);
	        query.setNamespace(namespace);
	        query.setAggregator(aggregator);
	        query.setDownsampler(downsampler);
	        query.setDownsamplingPeriod(downsamplingPeriod);
	        List<MetricQuery> queries = discoveryService.getMatchingQueries(query);
	        return (List<T>) queries;
	  	} else if(Metric.class.equals(clazz)) {
			if(syntaxOnly) {
	            return (List<T>) Arrays.asList( new Metric[] { new Metric("test","metric") });
	        } else {
	          	downsampler = downsampleTokenStr != null ? getDownsampler(downsampleTokenStr) : null;
				downsamplingPeriod = downsampleTokenStr != null ? getDownsamplingPeriod(downsampleTokenStr): null;
				endTimestamp = endTimestamp == null ? relativeTo : endTimestamp;
		        MetricQuery query = new MetricQuery(scope, metric, tags, startTimestamp, endTimestamp);
		        query.setNamespace(namespace);
		        query.setAggregator(aggregator);
		        query.setDownsampler(downsampler);
		        query.setDownsamplingPeriod(downsamplingPeriod);
		        List<MetricQuery> queries = discoveryService.getMatchingQueries(query);
				List<Metric> metrics = new ArrayList<Metric>();
	            Map<MetricQuery, List<Metric>> metricsMap = tsdbService.getMetrics(queries);
	            for(List<Metric> m : metricsMap.values()) {
					metrics.addAll(m);
	            }
	            return (List<T>) metrics;
	        }
	  	} else {
			throw new IllegalArgumentException("Invalid class type: " + clazz);
	  	}
	}
}

private Long getTime(long relativeTo) :
{
  	Token t = null;
  	Token t1 = null;
}
{
	t = <TIME>
	{
	  	try
	  	{
		  	String timeStr = t.image;
		  	if(timeStr.charAt(0) == '-') {
				String timeDigits = timeStr.substring(1, timeStr.length() - 1);
				String timeUnit = timeStr.substring(timeStr.length() - 1);
	  	  		Long time = Long.parseLong(timeDigits);
	  	  		TimeUnit unit = TimeUnit.fromString(timeUnit);
	  	  		return (relativeTo - (time * unit.getValue())) / 1000 * 1000;
		  	}
		  	return Long.parseLong(timeStr);
		} catch(NumberFormatException nfe) {
		  	throw new SystemException("Could not parse time.", nfe);
		}
	}
}

private String getString() :
{
  	Token t = null;
}
{
  	t = <SCOPE>
  	{ return t.image; }
 	|
 	t = <METRIC>
  	{ return t.image; }
  	|
 	t = <NAMESPACE>
  	{ return t.image; }
 	|
  	t = <AGGREGATOR>
  	{ return t.image; }
 	|
  	t = <DOWNSAMPLER>
  	{ return t.image; }
}

private String getNamespace() :
{
  	Token t = null;
}
{
  	t = <NAMESPACE>
  	{ return t.image; }
}

private Map<String, String> getTags() :
{
  	Token t = null;
}
{
  	t = <TAGS>
  	{
  	  	Map<String, String> tagsMap = new HashMap<String, String>();
  	  	String tagsStr = t.image;
  	  	String[] tags = tagsStr.split(",");
  	  	for(String tag : tags) {
			String[] tagKVPair = tag.split("=");
			String tagK = tagKVPair[0];
			String tagV = tagKVPair[1];
			tagsMap.put(tagK, tagV);
  	 	}
  	 	return tagsMap;
  	}
}

private Aggregator getAggregator() :
{
  	Token t;
}
{
  	t = <AGGREGATOR>
  	{ return Aggregator.fromString(t.image); }
}

private String getDownsampleToken() :
{
  	Token t = null;
}
{
  	t = <DOWNSAMPLER>
  	{
  	  	return t.image;
  	}
}

private Aggregator getDownsampler(String token) :
{}
{
  	{
  	 	return Aggregator.fromString(token.split("-")[1]); 
  	}
}

private Long getDownsamplingPeriod(String token) :
{}
{
  	{
		String[] parts = token.split("-");
		String timeDigits = parts[0].substring(0, parts[0].length() - 1);
		String timeUnit = parts[0].substring(parts[0].length() - 1);
  	  	Long time = Long.parseLong(timeDigits);
  	  	TimeUnit unit = TimeUnit.fromString(timeUnit);
  	  	return time * unit.getValue();
  	}
}<|MERGE_RESOLUTION|>--- conflicted
+++ resolved
@@ -483,23 +483,9 @@
 				return (List<T>) Arrays.asList( new Metric[] { new Metric("test","metric") });
 	  	  	} else {
 	  	  	    if(TransformFactory.Function.FILL.getName().equals(functionName) && result.isEmpty()) {
-	  	  	      	constants.add(String.valueOf(relativeTo));
+	  	  	      	constants.add(String.valueOf(relativeTo)); 	  	  	    }
 	  	  	  	Transform transform = factory.getTransform(functionName);
-<<<<<<< HEAD
-=======
-	  	  	  	
-	  	  	  	if (functionName.equals("foreach")){
-	                SystemAssert.requireArgument(constants!=null&&constants.size()>=2, "map function requires at least two constants. e.g., $device, $SCALE");
-	                Transform _mapper = factory.getTransform(constants.get(1));
-	                List<Metric> mapped=new ArrayList<Metric>();
-	                for(List<Metric> m:((TransformIterator) transform).iterate((List<Metric>) result,constants.subList(0, 1))){
-	                	mapped.addAll((constants.size()==2)?_mapper.transform(m):_mapper.transform(m,constants.subList(2, constants.size())));
-	                }
-	                return (List<T>)mapped;
-	            }
-				
->>>>>>> 0f1dbdb9
 				return (List<T>) ((constants == null || constants.isEmpty()) ? transform.transform((List<Metric>) result) : transform.transform((List<Metric>) result, constants));
 	  	  	}
 	  	} else {
