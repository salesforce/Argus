--- conflicted
+++ resolved
@@ -203,11 +203,7 @@
 TOKEN : { < RIGHT_CURLY : "}" > }
 TOKEN : { < LEFT_PARENTHESIS : "(" > }
 TOKEN : { < RIGHT_PARENTHESIS : ")" > }
-<<<<<<< HEAD
-TOKEN : { < AGGREGATOR : "avg" | "sum" | "min" | "max" | "dev" | "zimsum" | "minmin" | "minmax" | "none" > }
-=======
-TOKEN : { < AGGREGATOR : "avg" | "sum" | "min" | "max" | "dev" | "zimsum" | "mimmin" | "mimmax" | "count" > }
->>>>>>> 942e97db
+TOKEN : { < AGGREGATOR : "avg" | "sum" | "min" | "max" | "dev" | "zimsum" | "mimmin" | "mimmax" | "count" | "none"> }
 
 TOKEN : { < TIME : (<DIGIT>)+ | <HYPHEN>(<DIGIT>)+<TIME_UNIT> > }
 TOKEN : { < DOWNSAMPLER : (<DIGIT>)+<TIME_UNIT><HYPHEN><AGGREGATOR> > }
@@ -487,7 +483,7 @@
 				return (List<T>) Arrays.asList( new Metric[] { new Metric("test","metric") });
 	  	  	} else {
 	  	  	    if(TransformFactory.Function.FILL.getName().equals(functionName) && result.isEmpty()) {
-	  	  	      	constants.add(String.valueOf(relativeTo));
+	  	  	      	constants.add(String.valueOf(relativeTo)); 	  	  	    }
 	  	  	  	Transform transform = factory.getTransform(functionName);
 				return (List<T>) ((constants == null || constants.isEmpty()) ? transform.transform((List<Metric>) result) : transform.transform((List<Metric>) result, constants));
