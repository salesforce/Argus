options {
STATIC = false;
LOOKAHEAD = 1;
DEBUG_PARSER = false;
}

PARSER_BEGIN(MetricReader)
/* Copyright (c) 2014, Salesforce.com, Inc.
 * All rights reserved.
 *  
 * Redistribution and use in source and binary forms, with or without modification, are permitted provided that the following conditions are met:
 *   
 *      Redistributions of source code must retain the above copyright notice, this list of conditions and the following disclaimer.
 *
 *      Redistributions in binary form must reproduce the above copyright notice, this list of conditions and the following disclaimer in the
 *      documentation and/or other materials provided with the distribution.
 *
 *      Neither the name of Salesforce.com nor the names of its contributors may be used to endorse or promote products derived from this software
 *      without specific prior written permission.
 *
 * THIS SOFTWARE IS PROVIDED BY THE COPYRIGHT HOLDERS AND CONTRIBUTORS "AS IS" AND ANY EXPRESS OR IMPLIED WARRANTIES, INCLUDING, BUT NOT LIMITED TO,
 * THE IMPLIED WARRANTIES OF MERCHANTABILITY AND FITNESS FOR A PARTICULAR PURPOSE ARE DISCLAIMED. IN NO EVENT SHALL THE COPYRIGHT HOLDER OR
 * CONTRIBUTORS BE LIABLE FOR ANY DIRECT, INDIRECT, INCIDENTAL, SPECIAL, EXEMPLARY, OR CONSEQUENTIAL DAMAGES (INCLUDING, BUT NOT LIMITED TO,
 * PROCUREMENT OF SUBSTITUTE GOODS OR SERVICES; LOSS OF USE, DATA, OR PROFITS; OR BUSINESS INTERRUPTION) HOWEVER CAUSED AND ON ANY THEORY OF
 * LIABILITY, WHETHER IN CONTRACT, STRICT LIABILITY, OR TORT (INCLUDING NEGLIGENCE OR OTHERWISE) ARISING IN ANY WAY OUT OF THE USE OF THIS SOFTWARE,
 * EVEN IF ADVISED OF THE POSSIBILITY OF SUCH DAMAGE. */
package com.salesforce.dva.argus.service.metric;

import java.io.*;
import java.util.*;
import com.salesforce.dva.argus.entity.Metric;
import com.salesforce.dva.argus.service.DiscoveryService;
import com.salesforce.dva.argus.service.TSDBService;
import com.salesforce.dva.argus.service.metric.transform.Transform;
import com.salesforce.dva.argus.service.metric.transform.TransformFactory;
import com.salesforce.dva.argus.service.tsdb.MetricQuery;
import com.salesforce.dva.argus.service.tsdb.MetricQuery.Aggregator;
import com.salesforce.dva.argus.system.SystemException;
import com.google.inject.Inject;
import static com.salesforce.dva.argus.system.SystemAssert.*;

public class MetricReader<T> {

  	private TSDBService tsdbService;
  	private DiscoveryService discoveryService;
  	private TransformFactory factory;

	@Inject
    MetricReader(TSDBService tsdbService, DiscoveryService discoveryService, TransformFactory factory) {
        this((Reader)null);
        this.tsdbService = tsdbService;
        this.discoveryService = discoveryService;
        this.factory = factory;
    }

    public static boolean isValid(Collection<String> expressions) {
        boolean result = true;
        if(expressions != null) {
            MetricReader reader = new MetricReader((TSDBService)null, (DiscoveryService)null, (TransformFactory)null);
            for(String expression : expressions) {
                try {
                    if(!reader.isValidExpression(expression)) {
                        result = false;
                        break;
                    }
                } catch (Exception ex) {
                    result = false;
                    break;
                }
            }
        }
        return result;
    }

    public static boolean isValid(String expression) {
        return isValid(Arrays.asList(new String[] {expression}));
    }

	public enum TimeUnit {

        SECOND("s", 1000),
        MINUTE("m", 60 * SECOND.getValue()),
        HOUR("h", 60 * MINUTE.getValue()),
        DAY("d", 24 * HOUR.getValue());

        private final String _unit;
        private final long _value;

        private TimeUnit(String unit, long value) {
            _unit = unit;
            _value = value;
        }

        public String getUnit() {
            return _unit;
        }

        public long getValue() {
            return _value;
        }

        public static TimeUnit fromString(String text) {
			if (text != null) {
				for (TimeUnit unit : TimeUnit.values()) {
					if (text.equalsIgnoreCase(unit.getUnit())) {
						return unit;
					}
				}
			}
			throw new SystemException(text + ": This time unit is not supported.", new UnsupportedOperationException());
        }
    }

}

PARSER_END(MetricReader)

SKIP : { " " }
SKIP : { "\n" | "\r" | "\r\n" }

TOKEN : { < #TSDB_ALLOWED_TEXT : ( <DIGIT> | <LETTER> | <HYPHEN> | <PERIOD> | <UNDERSCORE> | <FWD_SLASH> | <ASTERISK> | <QUESTION> | <SQUARE_OPEN> | <SQUARE_CLOSE> | <OR> )+ > }
TOKEN : { < #TAGK : <TSDB_ALLOWED_TEXT> > }
TOKEN : { < #TAGV : <TSDB_ALLOWED_TEXT>> }
TOKEN : { < #TAG : <TAGK>"="<TAGV> > }
TOKEN : { < #DIGIT : ["0"-"9"] > }
TOKEN : { < #LETTER :  ["a"-"z","A"-"Z"] > }
TOKEN : { < #HYPHEN : "-" > }
TOKEN : { < #PERIOD : "." > }
TOKEN : { < #UNDERSCORE : "_" > }
TOKEN : { < #FWD_SLASH : "/" > }
TOKEN : { < #ASTERISK : "*" > }
TOKEN : { < #QUESTION : "?" > }
TOKEN : { < #SQUARE_OPEN : "[" > }
TOKEN : { < #SQUARE_CLOSE : "]" > }
TOKEN : { < #OR : "|" > }
TOKEN : { < #DOLLAR : "$" > }
TOKEN : { < #POUND : "#" > }
TOKEN : { < #NOT : "!" > }
TOKEN : { < #TIME_UNIT : "s" | "m" | "h" | "d" > }
TOKEN : { < #ANYTHING : ~["#"] > }

TOKEN : { < IDENTITY : "IDENTITY" > }
TOKEN : { < SUM : "SUM" > }
TOKEN : { < SUM_V : "SUM_V" > }
TOKEN : { < DIVIDE : "DIVIDE" > }
TOKEN : { < DIVIDE_V : "DIVIDE_V" > }
TOKEN : { < DIFF : "DIFF" > }
TOKEN : { < DIFF_V : "DIFF_V" > }
TOKEN : { < MULTIPLY : "MULTIPLY" > }
TOKEN : { < SCALE : "SCALE" > }
TOKEN : { < SCALE_V : "SCALE_V" > }
TOKEN : { < AVERAGE : "AVERAGE" > }
TOKEN : { < INTEGRAL : "INTEGRAL" > }
TOKEN : { < DERIVATIVE : "DERIVATIVE" > }
TOKEN : { < MIN : "MIN" > }
TOKEN : { < MAX : "MAX" > }
TOKEN : { < AVERAGEBELOW : "AVERAGEBELOW" > }
TOKEN : { < PERCENTILE : "PERCENTILE" > }
TOKEN : { < MOVINGAVERAGE : "MOVINGAVERAGE" > }
TOKEN : { < ZEROIFMISSINGSUM : "ZEROIFMISSINGSUM" > }
TOKEN : { < ABSOLUTE : "ABSOLUTE" > }
TOKEN : { < ALIAS : "ALIAS" > }
TOKEN : { < NORMALIZE : "NORMALIZE" > }
TOKEN : { < NORMALIZE_V : "NORMALIZE_V" > }
TOKEN : { < UNION : "UNION" > }
TOKEN : { < COUNT : "COUNT" > }
TOKEN : { < GROUP : "GROUP" > }
TOKEN : { < ABOVE : "ABOVE" > }
TOKEN : { < BELOW : "BELOW" > }
TOKEN : { < PROPAGATE : "PROPAGATE" > }
TOKEN : { < MOVING : "MOVING" > }
TOKEN : { < EXCLUDE : "EXCLUDE" > }
TOKEN : { < INCLUDE : "INCLUDE" > }
TOKEN : { < HIGHEST : "HIGHEST" > }
TOKEN : { < LOWEST : "LOWEST" > }
TOKEN : { < LIMIT : "LIMIT" > }
TOKEN : { < RANGE : "RANGE" > }
TOKEN : { < FILL : "FILL" > }
TOKEN : { < FILL_CALCULATE : "FILL_CALCULATE" > }
TOKEN : { < LOG : "LOG" > }
TOKEN : { < CULL_ABOVE : "CULL_ABOVE" > }
TOKEN : { < CULL_BELOW : "CULL_BELOW" > }
TOKEN : { < SORT : "SORT" > }
TOKEN : { < SHIFT : "SHIFT" > }
TOKEN : { < DOWNSAMPLE : "DOWNSAMPLE" > }
TOKEN : { < DEVIATION : "DEVIATION" > }
TOKEN : { < JOIN : "JOIN" > }
TOKEN : { < CONSECUTIVE : "CONSECUTIVE" > }
TOKEN : { < HW_FORECAST : "HW_FORECAST" > }
TOKEN : { < HW_DEVIATION : "HW_DEVIATION" > }
TOKEN : { < ANOMALY_STL : "ANOMALY_STL" > }
TOKEN : { < ANOMALY_DENSITY : "ANOMALY_DENSITY" > }
TOKEN : { < ANOMALY_ZSCORE : "ANOMALY_ZSCORE" > }
TOKEN : { < ANOMALY_KMEANS : "ANOMALY_KMEANS" > }
<<<<<<< HEAD
TOKEN : { < ANOMALY_RPCA : "ANOMALY_RPCA" > }
TOKEN : { < GROUPBY : "GROUPBY" > }
=======
>>>>>>> 7b5f9d50

TOKEN : { < COLON : ":" > }
TOKEN : { < COMMA : "," > }
TOKEN : { < LEFT_CURLY : "{" > }
TOKEN : { < RIGHT_CURLY : "}" > }
TOKEN : { < LEFT_PARENTHESIS : "(" > }
TOKEN : { < RIGHT_PARENTHESIS : ")" > }
TOKEN : { < AGGREGATOR : "avg" | "sum" | "min" | "max" | "dev" | "zimsum" | "minmin" | "minmax" > }

TOKEN : { < TIME : (<DIGIT>)+ | <HYPHEN>(<DIGIT>)+<TIME_UNIT> > }
TOKEN : { < DOWNSAMPLER : (<DIGIT>)+<TIME_UNIT><HYPHEN><AGGREGATOR> > }

TOKEN : { < NAMESPACE : <TSDB_ALLOWED_TEXT> > }
TOKEN : { < SCOPE : <TSDB_ALLOWED_TEXT> > }
TOKEN : { < METRIC : <TSDB_ALLOWED_TEXT> > }
TOKEN : { < TAGS : <TAG>(<COMMA><TAG>)* > }
//TOKEN : { < CONSTANT : <DOLLAR>(<TSDB_ALLOWED_TEXT>)+ > }
TOKEN : { < CONSTANT : <POUND>(<ANYTHING>)+<POUND> > }

boolean isValidExpression(String expression) :
{}
{
  	{
  	  	return start(expression, 0, true, (Class<T>) Metric.class) != null;
  	}
}

List<T> parse(String expression, long offsetInMillis, Class<T> clazz) :
{}
{
  	{
  	  	return start(expression, offsetInMillis, false, clazz);
  	}
}


private List<T> start(String expression, long offsetInMillis, boolean syntaxOnly, Class<T> clazz) :
{
  	List<T> result = new ArrayList<T>();
}
{
  	{
        requireState(syntaxOnly || tsdbService != null, "TSDB service can only be null when syntax validation is being performed.");
        ReInit(new StringReader(expression));
  	}
        (result = expression(offsetInMillis, syntaxOnly, clazz) | result = function(offsetInMillis, syntaxOnly, clazz))<EOF>
	{
        return result;
    }
}

private List<T> function(long offsetInMillis, boolean syntaxOnly, Class<T> clazz) :
{
  	List<T> totalResult = new ArrayList<T>();
  	List<T> result = new ArrayList<T>();
  	List<String> constants = new ArrayList<String>();
  	String functionName, constant = "";
  	Token t = null;
}
{
	functionName = functionName()
	<LEFT_PARENTHESIS>
		(
		result = expression(offsetInMillis, syntaxOnly, clazz)
		{ totalResult.addAll(result); }
		| 
		result = function(offsetInMillis, syntaxOnly, clazz)
		{ totalResult.addAll(result); }
		| 
		t = <CONSTANT>
			{
				constant = t.image;
				constant = constant.substring(1, constant.length() - 1);
				constants.add(constant);
			}
		)
		(
		  <COMMA>
          ( 
            result = expression(offsetInMillis, syntaxOnly, clazz)
            { totalResult.addAll(result); }
			|
            result = function(offsetInMillis, syntaxOnly, clazz)
            { totalResult.addAll(result); }
			|
			t = <CONSTANT>
			{
				constant = t.image;
				constant = constant.substring(1, constant.length() - 1);
				constants.add(constant);
			}  
          )
		)*
	<RIGHT_PARENTHESIS>
	{
	  	return evaluateFunction(functionName, totalResult, constants, syntaxOnly, clazz);
	}
}


private String functionName() :
{
  	Token t = null;
}
{
	t = <IDENTITY>
	{ return t.image; }			
	|
	t = <MULTIPLY>
	{ return t.image; }
	|
	t = <AVERAGE>
	{ return t.image; }
	|
	t = <INTEGRAL>
	{ return t.image; }
	|
	t = <DERIVATIVE>
	{ return t.image; }
	|
	t = <MIN>
	{ return t.image; }
	|
	t = <MAX>
	{ return t.image; }
	|
	t = <ZEROIFMISSINGSUM>
	{ return t.image; }
	|
	t = <ABSOLUTE>
	{ return t.image; }
	|
	t = <UNION>
	{ return t.image; }
	|
	t = <COUNT>
	{ return t.image; }
	|
	t = <GROUP>
	{ return t.image; }
	|
	t = <AVERAGEBELOW>
	{ return t.image; }
	|
	t = <PERCENTILE>
	{ return t.image; }
	|
	t = <MOVINGAVERAGE>
	{ return t.image; }
	|
	t = <MOVING>
	{ return t.image; }
	|
	t = <SCALE>
	{ return t.image; } 
	|
	t = <SCALE_V>
	{ return t.image; } 
	|
	t = <DIFF>
	{ return t.image; }
	|
	t = <DIFF_V>
	{ return t.image; }
	|
	t = <SUM>
	{ return t.image; }
	|
	t = <SUM_V>
	{ return t.image; }
	|
	t = <DIVIDE>
	{ return t.image; }
	|
	t = <DIVIDE_V>
	{ return t.image; }
	|
	t = <ALIAS>
	{ return t.image; }
	|
	t = <PROPAGATE>
	{ return t.image; }
	|
	t = <NORMALIZE>
	{ return t.image; }
	|
	t = <NORMALIZE_V>
	{ return t.image; }
	|
	t = <ABOVE>
	{ return t.image; }
	|	
	t = <BELOW>
	{ return t.image; }
	|	
	t = <INCLUDE>
	{ return t.image; }
	|	
	t = <EXCLUDE>
	{ return t.image; }
	|	
	t = <HIGHEST>
	{ return t.image; }
	|	
	t = <LOWEST>
	{ return t.image; }
	|	
	t = <LIMIT>
	{ return t.image; }
	|	
	t = <RANGE>
	{ return t.image; }
	|	
	t = <FILL>
	{ return t.image; }
	|
	t = <FILL_CALCULATE>
	{ return t.image; }
	|	
	t = <LOG>
	{ return t.image; }
	|	
	t = <CULL_ABOVE>
	{ return t.image; }
	|	
	t = <CULL_BELOW>
	{ return t.image; }
	|	
	t = <SORT>
	{ return t.image; }
	|	
	t = <SHIFT>
	{ return t.image; }
	|	
	t = <DOWNSAMPLE>
	{ return t.image; }
	|	
	t = <DEVIATION>
	{ return t.image; }
	|	
	t = <JOIN>
	{ return t.image; }
    |    
    t = <CONSECUTIVE>
    { return t.image; }
	|
	t = <HW_FORECAST>
	{ return t.image; }
	|
	t = <HW_DEVIATION>
	{ return t.image; }
	|
	t = <ANOMALY_STL>
	{ return t.image; }
    |
	t = <ANOMALY_DENSITY>
	{ return t.image; }
	|
	t = <ANOMALY_ZSCORE>
	{ return t.image; }
	|
    t = <ANOMALY_KMEANS>
    { return t.image; }
    |
    t = <ANOMALY_RPCA>
    { return t.image; }
    | 
    t = <GROUPBY>
    { return t.image; }
}

private List<T> evaluateFunction(String functionName, List<T> result, List<String> constants, boolean syntaxOnly, Class<T> clazz) :
{}
{
  	{
  	  	if(MetricQuery.class.equals(clazz)) {
  	  		return (List<T>) result;
  	  	} else if(Metric.class.equals(clazz)) {
  	  	  	if(syntaxOnly) {
				return (List<T>) Arrays.asList( new Metric[] { new Metric("test","metric") });
	  	  	} else {
	  	  	  	Transform transform = factory.getTransform(functionName);
				//return (constants == null || constants.isEmpty()) ? transform.transform(result) : transform.transform(result, constants);
				return (List<T>) ((constants == null || constants.isEmpty()) ? transform.transform((List<Metric>) result) : transform.transform((List<Metric>) result, constants));
	  	  	}
	  	} else {
	  	  	throw new IllegalArgumentException("Invalid class type: " + clazz);
	  	}
	}
}

/**
 * The metric expression is now of the form:
 *
 *  	start:end:scope:metric{tagk=tagv}:aggregator:downsampler:namespace
 *
 * We moved namespace to the very end because with namespace being optional, the parser cannot really
 * decide whether the given expression has namespace:scope:metric or just scope:metric. Even with a
 * larger local lookahead, it becomes very complex to make that decision since there are more optional
 * entities further down the expression like tags and downsampler. Hence in lieu of greater complexity,
 * we decided to move it to the very end. 
 *  
 */
private List<T> expression(long offsetInMillis, boolean syntaxOnly, Class<T> clazz) :
{
  	Long startTimestamp = null;
  	Long endTimestamp = null;
  	String namespace = null;
  	String scope = null;
  	String metric = null;
  	Map<String, String> tags = new HashMap<String, String>();
  	Aggregator aggregator = null;
  	Aggregator downsampler = null;
  	Long downsamplingPeriod = null;
  	String downsampleTokenStr = null;
}
{ 	
  	startTimestamp = getTime()<COLON>
  	(endTimestamp = getTime()<COLON>)?
  	scope = getString() <COLON> metric = getString()
  	(<LEFT_CURLY> tags = getTags() <RIGHT_CURLY>)?
  	<COLON>aggregator = getAggregator()
  	(LOOKAHEAD(2) <COLON>downsampleTokenStr = getDownsampleToken())?
  	(<COLON>namespace = getString())?
	{
	  	if(MetricQuery.class.equals(clazz)) {
	  	  	downsampler = downsampleTokenStr != null ? getDownsampler(downsampleTokenStr) : null;
			downsamplingPeriod = downsampleTokenStr != null ? getDownsamplingPeriod(downsampleTokenStr): null;
			startTimestamp += offsetInMillis;
			endTimestamp = endTimestamp == null ? System.currentTimeMillis() + offsetInMillis : endTimestamp + offsetInMillis;
	        MetricQuery query = new MetricQuery(scope, metric, tags, startTimestamp, endTimestamp);
	        query.setNamespace(namespace);
	        query.setAggregator(aggregator);
	        query.setDownsampler(downsampler);
	        query.setDownsamplingPeriod(downsamplingPeriod);
	        List<MetricQuery> queries = discoveryService.getMatchingQueries(query);
	        return (List<T>) queries;
	  	} else if(Metric.class.equals(clazz)) {
			if(syntaxOnly) {
	            return (List<T>) Arrays.asList( new Metric[] { new Metric("test","metric") });
	        } else {
	          	downsampler = downsampleTokenStr != null ? getDownsampler(downsampleTokenStr) : null;
				downsamplingPeriod = downsampleTokenStr != null ? getDownsamplingPeriod(downsampleTokenStr): null;
				startTimestamp += offsetInMillis;
				endTimestamp = endTimestamp == null ? System.currentTimeMillis() + offsetInMillis : endTimestamp + offsetInMillis;
		        MetricQuery query = new MetricQuery(scope, metric, tags, startTimestamp, endTimestamp);
		        query.setNamespace(namespace);
		        query.setAggregator(aggregator);
		        query.setDownsampler(downsampler);
		        query.setDownsamplingPeriod(downsamplingPeriod);
		        List<MetricQuery> queries = discoveryService.getMatchingQueries(query);
				List<Metric> metrics = new ArrayList<Metric>();
	            Map<MetricQuery, List<Metric>> metricsMap = tsdbService.getMetrics(queries);
	            for(List<Metric> m : metricsMap.values()) {
					metrics.addAll(m);
	            }
	            return (List<T>) metrics;
	        }
	  	} else {
			throw new IllegalArgumentException("Invalid class type: " + clazz);
	  	}
	}
}

private Long getTime() :
{
  	Token t = null;
  	Token t1 = null;
}
{
	t = <TIME>
	{
	  	try
	  	{
		  	String timeStr = t.image;
		  	if(timeStr.charAt(0) == '-') {
				String timeDigits = timeStr.substring(1, timeStr.length() - 1);
				String timeUnit = timeStr.substring(timeStr.length() - 1);
	  	  		Long time = Long.parseLong(timeDigits);
	  	  		TimeUnit unit = TimeUnit.fromString(timeUnit);
	  	  		return (System.currentTimeMillis() - (time * unit.getValue())) / 1000 * 1000;
		  	}
		  	return Long.parseLong(timeStr);
		} catch(NumberFormatException nfe) {
		  	throw new SystemException("Could not parse time.", nfe);
		}
	}
}

private String getString() :
{
  	Token t = null;
}
{
  	t = <SCOPE>
  	{ return t.image; }
 	|
 	t = <METRIC>
  	{ return t.image; }
  	|
 	t = <NAMESPACE>
  	{ return t.image; }
 	|
  	t = <AGGREGATOR>
  	{ return t.image; }
 	|
  	t = <DOWNSAMPLER>
  	{ return t.image; }
}

private String getNamespace() :
{
  	Token t = null;
}
{
  	t = <NAMESPACE>
  	{ return t.image; }
}

private Map<String, String> getTags() :
{
  	Token t = null;
}
{
  	t = <TAGS>
  	{
  	  	Map<String, String> tagsMap = new HashMap<String, String>();
  	  	String tagsStr = t.image;
  	  	String[] tags = tagsStr.split(",");
  	  	for(String tag : tags) {
			String[] tagKVPair = tag.split("=");
			String tagK = tagKVPair[0];
			String tagV = tagKVPair[1];
			tagsMap.put(tagK, tagV);
  	 	}
  	 	return tagsMap;
  	}
}

private Aggregator getAggregator() :
{
  	Token t;
}
{
  	t = <AGGREGATOR>
  	{ return Aggregator.fromString(t.image); }
}

private String getDownsampleToken() :
{
  	Token t = null;
}
{
  	t = <DOWNSAMPLER>
  	{
  	  	return t.image;
  	}
}

private Aggregator getDownsampler(String token) :
{}
{
  	{
  	 	return Aggregator.fromString(token.split("-")[1]); 
  	}
}

private Long getDownsamplingPeriod(String token) :
{}
{
  	{
		String[] parts = token.split("-");
		String timeDigits = parts[0].substring(0, parts[0].length() - 1);
		String timeUnit = parts[0].substring(parts[0].length() - 1);
  	  	Long time = Long.parseLong(timeDigits);
  	  	TimeUnit unit = TimeUnit.fromString(timeUnit);
  	  	return time * unit.getValue();
  	}
}<|MERGE_RESOLUTION|>--- conflicted
+++ resolved
@@ -192,11 +192,8 @@
 TOKEN : { < ANOMALY_DENSITY : "ANOMALY_DENSITY" > }
 TOKEN : { < ANOMALY_ZSCORE : "ANOMALY_ZSCORE" > }
 TOKEN : { < ANOMALY_KMEANS : "ANOMALY_KMEANS" > }
-<<<<<<< HEAD
 TOKEN : { < ANOMALY_RPCA : "ANOMALY_RPCA" > }
 TOKEN : { < GROUPBY : "GROUPBY" > }
-=======
->>>>>>> 7b5f9d50
 
 TOKEN : { < COLON : ":" > }
 TOKEN : { < COMMA : "," > }
