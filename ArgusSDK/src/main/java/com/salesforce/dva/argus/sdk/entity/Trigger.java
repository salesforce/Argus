/*
 * Copyright (c) 2016, Salesforce.com, Inc.
 * All rights reserved.
 *
 * Redistribution and use in source and binary forms, with or without
 * modification, are permitted provided that the following conditions are met:
 *
 * 1. Redistributions of source code must retain the above copyright notice,
 * this list of conditions and the following disclaimer.
 *
 * 2. Redistributions in binary form must reproduce the above copyright notice,
 * this list of conditions and the following disclaimer in the documentation
 * and/or other materials provided with the distribution.
 *
 * 3. Neither the name of Salesforce.com nor the names of its contributors may
 * be used to endorse or promote products derived from this software without
 * specific prior written permission.
 *
 * THIS SOFTWARE IS PROVIDED BY THE COPYRIGHT HOLDERS AND CONTRIBUTORS "AS IS"
 * AND ANY EXPRESS OR IMPLIED WARRANTIES, INCLUDING, BUT NOT LIMITED TO, THE
 * IMPLIED WARRANTIES OF MERCHANTABILITY AND FITNESS FOR A PARTICULAR PURPOSE
 * ARE DISCLAIMED. IN NO EVENT SHALL THE COPYRIGHT HOLDER OR CONTRIBUTORS BE
 * LIABLE FOR ANY DIRECT, INDIRECT, INCIDENTAL, SPECIAL, EXEMPLARY, OR
 * CONSEQUENTIAL DAMAGES (INCLUDING, BUT NOT LIMITED TO, PROCUREMENT OF
 * SUBSTITUTE GOODS OR SERVICES; LOSS OF USE, DATA, OR PROFITS; OR BUSINESS
 * INTERRUPTION) HOWEVER CAUSED AND ON ANY THEORY OF LIABILITY, WHETHER IN
 * CONTRACT, STRICT LIABILITY, OR TORT (INCLUDING NEGLIGENCE OR OTHERWISE)
 * ARISING IN ANY WAY OUT OF THE USE OF THIS SOFTWARE, EVEN IF ADVISED OF THE
 * POSSIBILITY OF SUCH DAMAGE.
 */
package com.salesforce.dva.argus.sdk.entity;

import com.fasterxml.jackson.annotation.JsonIgnoreProperties;

import java.math.BigDecimal;
import java.math.BigInteger;
import java.util.ArrayList;
import java.util.List;
import java.util.Objects;

/**
 * Trigger object.
 *
 * @author  Raj Sarkapally (rsarkapally@salesforce.com)
 */
@SuppressWarnings("serial")
@JsonIgnoreProperties(ignoreUnknown = true)
public class Trigger extends Entity {

    //~ Instance fields ******************************************************************************************************************************

    private String type;
    private String name;
<<<<<<< HEAD
    private Number threshold;
    private Number secondaryThreshold;
=======
    private BigDecimal threshold;
    private BigDecimal secondaryThreshold;
>>>>>>> f03d0b4b
    private Long inertia;
    private BigInteger alertId;
    private List<BigInteger> notificationIds = new ArrayList<BigInteger>();

    //~ Methods **************************************************************************************************************************************

    /**
     * Returns trigger type.
     *
     * @return  The trigger type.
     */
    public String getType() {
        return type;
    }

    /**
     * Sets the trigger type.
     *
     * @param  type  The trigger type.
     */
    public void setType(String type) {
        this.type = type;
    }

    /**
     * Returns the trigger name.
     *
     * @return  The trigger name.
     */
    public String getName() {
        return name;
    }

    /**
     * Sets the trigger name.
     *
     * @param  name  The trigger name.
     */
    public void setName(String name) {
        this.name = name;
    }

    /**
     * Returns the trigger threshold value.
     *
     * @return  The trigger threshold value.
     */
<<<<<<< HEAD
    public Number getThreshold() {
=======
    public BigDecimal getThreshold() {
>>>>>>> f03d0b4b
        return threshold;
    }

    /**
     * Sets the trigger threshold value.
     *
     * @param  threshold  The trigger threshold value.
     */
    public void setThreshold(Number threshold) {
<<<<<<< HEAD
        this.threshold = threshold;
=======
        try {
            Long.parseLong(threshold.toString());
            this.threshold = new BigDecimal(threshold.longValue());
        } catch (NumberFormatException nfe) {
            this.threshold = new BigDecimal(threshold.doubleValue());
        }
>>>>>>> f03d0b4b
    }

    /**
     * Returns the trigger second threshold value.
     *
     * @return  The trigger second threshold value.
     */
<<<<<<< HEAD
    public Number getSecondaryThreshold() {
=======
    public BigDecimal getSecondaryThreshold() {
>>>>>>> f03d0b4b
        return secondaryThreshold;
    }

    /**
     * Sets the trigger second threshold value.
     *
     * @param  secondaryThreshold  The trigger second threshold value.
     */
    public void setSecondaryThreshold(Number secondaryThreshold) {
<<<<<<< HEAD
        this.secondaryThreshold = secondaryThreshold;
=======
        try {
            Long.parseLong(secondaryThreshold.toString());
            this.secondaryThreshold = new BigDecimal(secondaryThreshold.longValue());
        } catch (NumberFormatException nfe) {
            this.secondaryThreshold = new BigDecimal(secondaryThreshold.doubleValue());
        }
>>>>>>> f03d0b4b
    }

    /**
     * Returns the inertia value.
     *
     * @return  The inertia value.
     */
    public Long getInertia() {
        return inertia;
    }

    /**
     * Sets the inertia value.
     *
     * @param  inertia  The inertia value.
     */
    public void setInertia(Long inertia) {
        this.inertia = inertia;
    }

    /**
     * Returns the alert Id.
     *
     * @return  The alert Id.
     */
    public BigInteger getAlertId() {
        return alertId;
    }

    /**
     * Sets the alert Id.
     *
     * @param  alertId  The alert Id.
     */
    public void setAlertId(BigInteger alertId) {
        this.alertId = alertId;
    }

    /**
     * Returns the list of notification IDs associated with the trigger.
     *
     * @return  The list of dashboards IDs owned by the user.
     */
    public List<BigInteger> getNotificationIds() {
        return notificationIds;
    }

    /**
     * Adds a notification ID to the notifications associated with the trigger.
     *
     * @param  notification  The notification to add.
     */
    public void addNotificationIds(Notification notification) {
        this.getNotificationIds().add(notification.getId());
    }

    @Override
    public int hashCode() {
        int hash = 7;

        hash = 67 * hash + super.hashCode();
        hash = 67 * hash + Objects.hashCode(this.type);
        hash = 67 * hash + Objects.hashCode(this.name);
        hash = 67 * hash + Objects.hashCode(this.threshold);
        hash = 67 * hash + Objects.hashCode(this.secondaryThreshold);
        hash = 67 * hash + Objects.hashCode(this.inertia);
        hash = 67 * hash + Objects.hashCode(this.alertId);
        hash = 67 * hash + Objects.hashCode(this.notificationIds);
        return hash;
    }

    @Override
    public boolean equals(Object obj) {
        if (this == obj) {
            return true;
        }
        if (obj == null) {
            return false;
        }
        if (getClass() != obj.getClass()) {
            return false;
        }

        final Trigger other = (Trigger) obj;

        if (!super.equals(other)) {
            return false;
        }
        if (!Objects.equals(this.type, other.type)) {
            return false;
        }
        if (!Objects.equals(this.name, other.name)) {
            return false;
        }
        if (!Objects.equals(this.threshold, other.threshold)) {
            return false;
        }
        if (!Objects.equals(this.secondaryThreshold, other.secondaryThreshold)) {
            return false;
        }
        if (!Objects.equals(this.inertia, other.inertia)) {
            return false;
        }
        if (!Objects.equals(this.alertId, other.alertId)) {
            return false;
        }
        if (!Objects.equals(this.notificationIds, other.notificationIds)) {
            return false;
        }
        return true;
    }
}
/* Copyright (c) 2016, Salesforce.com, Inc.  All rights reserved. */<|MERGE_RESOLUTION|>--- conflicted
+++ resolved
@@ -51,13 +51,8 @@
 
     private String type;
     private String name;
-<<<<<<< HEAD
-    private Number threshold;
-    private Number secondaryThreshold;
-=======
     private BigDecimal threshold;
     private BigDecimal secondaryThreshold;
->>>>>>> f03d0b4b
     private Long inertia;
     private BigInteger alertId;
     private List<BigInteger> notificationIds = new ArrayList<BigInteger>();
@@ -105,11 +100,7 @@
      *
      * @return  The trigger threshold value.
      */
-<<<<<<< HEAD
-    public Number getThreshold() {
-=======
     public BigDecimal getThreshold() {
->>>>>>> f03d0b4b
         return threshold;
     }
 
@@ -119,16 +110,12 @@
      * @param  threshold  The trigger threshold value.
      */
     public void setThreshold(Number threshold) {
-<<<<<<< HEAD
-        this.threshold = threshold;
-=======
         try {
             Long.parseLong(threshold.toString());
             this.threshold = new BigDecimal(threshold.longValue());
         } catch (NumberFormatException nfe) {
             this.threshold = new BigDecimal(threshold.doubleValue());
         }
->>>>>>> f03d0b4b
     }
 
     /**
@@ -136,11 +123,7 @@
      *
      * @return  The trigger second threshold value.
      */
-<<<<<<< HEAD
-    public Number getSecondaryThreshold() {
-=======
     public BigDecimal getSecondaryThreshold() {
->>>>>>> f03d0b4b
         return secondaryThreshold;
     }
 
@@ -150,16 +133,12 @@
      * @param  secondaryThreshold  The trigger second threshold value.
      */
     public void setSecondaryThreshold(Number secondaryThreshold) {
-<<<<<<< HEAD
-        this.secondaryThreshold = secondaryThreshold;
-=======
         try {
             Long.parseLong(secondaryThreshold.toString());
             this.secondaryThreshold = new BigDecimal(secondaryThreshold.longValue());
         } catch (NumberFormatException nfe) {
             this.secondaryThreshold = new BigDecimal(secondaryThreshold.doubleValue());
         }
->>>>>>> f03d0b4b
     }
 
     /**
