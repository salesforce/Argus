--- conflicted
+++ resolved
@@ -1,3 +1,5 @@
+'use strict';
+
 var HtmlWebpackPlugin = require('html-webpack-plugin');
 var CopyWebpackPlugin = require('copy-webpack-plugin');
 var ChunkManifestPlugin = require('chunk-manifest-webpack-plugin');
@@ -10,117 +12,111 @@
 var path = require('path');
 
 module.exports = {
-    context: __dirname + '/app',
-    entry: {
-        argus: './js/argus.js',
-        vendor: ["codemirror","angular","angular-mocks","jquery","bootstrap","angular-route","angular-growl-v2","angular-animate","angular-resource","angular-utils-pagination","angular-ui-codemirror","ngstorage","angulartics","angular-bootstrap","angular-bootstrap-datetimepicker","q","d3","d3-tip","d3fc-rebind","d3fc-sample"]
-        // angular-table not working as require
-    },
-    output: {
-        path: __dirname + '/dist',
-        filename: '[name].[chunkhash].js',
-        chunkFilename: "[name].[chunkhash].js"
-    },
-    module: {
-        rules: [
-            {
-                test: /\.css$/,
-                use: ExtractTextPlugin.extract({
-                    fallback: "style-loader",
-                    use: "css-loader"
-                })
-            },
-            {
-                test: /\.(gif|png|jpg)$/,
-                loader: 'file-loader',
-                options: {
-                    name: '[path][name].[ext]',
-                }
-            },
-            // for react
-            {
-<<<<<<< HEAD
-                test: /\.js$/, exclude: /node_modules/, loader: "babel-loader"
-            },
-            {
-                test: /\.(eot|woff|woff2|ttf|svg)$/,
-                loader: 'url-loader?limit=30000&name=[name]-[hash].[ext]'
-=======
-            	test: /\.js$/,
+	context: __dirname + '/app',
+	entry: {
+		argus: './js/argus.js'
+		// vendor: ["codemirror","angular","angular-mocks","jquery","bootstrap","angular-route","angular-growl-v2","angular-animate","angular-resource","angular-utils-pagination","angular-ui-codemirror","ngstorage","angulartics","angular-bootstrap","angular-bootstrap-datetimepicker","q","d3","d3-tip","d3fc-rebind","d3fc-sample"]
+		// // angular-table not working as require
+	},
+	output: {
+		path: __dirname + '/dist',
+		filename: '[name].[chunkhash].js',
+		chunkFilename: "[name].[chunkhash].js"
+	},
+	module: {
+		rules: [
+			{
+				test: /\.css$/,
+				use: ExtractTextPlugin.extract({
+					fallback: "style-loader",
+					use: "css-loader"
+				})
+			},
+			{
+				test: /\.(gif|png|jpg)$/,
+				loader: 'file-loader',
+				options: {
+					name: '[path][name].[ext]',
+				}
+			},
+			// for react
+			{
+			// 	test: /\.js$/, exclude: /node_modules/, loader: "babel-loader"
+			// },
+			// {
+			// 	test: /\.(eot|woff|woff2|ttf|svg)$/,
+			// 	loader: 'url-loader?limit=30000&name=[name]-[hash].[ext]'
+				test: /\.js$/,
 				exclude: /node_modules/,
 				loader: "babel-loader",
 				query: {
 					presets: ['es2015']
 				}
->>>>>>> 3afa3d8c
-            }
-        ]
-    },
-    devtool: "source-map",
-    plugins: [
-        // copy over static files and vendor
-        new CopyWebpackPlugin([
-            // {from: 'node_modules', to:'node_modules'},
-            {from: 'node_modules/angular-utils-pagination/dirPagination.tpl.html', to: 'node_modules/angular-utils-pagination/dirPagination.tpl.html'},
-            {from: 'img/argus_icon.png', to: 'img/argus_icon.png'},
-            {from: 'img/argus_logo_rgb.png', to: 'img/argus_logo_rgb.png'},
-            {from: 'js/templates', to: 'js/templates'}
-        ]),
-        // copy over base html
-        new HtmlWebpackPlugin({
-            template: __dirname + '/webpack_index.html',
-            filename: 'index.html',
-            inject: 'body'
-            // hash: true
-        }),
-        // cache hash management
-        new webpack.HashedModuleIdsPlugin(),
-        new webpack.optimize.CommonsChunkPlugin({
-            name: ["vendor", "manifest"], // vendor libs + extracted manifest
-            // name: "manifest",
-            // minChunks: Infinity
-            minChunks: function (module) {
-               // this assumes your vendor imports exist in the node_modules directory
-               return module.context && module.context.indexOf('node_modules') !== -1;
-            }
-        }),
-        new WebpackChunkHash(),
-        new ChunkManifestPlugin({
-            filename: "chunk-manifest.json",
-            manifestVariable: "webpackManifest"
-        }),
-        // minifier
-        new webpack.optimize.UglifyJsPlugin({
-            compress: {
-                warnings: false
-            },
-            output: {
-                comments: false
-            },
-            mangle: false,
-            sourceMap: true
-        }),
-        // copy over css
-        new ExtractTextPlugin({
-            filename: '[name].[contenthash].css',
-            allChunks: true
-        }),
-        new CleanWebpackPlugin('dist'),
-<<<<<<< HEAD
-        // handle jquery naming
-        new webpack.ProvidePlugin({
-            jQuery: 'jquery',
-            $: 'jquery',
-            jquery: 'jquery'
-=======
-        new OptimizeCssAssetsPlugin({
-            // only minify main.css
-            assetNameRegExp: /^main.*.css$/g,
-            cssProcessor: require('cssnano'),
-            cssProcessorOptions: { discardComments: true },
-            canPrint: false,
-            safe: true
->>>>>>> 3afa3d8c
-        })
-    ]
+			}
+		]
+	},
+	devtool: "source-map",
+	plugins: [
+		// copy over static files and vendor
+		new CopyWebpackPlugin([
+			{from: 'node_modules', to:'node_modules'},
+			// {from: 'node_modules/angular-utils-pagination/dirPagination.tpl.html', to: 'node_modules/angular-utils-pagination/dirPagination.tpl.html'},
+			{from: 'img/argus_icon.png', to: 'img/argus_icon.png'},
+			{from: 'img/argus_logo_rgb.png', to: 'img/argus_logo_rgb.png'},
+			{from: 'js/templates', to: 'js/templates'}
+		]),
+		// copy over base html
+		new HtmlWebpackPlugin({
+			template: __dirname + '/webpack_index.html',
+			filename: 'index.html',
+			inject: 'body'
+			// hash: true
+		}),
+		// cache hash management
+		new webpack.HashedModuleIdsPlugin(),
+		new webpack.optimize.CommonsChunkPlugin({
+			name: ["vendor", "manifest"], // vendor libs + extracted manifest
+			// name: "manifest",
+			// minChunks: Infinity
+			minChunks: function (module) {
+			   // this assumes your vendor imports exist in the node_modules directory
+			   return module.context && module.context.indexOf('node_modules') !== -1;
+			}
+		}),
+		new WebpackChunkHash(),
+		new ChunkManifestPlugin({
+			filename: "chunk-manifest.json",
+			manifestVariable: "webpackManifest"
+		}),
+		// minifier
+		new webpack.optimize.UglifyJsPlugin({
+			compress: {
+				warnings: false
+			},
+			output: {
+				comments: false
+			},
+			mangle: false,
+			sourceMap: true
+		}),
+		// copy over css
+		new ExtractTextPlugin({
+			filename: '[name].[contenthash].css',
+			allChunks: true
+		}),
+		new CleanWebpackPlugin('dist'),
+		// // handle jquery naming
+		// new webpack.ProvidePlugin({
+		// 	jQuery: 'jquery',
+		// 	$: 'jquery',
+		// 	jquery: 'jquery'
+		new OptimizeCssAssetsPlugin({
+			// only minify main.css
+			assetNameRegExp: /^main.*.css$/g,
+			cssProcessor: require('cssnano'),
+			cssProcessorOptions: { discardComments: true },
+			canPrint: false,
+			safe: true
+		})
+	]
 };