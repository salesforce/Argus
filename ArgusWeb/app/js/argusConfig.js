--- conflicted
+++ resolved
@@ -23,80 +23,9 @@
 /* App Module */
 angular.module('argus.config', [])
 .config(['$routeProvider', '$httpProvider', 'growlProvider', 'paginationTemplateProvider', '$analyticsProvider',
-<<<<<<< HEAD
-    function ($routeProvider, $httpProvider, growlProvider, paginationTemplateProvider, $analyticsProvider) {
-        $httpProvider.defaults.withCredentials = true;
-        //$httpProvider.interceptors.push('UnauthorizedInterceptor');
-        $httpProvider.interceptors.push('TokenAuthInterceptor');
-        paginationTemplateProvider.setPath('node_modules/angular-utils-pagination/dirPagination.tpl.html');
-        $routeProvider.
-            when('/viewmetrics', {
-                templateUrl: 'js/templates/viewmetrics.html',
-                controller: 'ViewMetrics',
-                label: 'Metrics',
-                activeTab: 'metrics',
-                reloadOnSearch: false
-            }).
-            when('/batches', {
-                templateUrl: 'js/templates/batches.html',
-                controller: 'BatchExpressions',
-                activeTab: 'batches'
-            }).
-            when('/dashboards', {
-                templateUrl: 'js/templates/dashboard-list.html',
-                controller: 'Dashboards',
-                label: 'Dashboard List',
-                activeTab: 'dashboards'
-            }).
-            when('/dashboards/:dashboardId', {
-                templateUrl: 'js/templates/dashboard-detail.html',
-                controller: 'DashboardsDetail',
-                label: '{{dashboards.dashboardId}}',
-                activeTab: 'dashboards',
-                reloadOnSearch: false
-            }).
-            when('/alerts', {
-                templateUrl: 'js/templates/alert-list.html',
-                controller: 'Alerts',
-                label: 'Alerts List',
-                activeTab: 'alerts'
-            }).
-            when('/alerts/:alertId', {
-                templateUrl: 'js/templates/alert-detail.html',
-                controller: 'AlertsDetail',
-                label: '{{alerts.alertId}}',
-                activeTab: 'alerts'
-            }).
-            when('/about', {
-                templateUrl: 'js/templates/about.html',
-                controller: 'About',
-                label: 'About Argus',
-                activeTab: 'about'
-            }).
-            when('/admin', {
-                templateUrl: 'js/templates/admin.html',
-                controller: 'Admin',
-                activeTab: 'admin'
-            }).
-            when('/login', {
-                templateUrl: 'js/templates/login.html',
-                controller: 'Login',
-                label: 'User Login',
-                activeTab: ''
-            }).
-            when('/namespace', {
-                templateUrl: 'js/templates/namespace.html',
-                controller: 'Namespace',
-                label: 'Namespace',
-                activeTab: 'namespace'
-            }).
-            otherwise({
-                redirectTo: '/dashboards'
-            });
-=======
 	function ($routeProvider, $httpProvider, growlProvider, paginationTemplateProvider, $analyticsProvider) {
 		$httpProvider.defaults.withCredentials = true;
-		$httpProvider.interceptors.push('UnauthorizedInterceptor');
+		$httpProvider.interceptors.push('TokenAuthInterceptor');
 		paginationTemplateProvider.setPath('node_modules/angular-utils-pagination/dirPagination.tpl.html');
 		$routeProvider.
 			when('/viewmetrics', {
@@ -162,7 +91,6 @@
 			otherwise({
 				redirectTo: '/dashboards'
 			});
->>>>>>> 6d4d9aea
 
 		growlProvider.onlyUniqueMessages(false);
 		growlProvider.globalDisableCloseButton(true);
@@ -171,19 +99,11 @@
 		growlProvider.globalDisableIcons(true);
 		growlProvider.globalTimeToLive(3000);
 
-<<<<<<< HEAD
-        $analyticsProvider.firstPageview(true); /* Records pages that don't use $state or $route */
-        $analyticsProvider.withAutoBase(true);  /* Records full path */
 
-        //test interceptor
-        $httpProvider.interceptors.push('TestInterceptor');
-
-}])
-=======
 		$analyticsProvider.firstPageview(true); /* Records pages that don't use $state or $route */
 		$analyticsProvider.withAutoBase(true);  /* Records full path */
+		$httpProvider.interceptors.push('TestInterceptor');
 	}])
->>>>>>> 6d4d9aea
 
 .run(['CONFIG', '$rootScope', '$location', '$route', 'Auth', 'growl', function (CONFIG, $rootScope, $location, $route, Auth, growl) {
 
