angular.module('argus.directives.controls.dashboard', [])
.directive('agDashboard', ['$location', '$rootScope', '$routeParams', 'Controls', function($location, $rootScope, $routeParams, Controls) {
    return {
        restrict: 'E',
        scope: {
            name: '@'
        },
        transclude: true,
        template: '<div ng-transclude=""></div>',
        controller: function($scope) {
            $scope.controls = [];
            this.updateControl = function(controlName, controlValue, controlType, localSubmit) {
            	var controlExists = false;

<<<<<<< HEAD
                if(!localSubmit){
                    controlValue = Controls.updateControlValue(controlName);
=======
                if (!localSubmit) {
                    controlValue = Controls.updateControlValue(controlName, controlValue);
>>>>>>> 857a747a
                }

                for (var i in $scope.controls) {
                    if ($scope.controls[i].name === controlName) {
                        $scope.controls[i].value = controlValue;
                        controlExists = true;
                        break;
                    }
                }

            	if (!controlExists) {
            		var control = {
            			name: controlName,
            			value: controlValue,
            			type: controlType
                	};
                	$scope.controls.push(control);
            	}
                
                //add controls to url
            	this.addControlsToUrl();
            };

            this.addControlsToUrl = function () {
                var controls = $scope.controls;
                // update url with controls params
                var urlStr = Controls.getUrl(controls);
                $location.search(urlStr);
            };

            this.getAllControls = function(){
            	return $scope.controls;
            };
            this.getSubmitBtnEventName = function(){
                return 'submitButtonEvent';
            };

            this.broadcastEvent = function(eventName, data){
            	console.log(eventName + ' was broadcast');
            	$scope.$broadcast(eventName, data);
            }
        },
        link:function(scope,element,attributes){
            if (!attributes.onload || attributes.onload == true) {
                scope.$broadcast('submitButtonEvent', scope.controls);
            }
        }
    }
}]);<|MERGE_RESOLUTION|>--- conflicted
+++ resolved
@@ -12,13 +12,8 @@
             this.updateControl = function(controlName, controlValue, controlType, localSubmit) {
             	var controlExists = false;
 
-<<<<<<< HEAD
-                if(!localSubmit){
-                    controlValue = Controls.updateControlValue(controlName);
-=======
                 if (!localSubmit) {
                     controlValue = Controls.updateControlValue(controlName, controlValue);
->>>>>>> 857a747a
                 }
 
                 for (var i in $scope.controls) {
