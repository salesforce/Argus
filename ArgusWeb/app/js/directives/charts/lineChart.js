--- conflicted
+++ resolved
@@ -249,7 +249,7 @@
                 //Add elements to SVG
                 svg = d3.select(container).append('svg')
                     .attr('width', width + margin.left + margin.right)
-                    .attr('height', height + margin.top + margin.bottom)
+                    .attr('height', height + margin.top + margin.bottom);
 
                 svg_g = svg
                     .append('g')
@@ -746,7 +746,7 @@
                     displayEmptyGraph(container, width, height, margin, series[0]);
                     return;
                 }
-
+                //TODO: x will not be defined when there is no graph
                 var tempX = x.domain(); //remember that when resize
 
                 clip.attr('width', width)
@@ -765,7 +765,7 @@
                 brushMainG.call(brushMain);
 
                 //width related svg element
-                svg.attr('width', width + margin.left + margin.right)
+                svg.attr('width', width + margin.left + margin.right);
                 svg_g.attr('width', width)
                      .attr('transform', 'translate(' + margin.left + ','+ margin.top + ')');
 
@@ -829,29 +829,21 @@
             }
 
             // when there is no data for series, display a message
-<<<<<<< HEAD
             function displayEmptyGraph(containerName, width, height, margin, messageToDisplay) {
-                var messageBox = d3.select(containerName).append('svg')
+                if (svg) svg.remove();
+                svg = d3.select(containerName).append('svg')
                     .attr('width', width + margin.left + margin.right)
                     .attr('height', height + margin.top + margin.bottom);
-                messageBox.selectAll('text')
+                svg.selectAll('text')
                     .data(messageToDisplay)
                     .enter()
                     .append("text")
-=======
-            function displayEmptyGraph(containerName, width, height, margin, errorMessage) {
-                if(svg) svg.remove();
-                svg = d3.select(containerName).append('svg')
-                        .attr('width', width + margin.left + margin.right)
-                        .attr('height', height + margin.top + margin.bottom);
-                svg.append("text")
->>>>>>> 2c6c7ea7
                     .attr("x", margin.left + width/2)
                     .attr("y", function (d, i) {
                         return 20*i + margin.top + height/2;
                     })
                     .style("text-anchor", "middle")
-                    .text(function(d){return d});
+                    .text(function(d){return d;});
             }
 
             function updateAnnotations() {
@@ -864,7 +856,7 @@
                     // TODO: do any dashboards have flag data for multiple series?
                     return;
                 }
-                
+
                 var flagsG = d3.select('#' + chartId).select('svg').select('.flags');
                 var label = flagsG.selectAll("flagItem")
                     .data(flagSeries)
@@ -1102,21 +1094,18 @@
                     reset();    //to remove the brush cover first for user the drag
                 } else {
                     var messageToDisplay = ['No graph available'];
-                    if (invalidExpression) messageToDisplay.push('Failed metrics are labeled black in the legend');
-                       // messageToDisplay = {
-                       //      mainMessage: 'Metric expressions do not exist in TSDB',
-                       //      detail: 'Failed metrics are labeled black in the legend'
-                       //  };
-                    if (emptyReturn) messageToDisplay.push('Empty returned metrics are labeled maroon in the legend');
-                        // messageToDisplay = {
-                        //     mainMessage: 'Metric expressions have no return value from TSDB',
-                        //     detail: 'Empty returned metrics are labeled maroon in the legend'
-                        // };
-                    if (hasNoData) messageToDisplay.push('No data returned metrics\' series names are shown in the legend');
-                        // messageToDisplay = {
-                        //     mainMessage: 'No data found for metric expressions',
-                        //     detail: 'Series names are shown in the legend'
-                        // };
+                    if (invalidExpression) {
+                        messageToDisplay.push('Metric expressions do not exist in TSDB');
+                        messageToDisplay.push('(Failed metrics are labeled black in the legend)');
+                    }
+                    if (emptyReturn) {
+                        messageToDisplay.push('Metric expressions have no return value from TSDB');
+                        messageToDisplay.push('(Empty returned metrics are labeled maroon in the legend)');
+                    }
+                    if (hasNoData) {
+                        messageToDisplay.push('No data found for metric expressions');
+                        messageToDisplay.push('(Series names are shown with normal colors in the legend)');
+                    }
                     displayEmptyGraph(container, width, height, margin, messageToDisplay);
                 }
             }
