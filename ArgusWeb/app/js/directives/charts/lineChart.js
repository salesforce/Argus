'use strict';

angular.module('argus.directives.charts.lineChart', [])
.directive('lineChart', ['$timeout', function($timeout) {
    var resizeTimeout = 250; //the time for resize function to fire
    var resizeJobs = [];
    var timer;

    function resizeHelper(){
        $timeout.cancel(timer); //clear to improve performance
        timer = $timeout(function () {
            resizeJobs.forEach(function (resizeJob) { //resize all the charts
                resizeJob();
            });
        }, resizeTimeout); //only execute resize after a timeout
    }

    d3.select(window).on('resize', resizeHelper);

    return {
        restrict: 'E',
        replace: true,
        scope: {
            chartId: '=chartid',
            series: '=series',
            dateConfig: '=dateconfig'
        },
        templateUrl: 'js/templates/charts/topToolbar.html',
        controller: ['$scope', function($scope) {
            $scope.sources = [];
            $scope.toggleSource = function(source) {
                toggleGraphOnOff(source);
            };

            // show ONLY this 1 source, hide all others
            $scope.hideOtherSources = function(sourceToShow) {
                var sources = $scope.sources;
                for (var i = 0; i < sources.length; i++) {
                    if (sourceToShow.name !== sources[i].name) {
                        toggleGraphOnOff(sources[i]);
                    }
                }
            };

            $scope.labelTextColor = function(source) {
                return source.displaying? source.color: 'white';
            };

            function toggleGraphOnOff(source) {
                // d3 select with dot in ID name: http://stackoverflow.com/questions/33502614/d3-how-to-select-element-by-id-when-there-is-a-dot-in-id
                // var graphID = source.name.replace(/\s+/g, '');
                var displayProperty = source.displaying? 'none' : null;
                source.displaying = !source.displaying;
                d3.selectAll("." + source.graphClassName)
                    // .transition().duration(100)
                    // .style('opacity', newOpacity);
                    .style('display', displayProperty);
            }
        }],
        // compile: function (iElement, iAttrs, transclude) {},
        link: function (scope, element, attributes) {

            // set $scope values
            scope.isWheelOn = false;
            scope.isBrushOn = true;
            scope.isBrushMainOn = false;
            scope.isTooltipOn = true;

            // ---------
            var topToolbar = $(element); //jquery selection
            var container = topToolbar.parent()[0];//real DOM

            var chartId = scope.chartId;
            var series = scope.series;
            var startTime = scope.dateConfig.startTime;
            var endTime = scope.dateConfig.endTime;
            var GMTon = scope.dateConfig.gmt;

            var maxScaleExtent = 100; //zoom in extent
            var currSeries = series;

            // Layout parameters
            var containerHeight = 320;
            var containerWidth = $("#" + chartId).width();
            var brushHeightFactor = 10;
            var mainChartRatio = 0.8, //ratio of height
                tipBoxRatio = 0.2,
                brushChartRatio = 0.2
                ;
            var marginTop = 15,
                marginBottom = 35,
                marginLeft = 50,
                marginRight = 60;

            var width = containerWidth - marginLeft - marginRight;
            var height = parseInt((containerHeight - marginTop - marginBottom) * mainChartRatio);
            var height2 = parseInt((containerHeight - marginTop - marginBottom) * brushChartRatio) - brushHeightFactor;

            var margin = {top: marginTop,
                right: marginRight,
                bottom: containerHeight - marginTop - height,
                left: marginLeft};

            var margin2 = {top: containerHeight - height2 - marginBottom,
                right: marginRight,
                bottom: marginBottom,
                left: marginLeft};

            var tipPadding = 3;
            var tipOffset = 8;
            var circleRadius = 4.5;

            var crossLineTipWidth = 35;
            var crossLineTipHeight = 15;
            var crossLineTipPadding = 3;

            var bufferRatio = 0.2; //the ratio of buffer above/below max/min on yAxis for better showing experience

            // Local helpers
            // date formats
            // https://github.com/d3/d3-time-format/blob/master/README.md#timeFormat
            var longDate = '%A, %b %e, %H:%M';      // Saturday, Nov 5, 11:58
            var shortDate = '%b %e, %H:%M';
            var numericalDate = '%x';   // output same as %m/%d/%Y

            var bisectDate = d3.bisector(function(d) { return d[0]; }).left;
            var formatDate = d3.timeFormat(shortDate);
            var GMTformatDate = d3.utcFormat(shortDate);

            var formatValue = d3.format(',');

            var isWheelOn = false;
            var isBrushOn = true;
            var isTooltipOn = true;

            //graph setup variables
            var x, x2, y, y2, z,
                nGridX = 7, nGridY = 5,
                xAxis, xAxis2, yAxis, yAxisR, yAxis2, xGrid, yGrid,
                line, line2, area, area2,
                brush, brushMain, zoom,
                svg, mainChart, xAxisG, xAxisG2, yAxisG, yAxisRG, xGridG, yGridG, //g
                focus, context, clip, brushG, brushMainG, chartRect, flags,//g
                tip, tipBox, tipItems,
                crossLine
                ;

            // Base graph setup, initialize all the graph variables
            function setGraph() {
                // use different x axis scale based on timezone
                if (GMTon) {
                    x = d3.scaleUtc().domain([startTime, endTime]).range([0, width]);
                    x2 = d3.scaleUtc().domain([startTime, endTime]).range([0, width]); //for brush
                } else {
                    x = d3.scaleTime().domain([startTime, endTime]).range([0, width]);
                    x2 = d3.scaleTime().domain([startTime, endTime]).range([0, width]); //for brush
                }

                y = d3.scaleLinear().range([height, 0]);
                y2 = d3.scaleLinear().range([height2, 0]);
                z = d3.scaleOrdinal(d3.schemeCategory20);

                //Axis
                xAxis = d3.axisBottom()
                    .scale(x)
                    .ticks(nGridX)
                ;

                xAxis2 = d3.axisBottom() //for brush
                    .scale(x2)
                    .ticks(nGridX)
                ;

                yAxis = d3.axisLeft()
                    .scale(y)
                    .ticks(nGridY)
                    .tickFormat(d3.format('.2s'))
                ;

                yAxisR = d3.axisRight()
                    .scale(y)
                    .ticks(nGridY)
                    .tickFormat(d3.format('.2s'))
                ;

                //grid
                xGrid = d3.axisBottom()
                    .scale(x)
                    .ticks(nGridX)
                    .tickSizeInner(-height)
                ;

                yGrid = d3.axisLeft()
                    .scale(y)
                    .ticks(nGridY)
                    .tickSizeInner(-width)
                ;

                //line
                line = d3.line()
                    .x(function (d) {
                        return x(d[0]);
                    })
                    .y(function (d) {
                        return y(d[1]);
                    });

                //line2 (for brush area)
                line2 = d3.line()
                    .x(function (d) {
                        return x2(d[0]);
                    })
                    .y(function (d) {
                        return y2(d[1]);
                    });

                //brush
                brush = d3.brushX()
                    .extent([[0, 0], [width, height2]])
                    .on("brush end", brushed);

                brushMain = d3.brushX()
                    .extent([[0, 0], [width, height]])
                    .on("end", brushedMain);

                //zoom
                zoom = d3.zoom()
                    .scaleExtent([1, Infinity])
                    .translateExtent([[0, 0], [width, height]])
                    .extent([[0, 0], [width, height]])
                    .on("zoom", zoomed)
                    .on("start", function(){
                        mainChart.select(".chartOverlay").style("cursor", "move");
                    })
                    .on("end", function(){
                        mainChart.select(".chartOverlay").style("cursor", "crosshair");
                    })
                ;

                //Add elements to SVG
                svg = d3.select(container).append('svg')
                    .attr('width', width + margin.left + margin.right)
                    .attr('height', height + margin.top + margin.bottom)
                    .attr('id', 'svg')
                    .append('g')
                    .attr('transform', 'translate(' + margin.left + ',' + margin.top + ')')
                ;

                mainChart = svg.append("g");

                xAxisG = mainChart.append('g')
                    .attr('class', 'x axis')
                    .attr('transform', 'translate(0,' + height + ')')
                    .call(xAxis);

                yAxisG = mainChart.append('g')
                    .attr('class', 'y axis')
                    .call(yAxis);

                yAxisRG = mainChart.append('g')
                    .attr('class', 'y axis')
                    .attr('transform', 'translate(' + width + ')')
                    .call(yAxisR);

                xGridG = mainChart.append('g')
                    .attr('class', 'x grid')
                    .attr('transform', 'translate(0,' + height + ')')
                    .call(xGrid);

                yGridG = mainChart.append('g')
                    .attr('class', 'y grid')
                    .call(yGrid);

                //Brush, zoom, pan
                //clip path
                clip = svg.append("defs").append("clipPath")
                    .attr("id", "clip")
                    .append("rect")
                    .attr("width", width)
                    .attr("height", height);

                //brush area
                context = svg.append("g")
                    .attr("class", "context")
                    // .attr("transform", "translate(0," + (height + margin.top + 10) + ")");
                    .attr("transform", "translate(0," + margin2.top + ")");

                // flags (annotations)
                flags = svg.append("g").attr("class", "flags");

                //set brush area axis
                xAxisG2 = context.append("g")
                    .attr("class", "xBrush axis")
                    .attr("transform", "translate(0," + height2 + ")")
                    .call(xAxis2)
                ;

                // Mouseover/tooltip setup
                focus = mainChart.append('g')
                    .attr('class', 'focus')
                    .style('display', 'none');
                tip = svg.append('g')
                    .attr('class', 'tooltip')
                    .style('opacity', 1)
                    .style('display', 'none');
                tipBox = tip.append('rect')
                    .attr('rx', tipPadding)
                    .attr('ry', tipPadding);
                tipItems = tip.append('g')
                    .attr('class', 'tooltip-items');

                //focus tracking/crossLine
                crossLine = focus.append('g')
                    .attr('name', 'crossLine');
                crossLine.append('line')
                    .attr('name', 'crossLineX')
                    .attr('class', 'crossLine');
                crossLine.append('line')
                    .attr('name', 'crossLineY')
                    .attr('class', 'crossLine');

                //tooltip label on axis background rect
                crossLine.append('rect')
                    .attr('name', 'crossLineTipRectX')
                    .attr('class', 'crossLineTipRect');
                crossLine.append('rect')
                    .attr('name', 'crossLineTipRectY')
                    .attr('class', 'crossLineTipRect');
                //tooltip label on axis text
                crossLine.append('text')
                    .attr('name', 'crossLineTipY')
                    .attr('class', 'crossLineTip');
                crossLine.append('text')
                    .attr('name', 'crossLineTipX')
                    .attr('class', 'crossLineTip');
            }

            // Graph tools that only needs to be created once in theory; all of these are data independent
            function setGraphTools(series) {
                //TODO: empty data issue
                if (!series || series.length === 0) return;
                var names = series.map(function(metric) { return metric.name; });
                var colors = series.map(function(metric) { return metric.color; });
                var graphClassNames = series.map(function(metric) { return metric.graphClassName; });
                // set z to metric names and set legend content
                z.domain(names);
                legendCreator(names, colors, graphClassNames);
                // create mouse over circle, tooltip items, lines and brush lines
                series.forEach(function(metric) {
                    //TODO: empty data issue
                    if (metric.data.length === 0) return;
                    var tempColor = metric.color === null? z(metric.name): metric.color;
                    // main graphs
                    mainChart.append('path')
                      .attr('class', 'line ' + metric.graphClassName)
                      .style('stroke', tempColor);
                    // graphs in the brush
                    context.append('path')
                      .attr('class', 'brushLine ' + metric.graphClassName + '_brushline')
                      .style('stroke', tempColor);
                    // circle on graph during mouse over
                    focus.append('circle')
                      .attr('r', circleRadius)
                      .attr('fill', tempColor)
                      .attr('class', metric.graphClassName);
                    // tooltip items
                    tipItems.append('circle')
                      .attr('r', circleRadius)
                      .attr('fill', tempColor)
                      .attr('class', metric.graphClassName);
                    tipItems.append('text')
                      .attr('class', metric.graphClassName);
                });
            }

            function mouseMove() {
                //TODO: empty data issue
                if (!currSeries || currSeries.length === 0) return;
                var datapoints = [];
                var position = d3.mouse(this);
                var positionX = position[0];
                var positionY = position[1];
                var mouseX = x.invert(positionX);
                var mouseY = y.invert(positionY);

                currSeries.forEach(function(metric) {
                    //TODO: empty data issue
                    if (metric.data.length === 0) {
                        return;
                    }
                    //TODO: improve this logic
                    var data = metric.data;
                    var i = bisectDate(data, mouseX, 1);
                    var d0 = data[i - 1];
                    var d1 = data[i];
                    var d;
                    if (!d0) {
                        d = d1;
                    } else if (!d1) {
                        d = d0;
                    } else {
                        d = mouseX - d0[0] > d1[0] - mouseX ? d1 : d0;
                    }
                    // update circle's position on each graph
                    focus.select('.' + metric.graphClassName)
                        .attr('dataX', d[0]).attr('dataY', d[1]) //store the data
                        .attr('transform', 'translate(' + x(d[0]) + ',' + y(d[1]) + ')');
                    //TODO: have a better implementation of this later
                    if (d3.select("." + metric.graphClassName).style("display") !== 'none') {
                        datapoints.push({data: d, graphClassName: metric.graphClassName, name: metric.name});
                    }
                });
                toolTipUpdate(tipItems, datapoints, positionX, positionY);
                generateCrossLine(mouseX, mouseY, positionX, positionY);
            }

            function toolTipUpdate(group, datapoints, X, Y) {
                var XOffset = 0;
                var YOffset = 0;
                var OffsetMultiplier = -1;
                var itemsPerCol = 8;
                var circleLen = circleRadius*2;
                for (var i = 0; i < datapoints.length; i++) {
                    // create a new col after every itemsPerCol
                    if (i % itemsPerCol === 0) {
                        OffsetMultiplier++;
                        YOffset = OffsetMultiplier * itemsPerCol;
                    }
                    var tempData = formatValue(datapoints[i].data[1]);
                    var tempDate = new Date(datapoints[i].data[0]);
                    tempDate = GMTon? GMTformatDate(tempDate): formatDate(tempDate);
                    var circle = group.select("circle." + datapoints[i].graphClassName);
                    var textLine = group.select("text." + datapoints[i].graphClassName);
                    circle.attr('cy', 20*(0.75 + i - YOffset) + Y)
                        .attr('cx', X + tipOffset + tipPadding + circleRadius + XOffset*OffsetMultiplier);
                    textLine.attr('dy', 20*(1 + i - YOffset) + Y)
                        .attr('dx', X + tipOffset + tipPadding + circleLen + 2 + XOffset*OffsetMultiplier)
                        .text(tempDate + " - " + tempData);
                    /*
                    // keep this just in case different styles are needed for time and value
                    textLine.append('tspan')
                        .attr('class', 'timestamp')
                        .text(formatDate(new Date(datapoints[i][0])));
                    textLine.append('tspan').attr('class', 'value')
                        .attr('dx', 8)
                        .text(formatValue(datapoints[i][1]));
                    textLine.append('tspan').attr('dx', 8).text(names[i]);
                    */
                    // update XOffset if existing offset is smaller than texLine
                    var tempXOffset = textLine.node().getBBox().width + circleLen + 8;
                    if (tempXOffset > XOffset) {
                        XOffset = tempXOffset;
                    }
                }
                var tipBounds = group.node().getBBox();
                tipBox.attr('x', X + tipOffset);
                tipBox.attr('y', Y + tipOffset);
                if (tipBounds.width === 0 || tipBounds.height === 0) {
                    // when there is no graph, make the tipBox 0 size
                    tipBox.attr('width', 0);
                    tipBox.attr('height', 0);
                } else {
                    tipBox.attr('width', tipBounds.width + 4*tipPadding);
                    tipBox.attr('height', tipBounds.height + 2*tipPadding);
                }
                // move tooltip on the right if there is not enough to display it on the right
                var transformAttr;
                if (X + Number(tipBox.attr('width')) > (width + marginRight) &&
                    X - Number(tipBox.attr('width')) > 0) {
                    transformAttr = 'translate(-' + (Number(tipBox.attr('width')) + 2*tipOffset) + ')';
                } else {
                    transformAttr = null;
                }
                group.attr('transform', transformAttr);
                tipBox.attr('transform', transformAttr);
            }

            function legendCreator(names, colors, graphClassNames) {
                var tmpSources = [];
                for (var i = 0; i < names.length; i++) {
                    var tempColor = colors[i] === null? z(names[i]): colors[i];
                    tmpSources.push({
                        name: names[i],
                        displaying: true,
                        color: tempColor,
                        graphClassName: graphClassNames[i]
                    });
                }
                // set names into $scope for legend
                scope.sources = tmpSources;
            }

            /*  Generate cross lines at the point/cursor
                mouseX,mouseY are actual values
                X,Y are coordinates value
             */
            function generateCrossLine(mouseX, mouseY, X, Y) {
                if(!mouseY) return;

                focus.select('[name=crossLineX]')
                    .attr('x1', X).attr('y1', 0)
                    .attr('x2', X).attr('y2', height);
                focus.select('[name=crossLineY]')
                    .attr('x1', 0).attr('y1', Y)
                    .attr('x2', width).attr('y2', Y);
                //add some information around the axis

                focus.select('[name=crossLineTipY')
                    .attr('x', 0)
                    .attr('y', Y)
                    .attr('dx', -crossLineTipWidth)
                    .text(d3.format('.2s')(mouseY));

                //add a background to it
                var boxY = focus.select('[name=crossLineTipY]').node().getBBox();
                focus.select('[name=crossLineTipRectY]')
                    .attr('x', boxY.x - crossLineTipPadding)
                    .attr('y', boxY.y - crossLineTipPadding)
                    .attr('width', boxY.width + 2 * crossLineTipPadding)
                    .attr('height', boxY.height + 2 * crossLineTipPadding);

                var date = GMTon? GMTformatDate(mouseX): formatDate(mouseX);
                focus.select('[name=crossLineTipX]')
                    .attr('x', X)
                    .attr('y', height )
                    .attr('dy', crossLineTipHeight)
                    .text(date);

                //add a background to it
                var boxX = focus.select('[name=crossLineTipX]').node().getBBox();
                focus.select('[name=crossLineTipRectX]')
                    .attr('x', boxX.x - crossLineTipPadding)
                    .attr('y', boxX.y - crossLineTipPadding)
                    .attr('width', boxX.width + 2 * crossLineTipPadding)
                    .attr('height', boxX.height + 2 * crossLineTipPadding);

            }

            //reset the brush area
            function reset() {
                svg.selectAll(".brush").call(brush.move, null);
                svg.selectAll(".brushMain").call(brush.move, null);
            }

            //redraw the lines Axises grids
            function redraw(){
                //redraw
                svg.selectAll(".line").attr("d", line);//redraw the line
                svg.select(".x.axis").call(xAxis);  //redraw xAxis
                svg.select(".y.axis").call(yAxis);  //redraw yAxis
                svg.select(".y.axis:nth-child(3)").call(yAxisR); //redraw yAxis right
                svg.select(".x.grid").call(xGrid);
                svg.select(".y.grid").call(yGrid);
                if(!isBrushOn){
                    svg.select(".context").attr("display", "none");
                }
                updateDateRange();
            }

            //brushed
            function brushed() {
                // ignore the case when it is called by the zoomed function
                if (d3.event.sourceEvent && (d3.event.sourceEvent.type === "zoom" )) return;
                var s = d3.event.selection || x2.range();
                x.domain(s.map(x2.invert, x2));     //rescale the domain of x axis
                                                    //invert the x value in brush axis range to the
                                                    //value in domain

                reScaleY(); //rescale domain of y axis
                //redraw
                redraw();
                //sync with zoom
                chartRect.call(zoom.transform, d3.zoomIdentity
                    .scale(width / (s[1] - s[0]))
                    .translate(-s[0], 0));

                if(brushMainG){
                    brushMainG.call(zoom.transform, d3.zoomIdentity
                        .scale(width / (s[1] - s[0]))
                        .translate(-s[0], 0));
                }
            }

            function brushedMain(){
                var selection = d3.event.selection; //the brushMain selection
                if(selection) {
                    var start = x.invert(selection[0]);
                    var end = x.invert(selection[1]);
                    var range = end - start;
                    brushMainG.call(brushMain.move, null);
                        if(range * maxScaleExtent < x2.domain()[1] - x2.domain()[0]) return;
                    x.domain([start, end]);
                    brushG.call(brush.move, [x2(start), x2(end)]);
                }
            }

            //zoomed
            function zoomed() {
                // ignore the case when it is called by the brushed function
                if (d3.event.sourceEvent && (d3.event.sourceEvent.type === "brush" || d3.event.sourceEvent.type === "end") )return;
                var t = d3.event.transform;
                x.domain(t.rescaleX(x2).domain());  //rescale the domain of x axis
                                                    //invert the x value in brush axis range to the
                                                    //value in domain

                reScaleY(); //rescale domain of y axis
                //redraw
                redraw();
                // sync the brush
                context.select(".brush").call
                (brush.move, x.range().map(t.invertX, t));

                //sync the crossLine
                var position = d3.mouse(this);
                var positionX = position[0];
                var positionY = position[1];
                var mouseX = x.invert(positionX);
                var mouseY = y.invert(positionY); //domain value
                focus.selectAll('circle').each(function(d, i) {
                    var circle = d3.select(this);
                    var dataX = circle.attr('dataX');
                    var dataY = circle.attr('dataY');
                    circle.attr('transform','translate(' + x(dataX)  + ',' + y(dataY) + ')');
                });
                generateCrossLine(mouseX, mouseY, positionX, positionY);
            }

            //change brush focus range, k is the number of minutes
            function brushMinute(k){
                return function(){
                    if(!k) k = (x2.domain()[1] - x2.domain()[0]);
                    //the unit of time value is millisecond
                    //x2.domain is the domain of total
                    var interval = k * 60000; //one minute is 60000 millisecond

                    //take current x domain value and extend it
                    var start = x.domain()[0].getTime();
                    var end = x.domain()[1].getTime();
                    var middle = (start + end) / 2;
                    start = middle - interval / 2;
                    var min = x2.domain()[0].getTime();
                    var max = x2.domain()[1].getTime();
                    if (start < min) start = min;
                    end = start + interval;
                    if (end > max) end = max;
                    context.select(".brush").call
                    (brush.move, [x2(new Date(start)), x2(new Date(end))]);
                };
            }

            //rescale YAxis based on XAxis Domain
            function reScaleY(){
                if(currSeries === "series" || !currSeries) return;
                var xDomain = x.domain();
                var datapoints = [];

                currSeries.forEach(function(metric){
                    if (metric !== null && metric.data.length > 0) {
                      var len = metric.data.length;
                      // TODO: empty data issue
                      if(metric.data[0][0] > xDomain[1].getTime() || metric.data[len-1][0] < xDomain[0].getTime()) return;
                      //if this metric time range is within the xDomain
                      var start = bisectDate(metric.data, xDomain[0]);
                      var end = bisectDate(metric.data, xDomain[1], start);
                      datapoints = datapoints.concat(metric.data.slice(start, end+1));
                    }
                });

                var extent = d3.extent(datapoints, function(d) {return d[1];});
                var diff = extent[1] - extent[0];
                var buffer = diff * bufferRatio;
                var yMin = extent[0] - buffer;
                if(yMin < 0) yMin = 0;
                var yMax = extent[1] + buffer;
                y.domain([yMin, yMax]);

            }

            //resize
            function resize(){
                var tempX = x.domain(); //remember that when resize
                //calculate new size for chart
                containerWidth = $(container).width();
                width = containerWidth - marginLeft - marginRight;
                margin = {top: marginTop,
                    right: marginRight,
                    bottom: containerHeight - marginTop - height,
                    left: marginLeft};
                margin2 = {top: containerHeight - height2 - marginBottom,
                    right: marginRight,
                    bottom: marginBottom,
                    left: marginLeft};

                //clear every chart
                //TODO: bug-resize causes charts to re-attach in wrong DOM position
                d3.select(container).select('svg').remove();

                setGraph(); //set up the chart
                //TODO: should not need to call this function
                setGraphTools(currSeries);

                updateGraph(currSeries); //refill the data draw the line
                addOverlay();
                if(tempX[0].getTime() == x2.domain()[0].getTime() &&
                    tempX[1].getTime() == x2.domain()[1].getTime()) {
                    reset();
                }else{
                    //restore the zoom&brush
                    context.select(".brush").call
                    (brush.move, [x2(tempX[0]), x2(tempX[1])]);
                }
            }

            //updateGraph, update the graph with new data
            function updateGraph(series){
                if (!series || series.length === 0) return;

                var allDatapoints = [];
                currSeries = series;

                series.forEach(function(metric) {
                    allDatapoints = allDatapoints.concat(metric.data);
                });

                x.domain(d3.extent(allDatapoints, function(d) { return d[0]; }));
                y.domain(d3.extent(allDatapoints, function(d) { return d[1]; }));
                x2.domain(x.domain());
                y2.domain(y.domain());

                series.forEach(function(metric) {
                    //TODO: empty data issue
                    if (metric.data.length > 0) {
                        mainChart.select('path.line.'+ metric.graphClassName)
                            .datum(metric.data)
                            .attr('d', line);
                        context.select('path.brushLine.'+ metric.graphClassName + '_brushline')
                            .datum(metric.data)
                            .attr('d', line2);
                    }

                });
                //draw the brush xAxis
                xAxisG2.call(xAxis2);
                setZoomExtent(3);

                // draw flag(s) to denote annotation mark
                updateAnnotations();
            }

            function updateAnnotations() {
<<<<<<< HEAD
                if (!scope || scope.series.length > 1 ) return;
                /* for query like:
                -2d:-0d:argus.jvm:mem.heap.used{host=argus.jvm:mem.heap.used{host=shared1-argusws1-2-prd.eng.sfdc.net}:avg
                the scope.series[0].flagSeries can be undefined.
                */
                if (!scope.series[0].flagSeries) return;
                var flagSeries = scope.series[0].flagSeries.data;
=======
                if (!scope || !scope.series) return;

                var flagSeries;
                if (scope.series.length === 1 && scope.series[0].flagSeries) {
                    flagSeries = scope.series[0].flagSeries.data;
                } else {
                    // TODO: do any dashboards have flag data for multiple series?
                    return;
                }

>>>>>>> e4e148f4
                var flagsG = d3.select('#' + chartId).select('svg').select('.flags');
                var label = flagsG.selectAll("flagItem")
                    .data(flagSeries)
                    .enter().append("g")
                    .attr("class", "flagItem")
                    .attr("transform", function(d) {
                        // x, xAxis, xAxisG
                        var x_Val = 200;   // x(d.x); // d.x is timestamp of X axis
                        var y_Val = height - 35;
                        return "translate("+ x_Val + ", "+ y_Val +")";
                    });

                label.append("line")
                    .attr("y2", 35)
                    .attr("stroke-width", 2)
                    .attr("stroke", "steelblue");

                label.append("circle")
                    .attr("r", 5)
                    .attr("class", "flag");

                // TODO: add mouseover for short text description when it comes available
                // label.append("text")
                //     .attr("x", 10)
                    // text is currently too large and unreadable.
                    // TODO: need separate panel to satisfy use case for user to select text
                    // .text(function(d) { return d.text; });
            }

            //this function add the overlay element to the graph when mouse interaction takes place
            //need to call this after drawing the lines in order to put mouse interaction overlay on top
            function addOverlay(){
                //the graph rectangle area
                chartRect = mainChart.append('rect')
                    .attr('class', 'chartOverlay')
                    .attr('width', width)
                    .attr('height', height)
                    .on('mouseover', function () {
                        focus.style('display', null);
                        if (isTooltipOn) tip.style('display', null);
                    })
                    .on('mouseout', function () {
                        focus.style('display', 'none');
                        if (isTooltipOn) tip.style('display', 'none');
                    })
                    .on('mousemove', mouseMove)
                    .call(zoom)
                ;

                //the brush overlay
                brushG = context.append("g")
                    .attr("class", "brush")
                    .call(brush)
                    .call(brush.move, x.range()); //change the x axis range when brush area changes

                brushMainG = mainChart.append("g")//have to do this seperately, because rect svg cannot register brush
                    .attr("class", "brushMain")
                    .call(zoom)
                    .on("mousedown.zoom", null)
                    .call(brushMain)
                    .on('mouseover', function () {
                        focus.style('display', null);
                        if (isTooltipOn) tip.style('display', null);
                    })
                    .on('mouseout', function () {
                        focus.style('display', 'none');
                        if (isTooltipOn) tip.style('display', 'none');
                    })
                    .on('mousemove', mouseMove);

                if (scope.isBrushMainOn){
                    brushMainG.attr('display', null);
                } else {
                    brushMainG.attr('display', 'none');
                }
                // no wheel zoom on page load
                if (!isWheelOn){
                    chartRect.on("wheel.zoom", null);   // does not disable 'double-click' to zoom
                    brushMainG.on("wheel.zoom", null);
                }
            }

            //toggle time brush
            function toggleBrush(){
                if(isBrushOn){
                    //disable the brush
                    svg.select('.context').attr('display', 'none');
                    isBrushOn = false;
                } else {
                    //enable the brush
                    svg.select('.context').attr('display', null);
                    isBrushOn = true;
                }
            }

            //toggle time brush
            function toggleBrushMain(){
                //enable main chart brush
                if(scope.isBrushMainOn){
                    svg.select('.brushMain').attr('display', null);
                    //isBrushMainOn = false;   ---------ng-model is auto changed.
                } else {
                    //disable main chart brush
                    svg.select('.brushMain').attr('display', 'none');
                    //isBrushMainOn = true;
                }
            }

            //toggle the mouse wheel for zoom
            function toggleWheel(){
                if(isWheelOn){
                    chartRect.on("wheel.zoom", null);
                    brushMainG.on("wheel.zoom", null);
                    isWheelOn = false;
                } else {
                    chartRect.call(zoom);
                    brushMainG.call(zoom)
                        .on("mousedown.zoom", null);
                    isWheelOn = true;
                }
            }

            //toggle tooltip
            function toggleTooltip() {
                if(isTooltipOn) {
                    svg.select(".tooltip").attr("display", 'none');
                    isTooltipOn = false;
                } else {
                    svg.select(".tooltip").attr("display", null);
                    isTooltipOn = true;
                }
            }

            //date range
            function updateDateRange(){
                var start, end, str;
                if (GMTon) {
                    start = GMTformatDate(x.domain()[0]);
                    end = GMTformatDate(x.domain()[1]);
                    str = start + ' - ' + end + " (GMT/UTC)";
                } else {
                    start = formatDate(x.domain()[0]);
                    end = formatDate(x.domain()[1]);
                    // TODO: detect local time zone, display as 'PST', etc.
                    str = start + ' - ' + end;  // + " in local time zone";
                }

                // update $scope
                scope.dateRange = str;

                // update view
                d3.select('#topTb-' + chartId + ' .dateRange').text(str);
            }

            //extent, k is the least number of points in one line you want to see on the main chart view
            function setZoomExtent(k){
              //TODO: empty data issue
                if(!currSeries || currSeries.length === 0) return;
                var numOfPoints= currSeries[0].data.length;
                //choose the max among all the series
                for(var i = 1; i < currSeries.length; i++){
                    if(numOfPoints < currSeries[i].data.length){
                        numOfPoints = currSeries[i].data.length;
                    }
                }
                if(!k || k > numOfPoints) k = 3;
                zoom.scaleExtent([1, numOfPoints/k]);
                maxScaleExtent = parseInt(numOfPoints/k);
            }

            //dynamically enable button for brush time period(1h/1d/1w/1m/1y)
            function enableBrushTime(){
                var range = x2.domain()[1] - x2.domain()[0];
                if(range > 3600000){
                    //enable 1h button
                    $('[name=oneHour]', topToolbar).prop('disabled', false);
                }
                if(range > 3600000 * 24){
                    //enable 1d button
                    $('[name=oneDay]', topToolbar).prop('disabled', false);
                }
                if(range > 3600000 * 24 * 7){
                    //enable 1w button
                    $('[name=oneWeek]', topToolbar).prop('disabled', false);
                }
                if(range > 3600000 * 24 * 30){
                    //enable 1month button
                    $('[name=oneMonth]', topToolbar).prop('disabled', false);
                }
                if(range > 3600000 * 24 * 365){
                    //enable 1y button
                    $('[name=oneYear]', topToolbar).prop('disabled', false);
                }
            }

            //TODO improve the resize efficiency if performance becomes an issue
            // call resize when browser size changes
            // var parent = scope.$parent.$parent.$parent;
            //It is weird that the parent scope directive descending from is scope.$parent.$parent.$parent

            // if(!parent.resize){
            //     parent.resizeJobs = [];
            //     var timer;
            //     parent.resize = function() {
            //         $timeout.cancel(timer); //clear to improve performance
            //         timer = $timeout(function () {
            //             parent.resizeJobs.forEach(function (resize) { //resize all the charts
            //                 resize();
            //             });
            //         }, resizeTimeout); //only execute resize after a timeout
            //     };
            //
            //     d3.select(window).on('resize', parent.resize);
            // }
            // parent.resizeJobs.push(resize);
            scope.$on('setupChart', function(){
                resizeJobs = [];
            });
            resizeJobs.push(resize);

            // Update graph on new metric results
            setGraph();
            setGraphTools(series);
            updateGraph(series);

            // initialize starting point for graph settings & info
            addOverlay();
            updateDateRange();
            enableBrushTime();
            reset();    //to remove the brush cover first for user the drag

            //button set up
            $('[name=reset]', topToolbar).click(reset);
            $('[name=oneHour]', topToolbar).click(brushMinute(60));
            $('[name=oneDay]', topToolbar).click(brushMinute(60*24));
            $('[name=oneWeek]', topToolbar).click(brushMinute(60*24*7));
            $('[name=oneMonth]', topToolbar).click(brushMinute(60*24*30));
            $('[name=oneYear]', topToolbar).click(brushMinute(60*24*365));

            //toggle
            $('[name=toggle-brush]', topToolbar).change(toggleBrush);
            $('[name=toggle-brush-main]', topToolbar).change(toggleBrushMain);
            $('[name=toggle-wheel]', topToolbar).change(toggleWheel);
            $('[name=toggle-tooltip]', topToolbar).change(toggleTooltip);
        }
    };
}]);<|MERGE_RESOLUTION|>--- conflicted
+++ resolved
@@ -274,6 +274,7 @@
                 //Brush, zoom, pan
                 //clip path
                 clip = svg.append("defs").append("clipPath")
+                    .attr('name','clip')
                     .attr("id", "clip")
                     .append("rect")
                     .attr("width", width)
@@ -711,6 +712,7 @@
                 }
             }
 
+
             //updateGraph, update the graph with new data
             function updateGraph(series){
                 if (!series || series.length === 0) return;
@@ -748,15 +750,6 @@
             }
 
             function updateAnnotations() {
-<<<<<<< HEAD
-                if (!scope || scope.series.length > 1 ) return;
-                /* for query like:
-                -2d:-0d:argus.jvm:mem.heap.used{host=argus.jvm:mem.heap.used{host=shared1-argusws1-2-prd.eng.sfdc.net}:avg
-                the scope.series[0].flagSeries can be undefined.
-                */
-                if (!scope.series[0].flagSeries) return;
-                var flagSeries = scope.series[0].flagSeries.data;
-=======
                 if (!scope || !scope.series) return;
 
                 var flagSeries;
@@ -766,8 +759,6 @@
                     // TODO: do any dashboards have flag data for multiple series?
                     return;
                 }
-
->>>>>>> e4e148f4
                 var flagsG = d3.select('#' + chartId).select('svg').select('.flags');
                 var label = flagsG.selectAll("flagItem")
                     .data(flagSeries)
