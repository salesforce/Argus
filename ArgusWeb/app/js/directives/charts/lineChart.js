'use strict';
/*global angular:false, d3:false, $:false, window:false, screen:false, console:false */

angular.module('argus.directives.charts.lineChart', [])
.directive('lineChart', ['$timeout', 'Storage', 'ChartToolService', 'ChartElementService', function($timeout, Storage, ChartToolService, ChartElementService) {
	//--------------------resize all charts-------------------
	var AllChartIds = [];
	var fullscreenChartID;
	var syncChartJobs;
	//
	// function resizeHelper(){
	// 	$timeout.cancel(timer); //clear to improve performance
	// 	timer = $timeout(function () {
	// 		if (fullscreenChartID === undefined) {
	// 			resizeJobs.forEach(function (resizeJob) { //resize all the charts
	// 				resizeJob.resize();
	// 			});
	// 		} else { // resize only one chart that in fullscreen mode
	// 			var chartToFullscreen = resizeJobs.filter(function (item) {
	// 				return item.chartID === fullscreenChartID;
	// 			});
	// 			chartToFullscreen[0].resize();
	// 			if (window.innerHeight !== screen.height) {
	// 				// reset the ID after exiting full screen
	// 				fullscreenChartID = undefined;
	// 			}
	// 		}
	// 	}, resizeTimeout); //only execute resize after a timeout
	// }
	//
	// d3.select(window).on('resize', resizeHelper);

	//---------------------sync all charts-----------------------

	function syncChartMouseMoveAll(mouseX, focusChartId){
		for(var key in syncChartJobs){
			if(!syncChartJobs.hasOwnProperty(key) || key === focusChartId) continue;
			syncChartJobs[key].syncChartMouseMove(mouseX);
		}
	}

	function syncChartMouseOutAll(focusChartId){
		for(var key in syncChartJobs){
			if(!syncChartJobs.hasOwnProperty(key) || key === focusChartId) continue;
			syncChartJobs[key].syncChartMouseOut();
		}
	}

	return {
		restrict: 'E',
		replace: true,
		scope: {
			chartConfig: '=chartconfig',
			series: '=series',
			dateConfig: '=dateconfig'
		},
		templateUrl: 'js/templates/charts/topToolbar.html',
		controller: ['$scope', '$filter', '$uibModal', '$window', 'Metrics', 'DownloadHelper', 'growl',  '$routeParams', function($scope, $filter, $uibModal, $window, Metrics, DownloadHelper, growl, $routeParams) {
			$scope.showToggleSources = true;
			$scope.hideMenu = true;
			$scope.dateRange = '';
			$scope.changeToFullscreen = false;
			$scope.dashboardId = $routeParams.dashboardId;
			$scope.sources = [];
			$scope.otherSourcesHidden = false;
			$scope.noDataSeries = [];
			$scope.invalidSeries = [];
			var hiddenSourceNames = [];

			syncChartJobs = ChartToolService.getOrCreateSyncChartJobs($scope.dashboardId);

			$scope.extraYAxisSet = new Set();
			$scope.series.forEach(function(e){
				if (e.extraYAxis) $scope.extraYAxisSet.add(e.extraYAxis);
			});

			$scope.updateStorage = function () {
				Storage.set('menuOption_' + $scope.dashboardId + '_' + $scope.chartConfig.chartId, $scope.menuOption);
			};
			// read menuOption from local storage; use default one if there is none
			$scope.menuOption = angular.copy(Storage.get('menuOption_' + $scope.dashboardId + '_' + $scope.chartConfig.chartId));
			if ($scope.menuOption === null || $scope.menuOption === undefined) {
				$scope.menuOption = angular.copy($scope.chartConfig.smallChart ?
					 ChartToolService.defaultMenuOptionSmallChart : ChartToolService.defaultMenuOption);
				$scope.updateStorage();
			}
			// reformat existing stored menuOption
			if ($scope.menuOption.tooltipConfig === undefined) {
				$scope.menuOption.tooltipConfig = {
					rawTooltip: $scope.menuOption.rawTooltip,
					customTooltipFormat: $scope.menuOption.customTooltipFormat,
					leadingNum: $scope.menuOption.leadingNum,
					trailingNum: $scope.menuOption.trailingNum,
					isTooltipSortOn: $scope.menuOption.isTooltipSortOn
				};
			}
			if ($scope.menuOption.yAxisConfig === undefined) {
				$scope.menuOption.yAxisConfig = {
					formatYaxis: $scope.menuOption.formatYaxis,
					numTicksYaxis: $scope.menuOption.numTicksYaxis
				};
			}
			if ($scope.menuOption.isSnapCrosslineOn === undefined) {
				$scope.menuOption.isSnapCrosslineOn = true;
			}
			if ($scope.menuOption.localTimezone === undefined) {
				$scope.menuOption.localTimezone = false;
			}

			var dashboardId = $routeParams.dashboardId; //this is used in chartoptions scope
			// user interactions
			$scope.openChartOptions = function(chartId, chartTitle) {
				if (!chartId) return;

				var optionsModal = $uibModal.open({
					// scope: $scope,
					resolve: {
						menuOption: function () {
							return $scope.menuOption;
						}
					},
					templateUrl: 'js/templates/modals/chartOptions.html',
					windowClass: 'chartOptions',
					size: 'lg',
					// controller: chartOptions,     // ['optionsModal', 'menuOption', ChartOptions],
					// controllerAs: 'ChartOptions',     // modal options
					controller: ['$scope', function($scope) {

						// set $scope items from $resolve method above - only way to 'watch' $scope for changes in chart options.
						$scope.menuOption = $scope.$resolve.menuOption;

						$scope.chartId = chartId;
						$scope.chartTitle = chartTitle;
						$scope.applyToAllGraphs = false;

						// display current date in 'sample' format
						var currDate = new Date();
						var sampleDateFormat = '%-m/%-d/%y %H:%M:%S'; // 'Sat Nov 5 1929 11:58'

						$scope.dateFormatOutput = d3.timeFormat(sampleDateFormat)(currDate);

						// update date format to show sample date in modal view
						$scope.updateDateFormatOutput = function() {
							var userInputDateFormat = $scope.menuOption.dateFormat ? $scope.menuOption.dateFormat : sampleDateFormat;
							$scope.dateFormatOutput = d3.timeFormat(userInputDateFormat)(new Date());
						};

						// display date in correct format when modal opens: either menuOptions OR current date with 'sampleDateFormat'
						$scope.updateDateFormatOutput();

						$scope.resetSettings = function () {
							// set menuOption back to default (both in the modal scope and outer chart scope). can be stored in separate properties file for charts
							$scope.menuOption = angular.copy(ChartToolService.defaultMenuOption);
							angular.element('#topTb-' + $scope.chartId).scope().menuOption = $scope.menuOption;
							// update localStorage
							// Storage.set('menuOption_' + dashboardId + '_' + $scope.chartId, $scope.menuOption);
						};

						$scope.updateSettingsToAllGraphs = function () {
							// update all graphs on dashboard with current scope.menuOption settings
							if ($scope.applyToAllGraphs) {
								//update localStorage for each chart
								AllChartIds.forEach(function (job) {
									Storage.set('menuOption_' + dashboardId + '_' + job.chartID, $scope.menuOption);
								});
							}
						};

						$scope.saveSettings = function () {
							Storage.set('menuOption_' + dashboardId + '_' + $scope.chartId, angular.copy($scope.menuOption));
							optionsModal.close();
							if ($scope.applyToAllGraphs) {
								// manually refresh page so all charts are updated with settings
								$window.location.reload();
							}
						};

						$scope.close = function () {
							optionsModal.close();
						};

						// add lightMask class when modal is opened
						optionsModal.opened.then(function () {
							$('body').addClass('lightMask');
						});

						// remove lightMask class when modal is closed
						optionsModal.result.then(function () {
							angular.noop();
						}, function () {
							$('body').removeClass('lightMask');
						});
					}]
				});
			};

			$scope.updateFullscreenChartID= function (clickedChartID) {
				// using the button to toggle on and off full screen
				fullscreenChartID = clickedChartID;
				$scope.changeToFullscreen = screen.height !== window.innerHeight;
			};

			$scope.downloadData = function (queryFunction) {
				// each metric expression will be a separate file
				var dataHandler, filename, chartTitle;
				if ($scope.chartConfig.title !== undefined && $scope.chartConfig.title.text !== undefined) {
					chartTitle = $scope.chartConfig.title.text;
				} else {
					chartTitle = 'data';
				}
				switch (queryFunction) {
					case 'query':
						dataHandler = function (data) { return JSON.stringify(data.slice(0, data.length)); };
						filename = chartTitle + '.json';
						break;
					case 'downloadCSV':
						dataHandler = function (data) { return data[0]; };
						filename = chartTitle + '.csv';
						break;
				}
				$scope.chartConfig.expressions.map(function (expression) {
					growl.info('Downloading data...');
					Metrics[queryFunction]({expression: expression}).$promise.then(function (data) {
						DownloadHelper.downloadFile(dataHandler(data), filename);
					}, function (error) {
						growl.error('Data cannot be download this time');
						console.log(error);
					});
				});
			};

			$scope.labelTextColor = function(source) {
				return source.displaying? source.color: '#FFF';
			};

			$scope.toggleSource = function(source) {
				toggleGraphOnOff(source);
				$scope.updateGraphAndScale(hiddenSourceNames);
			};

			// show ONLY this 1 source, hide all others
			$scope.hideOtherSources = function(sourceToShow) {
				var sources = $scope.sources;
				for (var i = 0; i < sources.length; i++) {
					if (sourceToShow.name !== sources[i].name) {
						toggleGraphOnOff(sources[i]);
					}
				}
				$scope.updateGraphAndScale(hiddenSourceNames);
				$scope.otherSourcesHidden = !$scope.otherSourcesHidden;
			};

			// helper function to hide a graph and its related items
			function toggleGraphOnOff (source) {
				// d3 select with dot in ID name: http://stackoverflow.com/questions/33502614/d3-how-to-select-element-by-id-when-there-is-a-dot-in-id
				// var graphID = source.name.replace(/\s+/g, '');
				var displayProperty;
				if (source.displaying) {
					displayProperty = 'none';
					hiddenSourceNames.push(source.name);
				} else {
					displayProperty = null;
					hiddenSourceNames = hiddenSourceNames.filter(function(i) {
						return i !== source.name;
					});
				}
				source.displaying = !source.displaying;
				d3.selectAll('.' + source.graphClassName)
					.style('display', displayProperty)
					.attr('displayProperty', displayProperty);//this is for recording the display property when circle is outside range
			}
		}],
		// compile: function (iElement, iAttrs, transclude) {},
		link: function (scope, element) {
			/**
			 * not using chartIdIndex because when reload the chart by 'sumbit' button
			 * or other single page app navigate button the chartId is not reset
			 * to 1, only by refreshing the page would the chartId be reset to 0
			 */

			var chartId = scope.chartConfig.chartId;
			var chartType = scope.chartConfig.chartType;
			var series = scope.series;
			var GMTon = !scope.menuOption.localTimezone;
			var chartOptions = scope.chartConfig;
			var extraYAxisSet = scope.extraYAxisSet;

			/** 'smallChart' settings:
				height: 150
				no timeline, date range, option menu
				only left-side Y axis
				fewer x-axis tick labels
			*/

			var agYMin, agYMax, yScaleType = 'linear';
			// handle y axis type
			var yScaleConfigValue;
			if (chartOptions.yAxis){
				agYMin = chartOptions.yAxis.min;
				agYMax = chartOptions.yAxis.max;
				if ((chartOptions.yAxis.type !== undefined) && (typeof chartOptions.yAxis.type === 'string')) {
					var yScaleTypeInput = chartOptions.yAxis.type.toLowerCase();
					switch (yScaleTypeInput){
						case 'log':
						case 'logarithmic':
							yScaleType = 'log';
							yScaleConfigValue = parseInt(chartOptions.yAxis.base);
							break;
						case 'pow':
						case 'power':
							yScaleType = 'power';
							yScaleConfigValue = parseInt(chartOptions.yAxis.exponent);
							break;
					}
				}
			}
			// provide support for yaxis lower case situation.
			if (chartOptions.yaxis !== undefined) {
				agYMin = agYMin || chartOptions.yaxis.min;
				agYMax = agYMax || chartOptions.yaxis.max;
			}
			if (isNaN(agYMin)) agYMin = undefined;
			if (isNaN(agYMax)) agYMax = undefined;

			var dateExtent; //extent of non empty data date range
			var topToolbar = $(element); //jquery selection
			var container = topToolbar.parent()[0];//real DOM

			var maxScaleExtent = 100; //zoom in extent
			var currSeries = series;  // series after being processed
			var seriesBeingDisplayed; //what's being show on the screen

			//---------------- check if it is a small chart (need to be called first) --------------
			var isSmallChart = chartOptions.smallChart === undefined? false: chartOptions.smallChart;

			var dateFormatter = ChartToolService.generateDateFormatter(GMTon, scope.menuOption.dateFormat, isSmallChart);
			var messagesToDisplay = [ChartToolService.defaultEmptyGraphMessage];
			// color scheme
			var z = ChartToolService.setColorScheme(scope.menuOption.colorPalette);
			// determine chart layout and dimensions
			var containerHeight = isSmallChart ? 175 : 330;
			var containerWidth = $('#' + chartId).width();
			// remember the original size
			var defaultContainerWidth = -1;
			if (chartOptions.chart !== undefined) {
				containerHeight = chartOptions.chart.height === undefined ? containerHeight: chartOptions.chart.height;
				if (chartOptions.chart.width !== undefined) {
					containerWidth = chartOptions.chart.width;
					defaultContainerWidth = containerWidth;
				}
			}
			var defaultContainerHeight = containerHeight;
			// calculate width, height and margin for both brush and graphs
			var allSize = ChartToolService.calculateDimensions(containerWidth, containerHeight, isSmallChart, scope.menuOption.isBrushOn, extraYAxisSet.size);

			//setup graph variables
			var x, x2, y, y2, yScalePlain, extraY, extraYScalePlain, extraY2,
				xAxis, xAxis2, yAxis, yAxisR, xGrid, yGrid, extraYAxisR,
				graph, graph2, extraGraph, extraGraph2,
				brush, brushMain, zoom,
				svg, svg_g, mainChart, xAxisG, xAxisG2, yAxisG, yAxisRG, xGridG, yGridG, extraYAxisRG,//g
				context, clip, brushG, brushMainG, chartRect,//g
				tooltip, tipBox, tipItems,
				focus, crossLine, mouseOverHighlightBar, highlightBar, mouseMoveElement,
				names, colors, graphClassNames,
				flags, stack;

			var isDataStacked = chartType.includes('stack');
			var isChartDiscrete = chartType.includes('bar');

			// define a few handler functions
			var timestampSelector = ChartToolService.generateTimestampSelector(isDataStacked);
			var dateBisector = isDataStacked ? ChartToolService.bisectDateStackedData : ChartToolService.bisectDate;

			// setup: initialize all the graph variables
			function setUpGraphs() {
				if (isDataStacked) stack = d3.stack();

				var xy = ChartToolService.getXandY(scope.dateConfig, GMTon, allSize, yScaleType, yScaleConfigValue);
				x = xy.x;
				y = xy.y;
				yScalePlain = xy.yScalePlain;

				var axises = ChartElementService.createAxisElements(x, y, isSmallChart, scope.menuOption.yAxisConfig);
				var grids = ChartElementService.createGridElements(x, y, allSize, isSmallChart, scope.menuOption.yAxisConfig.numTicksYaxis);

				xAxis = axises.xAxis;
				yAxis = axises.yAxis;
				yAxisR = axises.yAxisR;
				xGrid = grids.xGrid;
				yGrid = grids.yGrid;

				graph = ChartElementService.createGraph(x, y, chartType);

				// populate brash related items
				var smallBrush = ChartElementService.createBrushElements(scope.dateConfig, GMTon, allSize, isSmallChart, chartType, brushed, yScaleType, yScaleConfigValue);
				xAxis2 = smallBrush.xAxis;
				x2 = smallBrush.x;
				y2 = smallBrush.y;
				graph2 = smallBrush.graph;
				brush = smallBrush.brush;

				brushMain = ChartElementService.createMainBrush(allSize, brushedMain);

				var chartContainerElements = ChartElementService.generateMainChartElements(allSize, container);
				svg = chartContainerElements.svg;
				svg_g = chartContainerElements.svg_g; // clip, flags, brush area,
				mainChart = chartContainerElements.mainChart; // zoom, axis, grid

				zoom = ChartElementService.createZoom(allSize, zoomed, mainChart);

				var axisesElement = ChartElementService.appendAxisElements(allSize, mainChart, chartOptions.xAxis, chartOptions.yAxis);
				xAxisG = axisesElement.xAxisG;
				yAxisG = axisesElement.yAxisG;
				yAxisRG = axisesElement.yAxisRG;

				var gridsElement = ChartElementService.appendGridElements(allSize, mainChart);
				xGridG = gridsElement.xGridG;
				yGridG = gridsElement.yGridG;

				//extra YAxis setup
				if (extraYAxisSet.size > 0) {
					var extraYAxisRelatedElements = ChartElementService.createExtraYAxisRelatedElements(x, x2, extraYAxisSet, allSize, yScaleType, yScaleConfigValue, scope.menuOption.yAxisConfig, mainChart);
					extraY = extraYAxisRelatedElements.extraY;
					extraYScalePlain = extraYAxisRelatedElements.extraYScalePlain;
					extraYAxisR = extraYAxisRelatedElements.extraYAxisR;
					extraYAxisRG = extraYAxisRelatedElements.extraYAxisRG;
					extraGraph = extraYAxisRelatedElements.extraGraph;
					extraY2 = extraYAxisRelatedElements.extraY2;
					extraGraph2 = extraYAxisRelatedElements.extraGraph2;
				}

				//clip path: keep graphs within the container
				clip = ChartElementService.appendClip(allSize, svg_g, chartId);

				//brush area
				var smallBrushElement = ChartElementService.appendBrushWithXAxisElements(allSize, svg_g);
				context = smallBrushElement.context;
				xAxisG2 = smallBrushElement.xAxisG2;

				// flags and annotations
				flags = ChartElementService.appendFlagsElements(svg_g);

				// tooltip setup
				var tooltipElement = ChartElementService.appendTooltipElements(svg_g);
				tooltip = tooltipElement.tooltip;
				tipBox = tooltipElement.tipBox;
				tipItems = tooltipElement.tipItems;
				// set color
				ChartToolService.bindDefaultColorsWithSources(z, names);
				// populate stack if its needed
				if (isDataStacked) {
					stack.order(d3.stackOrderNone)
						.offset(d3.stackOffsetNone);
				}
				// set domain for bandwidth if its a bar chart
				if (chartType ==='bar') {
					graph.x1.domain(graphClassNames);
					graph2.x1.domain(graphClassNames);
				}
			}

			function renderGraphs (series) {
				// downsample if its needed
				currSeries = ChartToolService.downSample(series, containerWidth, scope.menuOption.downSampleMethod);
				// compute stack data if its needed
				if (isDataStacked) {
					stack.keys(currSeries.map(function(metric) { return metric.name; }));
					currSeries = ChartToolService.addStackedDataToSeries(currSeries, stack);
				}
				seriesBeingDisplayed = currSeries;

				var xyDomain = ChartToolService.getXandYDomainsOfSeries(currSeries, isChartDiscrete, isDataStacked, timestampSelector, extraYAxisSet);
				var xDomain = xyDomain.xDomain;
				var yDomain = xyDomain.yDomain;
				var extraYDomain = xyDomain.extraYDomain;

				x.domain(xDomain); //doing this cause some date range are defined in metric queries and regardless of ag-date
				y.domain(ChartToolService.processYDomain(yDomain, yScalePlain, yScaleType, agYMin, agYMax, isDataStacked, isChartDiscrete));
				for (var iSet of extraYAxisSet){
					extraY[iSet].domain(ChartToolService.processYDomain(extraYDomain[iSet], extraYScalePlain[iSet], yScaleType, undefined, undefined, isDataStacked, isChartDiscrete));
				}
				// update brush's x and y
				x2.domain(xDomain);
				y2.domain(yDomain);
				for (var iSet of extraYAxisSet){
					extraY2[iSet].domain(ChartToolService.processYDomain(extraYDomain[iSet], extraYScalePlain[iSet], yScaleType, undefined, undefined, isDataStacked, isChartDiscrete));
				}

				dateExtent = xDomain;

				// apply the actual x and y domain based on the data for axises and grids
				ChartElementService.redrawAxis(xAxis, xAxisG, yAxis, yAxisG, yAxisR, yAxisRG, extraYAxisR, extraYAxisRG, extraYAxisSet, isSmallChart);
				ChartElementService.redrawGrid(xGrid, xGridG, yGrid, yGridG);
				xAxisG2.call(xAxis2);

				// minior adjustments based on chart type
				var chartOpacity = chartType.includes('stack')? 0.8: 1;
				if (isChartDiscrete) {
					// update band scale domain from the time scale
					graph.x0.domain(xyDomain.discreteXDomain);
					graph2.x0.domain(xyDomain.discreteXDomain);
					if (chartType === 'bar') {
						graph.x1.rangeRound([0, graph.x0.bandwidth()]);
						graph2.x1.rangeRound([0, graph2.x0.bandwidth()]);
					}
				}

				currSeries.forEach(function (metric, index) {
					var tempColor = metric.color === null ? z(metric.name) : metric.color;
					if (metric.data.length !== 0) {
						var downSampledMetric;
						if (chartType === 'area') chartOpacity = ChartToolService.calculateGradientOpacity(index, currSeries.length);

						var tempGraph, tempGraph2;
						if (!metric.extraYAxis) {
							tempGraph = graph;
							tempGraph2 = graph2;
						} else {
							tempGraph = extraGraph[metric.extraYAxis];
							tempGraph2 = extraGraph2[metric.extraYAxis];
						}

						ChartElementService.renderGraph(mainChart, tempColor, metric, tempGraph, chartId, chartType, chartOpacity);
						// redener brush line in a downsample manner
						downSampledMetric = isChartDiscrete ? metric : ChartToolService.downSampleASingleMetricsDataEveryTenPoints(metric, containerWidth);
						ChartElementService.renderBrushGraph(context, tempColor, downSampledMetric, tempGraph2, chartType, chartOpacity);
						ChartElementService.renderTooltip(tipItems, tempColor, metric.graphClassName);
					}
					// render annotations
<<<<<<< HEAD
					if (!metric.flagSeries) return;
					var flagSeries = metric.flagSeries.data;
					flagSeries.forEach(function (d) {
						ChartElementService.renderAnnotationsLabels(flagsG, labelTip, tempColor, metric.graphClassName, d);
					});
=======
					if (metric.flagSeries) {
						var flagSeries = metric.flagSeries.data;
						flagSeries.forEach(function (d) {
							ChartElementService.renderAnnotationsLabels(flags, tempColor, metric.graphClassName, d);
						});
						ChartElementService.bringMouseOverLabelToFront(flags, chartId);
					}
>>>>>>> 5797f757
				});
				maxScaleExtent = ChartToolService.setZoomExtent(series, zoom);
				ChartElementService.updateAnnotations(series, scope.sources, x, flags, allSize.height);
			}

			// Add the overlay element to the graph when mouse interaction takes place. This needs to be on top
			function addOverlay() {
				// Mouseover focus and crossline
				if (!isChartDiscrete) {
					focus = ChartElementService.appendFocus(mainChart);
					crossLine = ChartElementService.appendCrossLine(focus);
					currSeries.forEach(function (metric) {
						if (metric.data.length === 0) return;
						var tempColor = metric.color === null ? z(metric.name) : metric.color;
						if (metric.extraYAxis) {
							ChartElementService.renderFocusCircle(focus, tempColor, metric.graphClassName, metric.extraYAxis);
						} else {
							ChartElementService.renderFocusCircle(focus, tempColor, metric.graphClassName, '');
						}
					});
					mouseMoveElement = focus;
				} else {
					mouseOverHighlightBar = ChartElementService.appendMouseOverHighlightBar(mainChart, allSize.height, graph.x0.bandwidth());
					highlightBar = mouseOverHighlightBar.select('.highlightBar');
					mouseMoveElement = mouseOverHighlightBar;
				}
				//the graph rectangle area
				chartRect = ChartElementService.appendChartRect(allSize, mainChart, mouseOverChart, mouseOutChart, mouseMove, zoom);
				// the brush overlay
				brushG = ChartElementService.appendBrushOverlay(context, brush, x.range());
				brushMainG = ChartElementService.appendMainBrushOverlay(mainChart, mouseOverChart, mouseOutChart, mouseMove, zoom, brushMain);
			}

			// mouse interaction on the chart
			function mouseMove(mousePositionData, noSync) {
				if (!seriesBeingDisplayed || seriesBeingDisplayed.length === 0) return;
				var brushInNonEmptyRange = ChartToolService.isBrushInNonEmptyRange(x.domain(), dateExtent);
				if (mousePositionData === undefined) mousePositionData = ChartElementService.getMousePositionData(x, y, d3.mouse(this));
				var dataPoints, newMousePositionData;
				if (isChartDiscrete) {
					// use highlight bar
					if (brushInNonEmptyRange) {
						var distanceToRight = allSize.width + allSize.margin.right;
						dataPoints = ChartElementService.updateHighlightRangeAndObtainDataPoints(graph, mouseOverHighlightBar, tipItems, seriesBeingDisplayed, scope.sources, extraY,
																	mousePositionData, timestampSelector, dateBisector, dateFormatter, isDataStacked, distanceToRight);
						// there is no snap point for bar chart
						newMousePositionData = mousePositionData;
					}
				} else {
					// use focus and crossLine
					var snapPoint;
					if (brushInNonEmptyRange) {
						var dataPointsAndSnapPoint = ChartElementService.updateFocusCirclesAndObtainDataPoints(focus, tipItems, seriesBeingDisplayed, scope.sources, x, y, extraY,
																	mousePositionData, timestampSelector, dateBisector, isDataStacked);
						dataPoints = dataPointsAndSnapPoint.dataPoints;
						snapPoint = dataPointsAndSnapPoint.snapPoint;
					}
					newMousePositionData = snapPoint && scope.menuOption.isSnapCrosslineOn ? snapPoint : mousePositionData;
					ChartElementService.updateCrossLines(allSize, dateFormatter, scope.menuOption.yAxisConfig.formatYaxis, focus, newMousePositionData);
				}
				// sort tooltip items if its needed
				if (scope.menuOption.tooltipConfig.isTooltipSortOn) {
					dataPoints = dataPoints.sort(function (a, b) {
						return b.data[1] - a.data[1];
					});
				}
				ChartElementService.updateTooltipItemsContent(allSize, scope.menuOption, tipItems, tipBox, dataPoints, mousePositionData);

				if (!noSync) {
					// if current chart is snapping mouse position to data point, so will the synced charts
					if (chartId in syncChartJobs) syncChartMouseMoveAll(newMousePositionData.mouseX, chartId);
				}
			}

			// mouse in
			function mouseOverChart(noYCrossLine) {
				var brushInNonEmptyRange = ChartToolService.isBrushInNonEmptyRange(x.domain(), dateExtent);
				ChartElementService.showFocusAndTooltip(mouseMoveElement, tooltip, scope.menuOption.isTooltipOn, brushInNonEmptyRange);
				if (crossLine) {
					if (noYCrossLine) {
						crossLine.selectAll('.crossLineY').style('display', 'none');
					} else {
						crossLine.selectAll('.crossLineY').style('display', null);
					}
				}
			}

			// mouse out
			function mouseOutChart() {
				ChartElementService.hideFocusAndTooltip(mouseMoveElement, tooltip);
				syncChartMouseOutAll();
			}

			//sync vertical focus line across charts, mouseX is the timestamp
			function syncChartMouseMove(mouseX) {
				if (mouseX < x.domain()[0] || mouseX > x.domain()[1]) {
					// mouseOutChart
					ChartElementService.hideFocusAndTooltip(mouseMoveElement, tooltip);
				} else {
					mouseOverChart(true);
					var mousePositionData = {
						mouseX: mouseX,
						positionX: x(mouseX),
						positionY: mouseMoveElement.select('[name=crossLineTipX]').node().getBBox().height + 3  // crossLineTipPadding
					};
					mouseMove(mousePositionData, true);
				}
			}

			//clear vertical lines and tooltip when move mouse off the focus chart
			function syncChartMouseOut() {
				ChartElementService.hideFocusAndTooltip(mouseMoveElement, tooltip);
			}

			function addToSyncCharts() {
				syncChartJobs[chartId] = {
					syncChartMouseMove: syncChartMouseMove,
					syncChartMouseOut: syncChartMouseOut
				};
			}

			function removeFromSyncCharts() {
				delete syncChartJobs[chartId];
			}

			// adjust the graph based on small brush
			function brushed () {
				// ignore the case when it is called by the zoomed function
				if (d3.event.sourceEvent && (d3.event.sourceEvent.type === 'zoom' )) return;
				var s = d3.event.selection || x2.range();
				var newDomain = s.map(x2.invert, x2); //invert the x value in brush axis range to the value in domain
				// don't do anything if the domain does not change (initial loading phase)
				if (angular.equals(x.domain(), newDomain)) return;
				x.domain(newDomain); //rescale the domain of x axis
				// update band scale domain if bar chart is plotted
				if (isChartDiscrete) {
					graph.x0.domain(ChartToolService.getSubDiscreteXDomain(graph2.x0.domain(), newDomain));
					highlightBar.attr('width', graph.x0.bandwidth());
					if (chartType === 'bar') graph.x1.rangeRound([0, graph.x0.bandwidth()]);
				}
				//adjust displaying series to the brushed period
				seriesBeingDisplayed = ChartToolService.adjustSeriesBeingDisplayed(currSeries, x, timestampSelector, dateBisector);
				ChartElementService.adjustTooltipItemsBasedOnDisplayingSeries(seriesBeingDisplayed, scope.sources, x, tipItems, timestampSelector);
				scope.updateGraphAndScale();

				//sync with zoom
				chartRect.call(zoom.transform, d3.zoomIdentity
					.scale(allSize.width / (s[1] - s[0]))
					.translate(-s[0], 0));

				if (brushMainG) {
					brushMainG.call(zoom.transform, d3.zoomIdentity
						.scale(allSize.width / (s[1] - s[0]))
						.translate(-s[0], 0));
				}
			}

			// adjust the graph based on main brush
			function brushedMain() {
				var selection = d3.event.selection; //the brushMain selection
				if (selection) {
					var start = x.invert(selection[0]);
					var end = x.invert(selection[1]);
					var range = end - start;
					brushMainG.call(brushMain.move, null);
					if (range * maxScaleExtent < x2.domain()[1] - x2.domain()[0]) return;
					brushG.call(brush.move, [x2(start), x2(end)]);
				}
			}

			// adjust the graph based on zooming
			function zoomed() {
				// ignore the case when it is called by the brushed function
				if (d3.event.sourceEvent && (d3.event.sourceEvent.type === 'brush' || d3.event.sourceEvent.type === 'end'))return;
				var t = d3.event.transform;
				// rescale the domain of x axis, invert the x value in brush axis range to the, value in domain
				var tempNewDomain = t.rescaleX(x2).domain();
				x.domain(tempNewDomain);
				// update band scale domain if bar chart is plotted
				if (isChartDiscrete) {
					graph.x0.domain(ChartToolService.getSubDiscreteXDomain(graph2.x0.domain(), tempNewDomain));
					highlightBar.attr('width', graph.x0.bandwidth());
					if (chartType === 'bar') graph.x1.rangeRound([0, graph.x0.bandwidth()]);
				}
				// adjust displaying series to the brushed period
				seriesBeingDisplayed = ChartToolService.adjustSeriesBeingDisplayed(currSeries, x, timestampSelector, dateBisector);
				ChartElementService.adjustTooltipItemsBasedOnDisplayingSeries(seriesBeingDisplayed, scope.sources, x, tipItems, timestampSelector);
				scope.updateGraphAndScale();

				// sync the brush
				context.select('.brush').call(brush.move, x.range().map(t.invertX, t));

				// sync the crossLine
				var brushInNonEmptyRange = ChartToolService.isBrushInNonEmptyRange(x.domain(), dateExtent);
				if (!isChartDiscrete) {
					var mousePositionData = ChartElementService.getMousePositionData(x, y, d3.mouse(this));
					ChartElementService.updateFocusCirclesPositionWithZoom(x, y, focus, brushInNonEmptyRange, extraY, extraYAxisSet);
					ChartElementService.updateCrossLines(allSize, dateFormatter, scope.menuOption.yAxisConfig.formatYaxis, focus, mousePositionData);
				} else {
					ChartElementService.updateHighlightBarWithZoom(graph, mouseOverHighlightBar, highlightBar, brushInNonEmptyRange);
				}
			}

			//redraw the graph with new series
			function redraw () {
				if (ChartToolService.isBrushInNonEmptyRange(x.domain(), dateExtent)) {
					ChartElementService.redrawGraphs(seriesBeingDisplayed, scope.sources, chartType, graph, mainChart, extraGraph);
				}
				ChartElementService.redrawAxis(xAxis, xAxisG, yAxis, yAxisG, yAxisR, yAxisRG, extraYAxisR, extraYAxisRG, extraYAxisSet, isSmallChart);
				ChartElementService.redrawGrid(xGrid, xGridG, yGrid, yGridG);
				ChartElementService.updateAnnotations(series, scope.sources, x, flags, allSize.height);
				ChartElementService.updateDateRangeLabel(dateFormatter, GMTon, chartId, x);
			}

			//precise resize without removing and recreating everything
			function resize () {
				if (series === 'series' || !series) {
					return;
				}
				var tempSizeInfo = ChartToolService.updateContainerSize(container, defaultContainerHeight, defaultContainerWidth, isSmallChart, scope.menuOption.isBrushOn, scope.changeToFullscreen, extraYAxisSet.size);
				allSize = tempSizeInfo.newSize;
				containerHeight = tempSizeInfo.containerHeight;
				containerWidth = tempSizeInfo.containerWidth;

				if (allSize.width < 0) return; //it happens when click other tabs (like 'edit'/'history', the charts are not destroyed

				if (series.length > 0) {
					var tempX = x.domain(); //remember that when resize
					var needToAdjustHeight = (fullscreenChartID !== undefined) ||
											(!scope.menuOption.isBrushOn && allSize.height2 === 0) ||
											(scope.menuOption.isBrushOn && allSize.height2 !== 0);

					ChartElementService.resizeClip(allSize, clip, needToAdjustHeight);
					ChartElementService.resizeChartRect(allSize, chartRect, needToAdjustHeight);
					ChartToolService.updateXandYRange(allSize, x, y, needToAdjustHeight);
					needToAdjustHeight && ChartToolService.updateExtraYRange(allSize, extraY, extraYAxisSet);
					ChartElementService.resizeBrush(allSize, brush, brushG, context, x2, xAxis2, xAxisG2, y2, needToAdjustHeight, extraY2, extraYAxisSet);
					ChartElementService.resizeMainBrush(allSize, brushMain, brushMainG);
					ChartElementService.resizeZoom(allSize, zoom);
					ChartElementService.resizeMainChartElements(allSize, svg, svg_g, needToAdjustHeight);
					if (isChartDiscrete) {
						graph.x0.range(x.range());
						graph2.x0.range(x2.range());
						highlightBar.attr('height', allSize.height)
							.attr('width', graph.x0.bandwidth());
						if (chartType === 'bar') {
							graph.x1.rangeRound([0, graph.x0.bandwidth()]);
							graph2.x1.rangeRound([0, graph2.x0.bandwidth()]);
						}
					}
					ChartElementService.resizeGraphs(svg_g, graph, scope.sources, chartType, extraGraph, extraYAxisSet);
					ChartElementService.resizeBrushGraphs(svg_g, graph2, chartType, extraGraph2, extraYAxisSet);

					ChartElementService.resizeAxis(allSize, xAxis, xAxisG, yAxis, yAxisG, yAxisR, yAxisRG, needToAdjustHeight, mainChart, chartOptions.xAxis, extraYAxisR, extraYAxisRG, extraYAxisSet, isSmallChart);
					ChartElementService.resizeGrid(allSize, xGrid, xGridG, yGrid, yGridG, needToAdjustHeight);

					ChartElementService.updateAnnotations(series, scope.sources, x, flags, allSize.height);
					ChartElementService.bringMouseOverLabelToFront(flags, chartId);

					if (tempX[0].getTime() === x2.domain()[0].getTime() &&
						tempX[1].getTime() === x2.domain()[1].getTime()) {
						ChartElementService.resetBothBrushes(svg_g, [{name: '.brush', brush: brush}, {name: '.brushMain', brush: brushMain}]);
					} else {
						//restore the zoom&brush
						context.select('.brush').call(brush.move, [x2(tempX[0]), x2(tempX[1])]);
					}
					ChartElementService.adjustTooltipItemsBasedOnDisplayingSeries(seriesBeingDisplayed, scope.sources, x, tipItems, timestampSelector);
				} else {
					svg = ChartElementService.appendEmptyGraphMessage(allSize, svg, container, messagesToDisplay);
				}
			}

			function setupMenu () {
				//button set up
				//dynamically enable button for brush time period(1h/1d/1w/1m/1y)
				var range = dateExtent[1] - dateExtent[0];
				if (range > 3600000) {
					//enable 1h button
					$('[name=oneHour]', topToolbar).prop('disabled', false)
						.click(ChartElementService.setBrushInTheMiddleWithMinutes(60, x, x2, context, brush));
				}
				if (range > 3600000 * 24) {
					//enable 1d button
					$('[name=oneDay]', topToolbar).prop('disabled', false)
						.click(ChartElementService.setBrushInTheMiddleWithMinutes(60*24, x, x2, context, brush));
				}
				if (range > 3600000 * 24 * 7) {
					//enable 1w button
					$('[name=oneWeek]', topToolbar).prop('disabled', false)
						.click(ChartElementService.setBrushInTheMiddleWithMinutes(60*24*7, x, x2, context, brush));
				}
				if (range > 3600000 * 24 * 30) {
					//enable 1month button
					$('[name=oneMonth]', topToolbar).prop('disabled', false)
						.click(ChartElementService.setBrushInTheMiddleWithMinutes(60*24*30, x, x2, context, brush));
				}
				if (range > 3600000 * 24 * 365) {
					//enable 1y button
					$('[name=oneYear]', topToolbar).prop('disabled', false)
						.click(ChartElementService.setBrushInTheMiddleWithMinutes(60*24*365, x, x2, context, brush));
				}

				if (scope.menuOption.isBrushMainOn) {
					brushMainG.style('display', null);
				} else {
					brushMainG.style('display', 'none');
				}

				// turn on wheel zooming for 'smallChart'
				if (isSmallChart) {
					scope.menuOption.isWheelOn = true;
					ChartElementService.toggleWheel(true, zoom, chartRect, brushMainG);
				} else {
					if (!scope.menuOption.isWheelOn) {
						chartRect.on('wheel.zoom', null);   // does not disable 'double-click' to zoom
						brushMainG.on('wheel.zoom', null);
					}
				}

				if (!scope.menuOption.isBrushOn) ChartElementService.toggleElementShowAndHide(false, context);
				if (scope.menuOption.isSyncChart) { addToSyncCharts(); }
				scope.dateRange = ChartElementService.updateDateRangeLabel(dateFormatter, GMTon, chartId, x);
			}

			// update series being displayed and redraw the graphs
			scope.updateGraphAndScale = function (hiddenSourceNames) {
				var needToUpdateData = isDataStacked && hiddenSourceNames !== undefined && hiddenSourceNames.length !== names.length;
				if (needToUpdateData) {
					//need to recalculate currSeries since some series are hidden
					currSeries = ChartToolService.downSample(series, containerWidth, scope.menuOption.downSampleMethod);
					currSeries = ChartToolService.addStackedDataToSeries(currSeries, stack, hiddenSourceNames);
					seriesBeingDisplayed = ChartToolService.adjustSeriesBeingDisplayed(currSeries, x, timestampSelector, dateBisector);
				}
				ChartElementService.reScaleYAxis(seriesBeingDisplayed, scope.sources, y, yScalePlain, yScaleType, agYMin, agYMax, isDataStacked, isChartDiscrete, extraY, extraYScalePlain, extraYAxisSet);
				redraw();
			};

			// create graph only when there is data
			if (!series || series.length === 0) {
				//this should never happen
				console.log('Empty data from chart data processing');
			} else {
				// set up legend
				names = series.map(function(metric) { return metric.name; });
				colors = series.map(function(metric) { return metric.color; });
				graphClassNames = series.map(function(metric) { return metric.graphClassName; });
				scope.sources = ChartToolService.createSourceListForLegend(names, graphClassNames, colors, z);
				// filter out series with no data
				var hasNoData, emptyReturn, invalidExpression;
				var tempSeries = [];
				for (var i = 0; i < series.length; i++) {
					if (series[i].invalidMetric) {
						scope.invalidSeries.push(series[i]);
						invalidExpression = true;
					} else if (series[i].noData) {
						scope.noDataSeries.push(series[i]);
						emptyReturn = true;
					} else if (series[i].data.length === 0 || angular.equals(series[i].data, {})) {
						if (!series[i].flagSeries) {
							hasNoData = true;
						} else {
							tempSeries.push(series[i]);
						}
					} else {
						// only keep the metric that's graphable
						tempSeries.push(series[i]);
					}
				}
				series = tempSeries;
				if (series.length > 0) {
					scope.hideMenu = false;
					// render graphs
					setUpGraphs();
					renderGraphs(series);
					addOverlay();
					setupMenu();
					ChartElementService.resetBothBrushes(svg_g, [{name: '.brush', brush: brush}, {name: '.brushMain', brush: brushMain}]);
				} else {
					// generate content for no graph message
					if (invalidExpression) {
						messagesToDisplay.push('Metric does not exist in TSDB');
						for (i = 0; i < scope.invalidSeries.length; i ++) {
							messagesToDisplay.push(scope.invalidSeries[i].errorMessage);
						}
						messagesToDisplay.push('(Failed metrics are black in the legend, unless another color is preset)');
					}
					if (emptyReturn) {
						messagesToDisplay.push('No data returned from TSDB');
						messagesToDisplay.push('(Empty metrics are labeled maroon, unless another color is preset)');
					}
					if (hasNoData) {
						messagesToDisplay.push('No data found for metric expressions');
						messagesToDisplay.push('(Valid sources have normal colors)');
					}
					svg = ChartElementService.appendEmptyGraphMessage(allSize, svg, container, messagesToDisplay);
				}
			}

			//TODO: improve the resize efficiency if performance becomes an issue
			element.on('$destroy', function(){
				if(AllChartIds.length){
					AllChartIds = [];
					ChartToolService.destroySyncChartJobs(scope.dashboardId);//this get cleared too
				}
			});

			AllChartIds.push({
				chartID: chartId
			});

			// watch changes from chart options modal to update graph
			scope.$watch('menuOption.colorPalette', function (newValue, oldValue) {
				if (!scope.hideMenu && newValue !== oldValue) {
					ChartElementService.updateColors(newValue, names, colors, graphClassNames, chartType, scope.sources);
				}
			}, true);

			scope.$watch('menuOption.dateFormat', function (newValue, oldValue) {
				if (!scope.hideMenu && newValue !== oldValue) {
					dateFormatter = ChartToolService.generateDateFormatter(GMTon, newValue, isSmallChart);
					scope.dateRange = ChartElementService.updateDateRangeLabel(dateFormatter, GMTon, chartId, x);
				}
			}, true);

			scope.$watch('menuOption.isBrushMainOn', function (newValue, oldValue) {
				if (!scope.hideMenu && newValue !== oldValue) {
					ChartElementService.toggleElementShowAndHide(newValue, brushMainG);
				}
			}, true);

			scope.$watch('menuOption.isWheelOn', function (newValue, oldValue) {
				if (!scope.hideMenu && newValue !== oldValue) {
					ChartElementService.toggleWheel(newValue, zoom, chartRect, brushMainG);
				}
			}, true);

			scope.$watch('menuOption.yAxisConfig', function (newValue, oldValue) {
				if (!scope.hideMenu && newValue !== oldValue) {
					yAxis.ticks(newValue.numTicksYaxis)
						.tickFormat(d3.format(newValue.formatYaxis));
					yGrid.ticks(newValue.numTicksYaxis);
					yAxisG.call(yAxis);
					yGridG.call(yGrid);

					yAxisR.ticks(newValue.numTicksYaxis)
						.tickFormat(d3.format(newValue.formatYaxis));
					yAxisRG.call(yAxisR);

					for (var iSet of extraYAxisSet) {
						extraYAxisR[iSet].ticks(newValue.numTicksYaxis)
							.tickFormat(d3.format(newValue.formatYaxis));
						extraYAxisRG[iSet].call(extraYAxisR[iSet]);
					}
				}
			}, true);

			scope.$watch('menuOption.isBrushOn', function (newValue, oldValue) {
				if (!scope.hideMenu && newValue !== oldValue) {
					ChartElementService.toggleElementShowAndHide(newValue, context);
					resize();
				}
			}, true);

			scope.$watch('menuOption.isTooltipOn', function (newValue, oldValue) {
				if (!scope.hideMenu && newValue !== oldValue) {
					ChartElementService.toggleElementShowAndHide(newValue, tooltip);
					if (scope.menuOption.isTooltipOn) mouseOutChart(); // hide the left over tooltip on the chart
				}
			}, true);

			scope.$watch('menuOption.isSyncChart', function (newValue, oldValue) {
				if (!scope.hideMenu && newValue !== oldValue) {
					if (newValue) {
						addToSyncCharts();
					} else {
						removeFromSyncCharts();
					}
				}
			}, true);

			scope.$watch('menuOption.downSampleMethod', function (newValue, oldValue) {
				if (!scope.hideMenu && newValue !== oldValue) {
					currSeries = ChartToolService.downSample(series, containerWidth, newValue);
					if (isDataStacked) {
						currSeries = ChartToolService.addStackedDataToSeries(currSeries, stack);
					}
					seriesBeingDisplayed = ChartToolService.adjustSeriesBeingDisplayed(currSeries, x, timestampSelector, dateBisector);
					scope.updateGraphAndScale();
				}
			}, true);

			scope.$watch('menuOption.localTimezone', function (newValue, oldValue) {
				if (!scope.hideMenu && newValue !== oldValue) {
					// update x and x2 scale
					if (newValue) {
						GMTon = false;
						x = d3.scaleTime().domain(x.domain()).range(x.range());
						x2 = d3.scaleTime().domain(x2.domain()).range(x2.range());
					} else {
						GMTon = true;
						x = d3.scaleUtc().domain(x.domain()).range(x.range());
						x2 = d3.scaleUtc().domain(x2.domain()).range(x2.range());
					}
					// update axis and grid
					xAxis.scale(x);
					xAxisG.call(xAxis);
					xGrid.scale(x);
					xGridG.call(xGrid);
					xAxis2.scale(x2);
					xAxisG2.call(xAxis2);
<<<<<<< HEAD
=======
					if (isSmallChart) {
						xAxisG.call(xAxis)
							.selectAll("text")
							.attr("y", 5)
							.attr("x", -9)
							.attr("dy", ".35em")
							.attr("transform", "rotate(-65)")
							.style("text-anchor", "end");
					}
>>>>>>> 5797f757
					// update main chart and brush graphs
					if (ChartElementService.customizedChartType.includes(chartType)) {
						ChartElementService.updateCustomizedChartTypeGraphX(mainChart, graph, x, chartType);
						ChartElementService.updateCustomizedChartTypeGraphX(context, graph2, x2, chartType);
						for (var iSet of extraYAxisSet) {
							ChartElementService.updateCustomizedChartTypeGraphX(mainChart, extraGraph[iSet], x, chartType);
							ChartElementService.updateCustomizedChartTypeGraphX(context, extraGraph2[iSet], x2, chartType);
						}
					} else {
						ChartElementService.updateGraphsX(graph, x, timestampSelector);
						ChartElementService.updateGraphsX(graph2, x2, timestampSelector);
						for (var iSet of extraYAxisSet) {
							ChartElementService.updateGraphsX(extraGraph[iSet], x, timestampSelector);
							ChartElementService.updateGraphsX(extraGraph2[iSet], x2, timestampSelector);
						}

					}
					// update date formatter
					dateFormatter = ChartToolService.generateDateFormatter(GMTon, scope.menuOption.dateFormat, isSmallChart);
					scope.dateRange = ChartElementService.updateDateRangeLabel(dateFormatter, GMTon, chartId, x);
				}
			}, true);

			// smallChart reset brush/zoom`
			scope.resetZoom = function() {
				ChartElementService.resetBothBrushes(svg_g, [{name: '.brush', brush: brush}, {name: '.brushMain', brush: brushMain}]);
			};

<<<<<<< HEAD
			// remove annotation label tip when the user is leaving the page
			scope.$on("$destroy", function() {
				labelTip.destroy();
=======
			scope.$watch(function(){ return element.width(); }, function () {
				resize();
>>>>>>> 5797f757
			});
		}
	};
}]);<|MERGE_RESOLUTION|>--- conflicted
+++ resolved
@@ -528,13 +528,6 @@
 						ChartElementService.renderTooltip(tipItems, tempColor, metric.graphClassName);
 					}
 					// render annotations
-<<<<<<< HEAD
-					if (!metric.flagSeries) return;
-					var flagSeries = metric.flagSeries.data;
-					flagSeries.forEach(function (d) {
-						ChartElementService.renderAnnotationsLabels(flagsG, labelTip, tempColor, metric.graphClassName, d);
-					});
-=======
 					if (metric.flagSeries) {
 						var flagSeries = metric.flagSeries.data;
 						flagSeries.forEach(function (d) {
@@ -542,7 +535,6 @@
 						});
 						ChartElementService.bringMouseOverLabelToFront(flags, chartId);
 					}
->>>>>>> 5797f757
 				});
 				maxScaleExtent = ChartToolService.setZoomExtent(series, zoom);
 				ChartElementService.updateAnnotations(series, scope.sources, x, flags, allSize.height);
@@ -1053,8 +1045,6 @@
 					xGridG.call(xGrid);
 					xAxis2.scale(x2);
 					xAxisG2.call(xAxis2);
-<<<<<<< HEAD
-=======
 					if (isSmallChart) {
 						xAxisG.call(xAxis)
 							.selectAll("text")
@@ -1064,7 +1054,6 @@
 							.attr("transform", "rotate(-65)")
 							.style("text-anchor", "end");
 					}
->>>>>>> 5797f757
 					// update main chart and brush graphs
 					if (ChartElementService.customizedChartType.includes(chartType)) {
 						ChartElementService.updateCustomizedChartTypeGraphX(mainChart, graph, x, chartType);
@@ -1093,14 +1082,8 @@
 				ChartElementService.resetBothBrushes(svg_g, [{name: '.brush', brush: brush}, {name: '.brushMain', brush: brushMain}]);
 			};
 
-<<<<<<< HEAD
-			// remove annotation label tip when the user is leaving the page
-			scope.$on("$destroy", function() {
-				labelTip.destroy();
-=======
 			scope.$watch(function(){ return element.width(); }, function () {
 				resize();
->>>>>>> 5797f757
 			});
 		}
 	};
