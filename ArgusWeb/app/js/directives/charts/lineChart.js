'use strict';

angular.module('argus.directives.charts.lineChart', [])
.directive('lineChart', ['$timeout', 'Storage', '$routeParams', function($timeout, Storage, $routeParams) {

    //----------------default chart values----------------------

    var dashboardId = $routeParams.dashboardId;

    // date formats: https://github.com/d3/d3-time-format/blob/master/README.md#timeFormat
    var longDate = '%A, %b %e, %H:%M';      // Saturday, Nov 5, 11:58
    var shortDate = '%b %e, %H:%M';
    var numericalDate = '%-m/%-d/%y %H:%M:%S';
    var smallChartDate = '%x';  // %x = %m/%d/%Y  11/5/2016

    // default formats & settings for chart options
    var rawDataFormat = ',';
    var sampleCustomFormat = '0,.8';     // scientific notation
    var defaultYaxis = '.3s';
    var defaultTicksYaxis = '5';

    //--------------------resize all charts-------------------
    var resizeTimeout = 250; //the time for resize function to fire
    var resizeJobs = [];
    var timer;
    var fullscreenChartID;

    function resizeHelper(){
        $timeout.cancel(timer); //clear to improve performance
        timer = $timeout(function () {
            if (fullscreenChartID === undefined) {
                resizeJobs.forEach(function (resizeJob) { //resize all the charts
                    resizeJob.resize();
                });
            } else { // resize only one chart that in fullscreen mode
                var chartToFullscreen = resizeJobs.filter(function (item) {
                    return item.chartID === fullscreenChartID;
                });
                chartToFullscreen[0].resize();
                if (window.innerHeight !== screen.height) {
                    // reset the ID after exiting full screen
                    fullscreenChartID = undefined;
                }
            }
        }, resizeTimeout); //only execute resize after a timeout
    }

    d3.select(window).on('resize', resizeHelper);

    //---------------------sync all charts-----------------------
    var syncChartJobs = {};
    function syncChartMouseMoveAll(mouseX, focusChartId){
        for(var key in syncChartJobs){
            if(!syncChartJobs.hasOwnProperty(key) || key === focusChartId) continue;
            syncChartJobs[key].syncChartMouseMove(mouseX);
        }
    }

    function syncChartMouseOutAll(focusChartId){
        for(var key in syncChartJobs){
            if(!syncChartJobs.hasOwnProperty(key) || key === focusChartId) continue;
            syncChartJobs[key].syncChartMouseOut();
        }
    }


    return {
        restrict: 'E',
        replace: true,
        scope: {
            chartConfig: '=chartconfig',
            series: '=series',
            dateConfig: '=dateconfig'
        },
        templateUrl: 'js/templates/charts/topToolbar.html',
        controller: ['$scope', '$filter', '$uibModal', '$window', 'Metrics', 'DownloadHelper', 'growl', function($scope, $filter, $uibModal, $window, Metrics, DownloadHelper, growl) {
            $scope.changeToFullscreen = false;
            $scope.updateFullscreenChartID= function (clickedChartID) {
                // using the button to toggle on and off full screen
                fullscreenChartID = clickedChartID;
<<<<<<< HEAD
                $scope.changeToFullscreen = screen.height !== window.innerHeight;
=======
                $scope.changeToFullscreen = screen.height !== window.innerHeight; // get the size of chart's wrapper element
>>>>>>> 8f069ab8
            };

            $scope.downloadData = function (queryFunction) {
                // each metric expression will be a separate file
                var dataHandler, filename, chartTitle;
                if ($scope.chartConfig.title !== undefined && $scope.chartConfig.title.text !== undefined) {
                    chartTitle = $scope.chartConfig.title.text;
                } else {
                    chartTitle = "data";
                }
                switch (queryFunction) {
                    case "query":
                        dataHandler = function (data) { return JSON.stringify(data.slice(0, data.length)); };
                        filename = chartTitle + ".json";
                        break;
                    case "downloadCSV":
                        dataHandler = function (data) { return data[0]; };
                        filename = chartTitle + ".csv";
                        break;
                }
                $scope.chartConfig.expressions.map(function (expression) {
                    growl.info("Downloading data...");
                    Metrics[queryFunction]({expression: expression}).$promise.then(function (data) {
                        DownloadHelper.downloadFile(dataHandler(data), filename);
                    }, function (error) {
                        growl.error("Data cannot be download this time");
                        console.log(error);
                    });
                });
            };

            $scope.openChartOptions = function(chartId, chartTitle) {
                if (!chartId) return;

                var optionsModal = $uibModal.open({
                    // scope: $scope,
                    resolve: {
                        menuOption: function () {
                            return $scope.menuOption;
                        }
                    },
                    templateUrl: 'js/templates/modals/chartOptions.html',
                    windowClass: 'chartOptions',
                    size: 'lg',
                    // controller: chartOptions,     // ['optionsModal', 'menuOption', ChartOptions],
                    // controllerAs: 'ChartOptions',     // modal options
                    controller: ['$scope', function($scope) {

                        // set $scope items from $resolve method above - only way to 'watch' $scope for changes in chart options.
                        $scope.menuOption = $scope.$resolve.menuOption;

                        $scope.chartId = chartId;
                        $scope.chartTitle = chartTitle;

                        // display current date in 'sample' format
                        var currDate = new Date();
                        var sampleDateFormat = "%-m/%-d/%y %H:%M:%S"; // "Sat Nov 5 1929 11:58"

                        $scope.dateFormatOutput = d3.timeFormat(sampleDateFormat)(currDate);

                        // update date format to show sample date in modal view
                        $scope.updateDateFormatOutput = function() {
                            var userInputDateFormat = $scope.menuOption.dateFormat ? $scope.menuOption.dateFormat : sampleDateFormat;
                            $scope.dateFormatOutput = d3.timeFormat(userInputDateFormat)(new Date());
                        };

                        // display date in correct format when modal opens: either menuOptions OR current date with 'sampleDateFormat'
                        $scope.updateDateFormatOutput();

                        $scope.resetSettings = function () {
                            // set menuOption back to default. can be stored in separate properties file for charts
                            var menuOption = {
                                dateFormat: numericalDate,
                                formatYaxis: defaultYaxis,
                                numTicksYaxis: defaultTicksYaxis,
                                leadingNum: null,
                                trailingNum: null,
                                downSampleMethod: '',
                                isSyncChart: false,
                                isBrushMainOn: false,
                                isWheelOn: false,
                                isBrushOn: false,
                                isTooltipSortOn: true,
                                rawTooltip: true,
                                customTooltipFormat: sampleCustomFormat,
                                colorPallete: 'schemeCategory20',
                                isTooltipOn: true
                            };

                            // update localStorage
                            Storage.set('menuOption_' + dashboardId + '_' + $scope.chartId, menuOption);

                            // update modal view
                            $scope.menuOption = menuOption;
                        };

                        $scope.updateSettingsToAllGraphs = function () {
                            // update all graphs on dashboard with current scope.menuOption settings
                            if ($scope.applyToAllGraphs) {
                                //update localStorage for each chart
                                resizeJobs.forEach(function (job) {
                                    Storage.set('menuOption_' + dashboardId + '_' + job.chartID, $scope.menuOption);
                                });
                            }
                        };

                        $scope.saveSettings = function () {
                            optionsModal.close();
                            if ($scope.applyToAllGraphs) {
                                // manually refresh page so all charts are updated with settings
                                $window.location.reload();
                            }
                        };

                        $scope.close = function () {
                            optionsModal.close();
                        };

                        // add lightMask class when modal is opened
                        optionsModal.opened.then(function () {
                            $('body').addClass('lightMask');
                        });

                        // remove lightMask class when modal is closed
                        optionsModal.result.then(function (menuOption) {
                            angular.noop();
                        }, function (menuOption) {
                            $('body').removeClass('lightMask');
                        });
                    }]
                });
            };

            $scope.sources = [];
            $scope.otherSourcesHidden = false;
            // can be used for future modal window
            $scope.noDataSeries = [];
            $scope.invalidSeries = [];

            $scope.toggleSource = function(source) {
                toggleGraphOnOff(source);
            };

            // show ONLY this 1 source, hide all others
            $scope.hideOtherSources = function(sourceToShow) {
                var sources = $scope.sources;
                for (var i = 0; i < sources.length; i++) {
                    if (sourceToShow.name !== sources[i].name) {
                        toggleGraphOnOff(sources[i]);
                    }
                }
                $scope.otherSourcesHidden = !$scope.otherSourcesHidden;
            };

            $scope.labelTextColor = function(source) {
                return source.displaying? source.color: '#FFF';
            };

            function toggleGraphOnOff(source) {
                // d3 select with dot in ID name: http://stackoverflow.com/questions/33502614/d3-how-to-select-element-by-id-when-there-is-a-dot-in-id
                // var graphID = source.name.replace(/\s+/g, '');
                var displayProperty = source.displaying? 'none' : null;
                source.displaying = !source.displaying;
                d3.selectAll("." + source.graphClassName)
                    .style('display', displayProperty)
                    .attr('displayProperty', displayProperty);//this is for recording the display property when circle is outside range
                $scope.reScaleY();
                $scope.redraw();
            }
        }],
        // compile: function (iElement, iAttrs, transclude) {},
        link: function (scope, element, attributes) {
            /**
             * not using chartId because when reload the chart by 'sumbit' button
             * or other single page app navigate button the chartId is not reset
             * to 1, only by refreshing the page would the chartId be reset to 0
             */

            var chartId = scope.chartConfig.chartId;
            var series = scope.series;
            var startTime = scope.dateConfig.startTime;
            var endTime = scope.dateConfig.endTime;
            var GMTon = scope.dateConfig.gmt;
            var chartOptions = scope.chartConfig;

            /** 'smallChart' settings:
                height: 150
                no timeline, date range, option menu
                only left-side Y axis
                fewer x-axis tick labels
            */

            var agYMin, agYMax;
            //provide support for yaxis lower case situation.
            if(chartOptions.yAxis){
                agYMin = chartOptions.yAxis.min;
                agYMax = chartOptions.yAxis.max;
            }
            if(chartOptions.yaxis){
                agYMin = agYMin || chartOptions.yaxis.min;
                agYMax = agYMax || chartOptions.yaxis.max;
            }

            if (isNaN(agYMin)) agYMin = undefined;
            if (isNaN(agYMax)) agYMax = undefined;

            scope.hideMenu = false;
            scope.dashboardId = dashboardId;

            var menuOption = Storage.get('menuOption_' + scope.dashboardId + '_' + chartId);

            // set scope values, get them from the local storage before setting default
            scope.menuOption = {
                dateFormat: (menuOption && menuOption.dateFormat) ? menuOption.dateFormat : numericalDate,
                formatYaxis: (menuOption && menuOption.formatYaxis) ? menuOption.formatYaxis : defaultYaxis,
                numTicksYaxis: (menuOption && menuOption.numTicksYaxis) ? menuOption.numTicksYaxis : defaultTicksYaxis,

                leadingNum: (menuOption && menuOption.leadingNum) ? menuOption.leadingNum : null,
                trailingNum: (menuOption && menuOption.trailingNum) ? menuOption.trailingNum : null,

                downSampleMethod: (menuOption && menuOption.downSampleMethod) ? menuOption.downSampleMethod : '',
                isSyncChart: menuOption ? menuOption.isSyncChart : false,

                isBrushMainOn: menuOption ? menuOption.isBrushMainOn : false,
                isWheelOn: menuOption ? menuOption.isWheelOn : false,

                // for 'smallChart' only, does not display timeline brush below graph
                isBrushOn: !chartOptions.smallChart,

                isTooltipSortOn: menuOption ? menuOption.isTooltipSortOn : true,
                rawTooltip: menuOption ? menuOption.rawTooltip : true,
                customTooltipFormat: (menuOption && menuOption.customTooltipFormat) ? menuOption.customTooltipFormat : sampleCustomFormat,

                colorPallete: (menuOption && menuOption.colorPallete) ? menuOption.colorPallete : 'schemeCategory20',

                // TODO: refactor code base for no 'isTooltipOn' property
                isTooltipOn: true
            };

            var dateExtent; //extent of non empty data date range
            var topToolbar = $(element); //jquery selection
            var container = topToolbar.parent()[0];//real DOM

            var maxScaleExtent = 100; //zoom in extent
            var currSeries = series;

            // Layout parameters
            var containerHeight = chartOptions.smallChart ? 150 : 330;
            var containerWidth = $("#" + chartId).width();

            var defaultContainerWidth = -1;
            if (chartOptions.chart !== undefined) {
                containerHeight = chartOptions.chart.height === undefined ? containerHeight: chartOptions.chart.height;
                if (chartOptions.chart.width !== undefined) {
                    containerWidth = chartOptions.chart.width;
                    defaultContainerWidth = containerWidth;
                }
            }

            var defaultContainerHeight = containerHeight;

            var xAxisLabelHeightFactor = 15;
            var mainChartRatio = 0.8, //ratio of height
                brushChartRatio = 0.15;
            var marginTop = chartOptions.smallChart ? 5 : 15,
                marginBottom = 35,
                marginLeft = 50,
                marginRight = chartOptions.smallChart ? 5 : 60;

            var allSize = calculateDimensions(containerWidth, containerHeight);
            var width = allSize.width;
            var height = allSize.height;
            var height2 = allSize.height2;
            var margin = allSize.margin;
            var margin2 = allSize.margin2;

            var tipPadding = 3;
            var tipOffset = 8;
            var circleRadius = 4.5;

            var crossLineTipWidth = 35;
            var crossLineTipHeight = 15;
            var crossLineTipPadding = 3;

            var bufferRatio = 0.2; //the ratio of buffer above/below max/min on yAxis for better showing experience

            var bisectDate = d3.bisector(function (d) {
                return d[0];
            }).left;

            // date settings.  tmpDate is default is chart option 'dateFormat' is not set.
            var tmpDate = scope.menuOption.dateFormat ? scope.menuOption.dateFormat : numericalDate;
            var formatDate = chartOptions.smallChart ? d3.timeFormat(smallChartDate) : d3.timeFormat(tmpDate);
            var GMTformatDate = chartOptions.smallChart ? d3.utcFormat(smallChartDate) : d3.utcFormat(tmpDate);

            //graph setup variables
            var x, x2, y, y2,
                nGridX = chartOptions.smallChart ? 3 : 7,
                nGridY = chartOptions.smallChart ? 3 : scope.menuOption.numTicksYaxis,
                xAxis, xAxis2, yAxis, yAxisR, xGrid, yGrid,
                line, line2, area, area2,
                brush, brushMain, zoom,
                svg, svg_g, mainChart, xAxisG, xAxisG2, yAxisG, yAxisRG, xGridG, yGridG, //g
                focus, context, clip, brushG, brushMainG, chartRect, flags,//g
                tip, tipBox, tipItems,
                crossLine,
                names, colors, graphClassNames,
                flagsG, labelTip, label,
                yAxisPadding = 1;

            var messageToDisplay = ['No graph available'];

            // color scheme
            var z = d3.scaleOrdinal(d3.schemeCategory20);

            function setColorScheme() {
                switch (scope.menuOption.colorPallete) {
                    case 'schemeCategory10':
                        z = d3.scaleOrdinal(d3.schemeCategory10);
                        break;
                    case 'schemeCategory20b':
                        z = d3.scaleOrdinal(d3.schemeCategory20b);
                        break;
                    case 'schemeCategory20c':
                        z = d3.scaleOrdinal(d3.schemeCategory20c);
                        break;
                    default:
                        z = d3.scaleOrdinal(d3.schemeCategory20);
                }
            }

            setColorScheme();

            //downsample threshold
            var downsampleThreshold = 1/2;  // datapoints per pixel

            // Base graph setup, initialize all the graph variables
            function setGraph() {
                // use different x axis scale based on timezone
                if (GMTon) {
                    x = d3.scaleUtc().domain([startTime, endTime]).range([0, width]);
                    x2 = d3.scaleUtc().domain([startTime, endTime]).range([0, width]); //for brush
                } else {
                    x = d3.scaleTime().domain([startTime, endTime]).range([0, width]);
                    x2 = d3.scaleTime().domain([startTime, endTime]).range([0, width]); //for brush
                }

                y = d3.scaleLinear().range([height, 0]);
                y2 = d3.scaleLinear().range([height2, 0]);

                //Axis
                xAxis = d3.axisBottom()
                    .scale(x)
                    .ticks(nGridX)
                ;

                xAxis2 = d3.axisBottom() //for brush
                    .scale(x2)
                    .ticks(nGridX)
                ;

                yAxis = d3.axisLeft()
                    .scale(y)
                    .ticks(nGridY)
                    .tickFormat(d3.format(scope.menuOption.formatYaxis))
                ;

                yAxisR = d3.axisRight()
                    .scale(y)
                    .ticks(nGridY)
                    .tickFormat(d3.format(scope.menuOption.formatYaxis))
                ;

                //grid
                xGrid = d3.axisBottom()
                    .scale(x)
                    .ticks(nGridX)
                    .tickSizeInner(-height)
                ;

                yGrid = d3.axisLeft()
                    .scale(y)
                    .ticks(nGridY)
                    .tickSizeInner(-width)
                ;

                //line
                line = d3.line()
                    .x(function (d) {
                        return x(d[0]);
                    })
                    .y(function (d) {
                        return y(d[1]);
                    });

                //line2 (for brush area)
                line2 = d3.line()
                    .x(function (d) {
                        return x2(d[0]);
                    })
                    .y(function (d) {
                        return y2(d[1]);
                    });

                //brush
                brush = d3.brushX()
                    .extent([[0, 0], [width, height2]])
                    .on("brush end", brushed);

                brushMain = d3.brushX()
                    .extent([[0, 0], [width, height]])
                    .on("end", brushedMain);

                //zoom
                zoom = d3.zoom()
                    .scaleExtent([1, Infinity])
                    .translateExtent([[0, 0], [width, height]])
                    .extent([[0, 0], [width, height]])
                    .on("zoom", zoomed)
                    .on("start", function () {
                        mainChart.select(".chartOverlay").style("cursor", "move");
                    })
                    .on("end", function () {
                        mainChart.select(".chartOverlay").style("cursor", "crosshair");
                    })
                ;

                //Add elements to SVG
                svg = d3.select(container).append('svg')
                    .attr('width', width + margin.left + margin.right)
                    .attr('height', height + margin.top + margin.bottom);

                svg_g = svg
                    .append('g')
                    .attr('transform', 'translate(' + margin.left + ',' + margin.top + ')');

                mainChart = svg_g.append("g");

                xAxisG = mainChart.append('g')
                    .attr('class', 'x axis')
                    .attr('transform', 'translate(0,' + height + ')')
                    .call(xAxis);

                yAxisG = mainChart.append('g')
                    .attr('class', 'y axis')
                    .call(yAxis);

                // add axis label if they are in ag options
                if (chartOptions.xAxis!== undefined && chartOptions.xAxis.title !== undefined) {
                    mainChart.append("text")
                              .attr("class", "xAxisLabel")
                              .attr("transform", "translate(" + (width / 2) + " ," + (height + margin.top + xAxisLabelHeightFactor) + ")")
                              .style("text-anchor", "middle")
                              .style("font-size", 12)
                              .text(chartOptions.xAxis.title.text);
                }
                if (chartOptions.yAxis!== undefined && chartOptions.yAxis.title !== undefined) {
                    mainChart.append("text")
                              .attr("class", "yAxisLabel")
                              .attr("transform", "rotate(-90)")
                              .attr("y", 0 - margin.left)
                              .attr("x",0 - (height / 2))
                              .attr("dy", "1em")
                              .style("text-anchor", "middle")
                              .style("font-size", 12)
                              .text(chartOptions.yAxis.title.text);
                }

                yAxisRG = mainChart.append('g')
                    .attr('class', 'y axis')
                    .attr('transform', 'translate(' + width + ')')
                    .call(yAxisR);

                xGridG = mainChart.append('g')
                    .attr('class', 'x grid')
                    .attr('transform', 'translate(0,' + height + ')')
                    .call(xGrid);

                yGridG = mainChart.append('g')
                    .attr('class', 'y grid')
                    .call(yGrid);

                //Brush, zoom, pan
                //clip path
                clip = svg_g.append("defs").append("clipPath")
                    .attr('name','clip')
                    .attr("id", "clip_" + chartId)
                    .append("rect")
                    .attr("width", width)
                    .attr("height", height);

                //brush area
                context = svg_g.append("g")
                    .attr("class", "context")
                    // .attr("transform", "translate(0," + (height + margin.top + 10) + ")");
                    .attr("transform", "translate(0," + margin2.top + ")");

                // flags (annotations)
                flags = svg_g.append("g").attr("class", "flags");

                //set brush area axis
                xAxisG2 = context.append("g")
                    .attr("class", "xBrush axis")
                    .attr("transform", "translate(0," + height2 + ")")
                    .call(xAxis2)
                ;

                // Mouseover/tooltip setup
                focus = mainChart.append('g')
                    .attr('class', 'focus')
                    .style('display', 'none');
                tip = svg_g.append('g')
                    .attr('class', 'tooltip')
                    .style('opacity', 1)
                    .style('display', 'none');
                tipBox = tip.append('rect')
                    .attr('rx', tipPadding)
                    .attr('ry', tipPadding);
                tipItems = tip.append('g')
                    .attr('class', 'tooltip-items');

                //focus tracking/crossLine
                crossLine = focus.append('g')
                    .attr('name', 'crossLine');
                crossLine.append('line')
                    .attr('name', 'crossLineX')
                    .attr('class', 'crossLine');
                crossLine.append('line')
                    .attr('name', 'crossLineY')
                    .attr('class', 'crossLine crossLineY');

                //tooltip label on axis background rect
                crossLine.append('rect')
                    .attr('name', 'crossLineTipRectX')
                    .attr('class', 'crossLineTipRect');
                crossLine.append('rect')
                    .attr('name', 'crossLineTipRectY')
                    .attr('class', 'crossLineTipRect crossLineY');
                //tooltip label on axis text
                crossLine.append('text')
                    .attr('name', 'crossLineTipX')
                    .attr('class', 'crossLineTip');
                crossLine.append('text')
                    .attr('name', 'crossLineTipY')
                    .attr('class', 'crossLineTip crossLineY');

                //annotations
                flagsG = d3.select('#' + chartId).select('svg').select('.flags');
                labelTip = d3.tip().attr('class', 'd3-tip').offset([-10, 0]);
                d3.select('#' + chartId).select('svg').call(labelTip);
            }

            // Graph tools that only needs to be created once in theory; all of these are data independent
            function setGraphTools(series) {
                // set z to metric names and set legend content
                z.domain(names);
                // create mouse over circle, tooltip items, lines and brush lines
                series.forEach(function (metric) {
                    if (metric.data.length === 0) return;
                    var tempColor = metric.color === null ? z(metric.name) : metric.color;
                    // main graphs
                    mainChart.append('path')
                      .attr('class', 'line ' + metric.graphClassName)
                      .style('stroke', tempColor)
                      .style('clip-path', "url('#clip_" + chartId + "')");
                    // graphs in the brush
                    context.append('path')
                        .attr('class', 'brushLine ' + metric.graphClassName + '_brushline')
                        .style('stroke', tempColor);
                    // circle on graph during mouse over
                    focus.append('circle')
                        .attr('r', circleRadius)
                        .attr('fill', tempColor)
                        .attr('class', metric.graphClassName);
                    // tooltip items
                    tipItems.append('circle')
                        .attr('r', circleRadius)
                        .attr('fill', tempColor)
                        .attr('class', metric.graphClassName);
                    tipItems.append('text')
                        .attr('class', metric.graphClassName);
                    // annotations
                    if (!metric.flagSeries) return;
                    var flagSeries = metric.flagSeries.data;
                    flagSeries.forEach(function (d) {
                        var label = flagsG.append('g')
                            .attr("class", "flagItem " + metric.graphClassName)
                            .attr("id", metric.graphClassName + d.flagID)
                            .style("stroke", tempColor)
                            .on("mouseover", function() {
                                // add timestamp to the annotation label
                                var tempTimestamp = GMTon ? GMTformatDate(d.x) : formatDate(d.x);
                                tempTimestamp =  "<strong>" + tempTimestamp + "</strong><br/>" + d.text;
                                labelTip.style("border-color", tempColor).html(tempTimestamp);
                                labelTip.show();
                                // prevent annotation label goes outside of the view on the  side
                                if (parseInt(labelTip.style("left")) < 15) labelTip.style("left", "15px");
                            })
                            .on("mouseout", labelTip.hide);
                        label.append("line")
                            .attr("y2", 35)
                            .attr("stroke-width", 2);
                        label.append("circle")
                            .attr("r", 8)
                            .attr("class", "flag");
                        label.append("text")
                            .attr('dy', 4)
                            .style("text-anchor", "middle")
                            .style("stroke", "black")
                            .text(d.title);
                    })
                });
            }

            //sync vertical focus line across charts, mouseX is the timestamp
            function syncChartMouseMove(mouseX){
                if(mouseX < x.domain()[0] || mouseX > x.domain()[1]){
                    syncChartMouseOut();
                    return;
                }
                mouseOverChart();
                crossLine.selectAll('.crossLineY').style("display", "none");
                var positionX = x(mouseX);
                var positionY = focus.select('[name=crossLineTipX]').node().getBBox().height +  crossLineTipPadding;;
                var datapoints = [];

                if(isBrushInNonEmptyRange()){
                    updateCircles(mouseX, datapoints);
                    if (scope.menuOption.isTooltipSortOn) {
                        datapoints = datapoints.sort(function (a, b) {
                            return b.data[1] - a.data[1]
                        });
                    }
                    toolTipUpdate(tipItems, datapoints, positionX, positionY);
                }
                updateCrossLine(mouseX, positionX);
            }

            //clear vertical lines and tooltip when move mouse off the focus chart
            function syncChartMouseOut(){
                focus.style('display', 'none');
                if (scope.menuOption.isTooltipOn) tip.style('display', 'none');
            }

            function mouseMove() {
                if (!currSeries || currSeries.length === 0) return;
                var datapoints = [];
                var position = d3.mouse(this);
                var positionX = position[0];
                var positionY = position[1];
                var mouseX = x.invert(positionX);
                var mouseY = y.invert(positionY);

                if(isBrushInNonEmptyRange()) {
                    updateCircles(mouseX, datapoints);
                    // sort items in tooltip if needed
                    if (scope.menuOption.isTooltipSortOn) {
                        datapoints = datapoints.sort(function (a, b) {
                            return b.data[1] - a.data[1]
                        });
                    }

                    toolTipUpdate(tipItems, datapoints, positionX, positionY);
                }
                updateCrossLine(mouseX, positionX, mouseY, positionY);

                if(chartId in syncChartJobs) syncChartMouseMoveAll(mouseX, chartId);
            }


            function updateCircles(mouseX, datapoints){
                currSeries.forEach(function (metric, index) {
                    var circle = focus.select('.' + metric.graphClassName);
                    if (metric.data.length === 0 || !scope.sources[index].displaying) {
                        circle.style('display', 'none');
                        tipItems.selectAll('.' + metric.graphClassName).style('display', 'none');
                        return;
                    }
                    var data = metric.data;
                    var i = bisectDate(metric.data, mouseX, 1);
                    var d0 = data[i - 1];
                    var d1 = data[i];
                    var d;
                    // snap the datapoint that lives in the x domain
                    if (!d0) {
                        //There is a case when d0 is outside domain but d1 is undefined, we cannot render d1
                        //we could still render d0 but make it invisible.
                        d = d1;
                    } else if (!d1) {
                        d = d0;
                        // if both data points lives in the domain, choose the closer one to the mouse position
                    } else {
                        d = mouseX - d0[0] > d1[0] - mouseX ? d1 : d0;
                    }


                    var displayProperty = circle.attr("displayProperty");

                    if(d[0] < x.domain()[0] || d[0] > x.domain()[1].getTime() ||d[1] < y.domain()[0] || d[1] > y.domain()[1]){
                        //outside domain
                        circle.style('display', 'none');
                        displayProperty = 'none'

                    }else{
                        circle.style('display', null);
                    }

                    tipItems.selectAll('.' + metric.graphClassName).style('display', displayProperty);
                    // update circle's position on each graph
                    circle
                        .attr('dataX', d[0]).attr('dataY', d[1]) //store the data
                        .attr('transform', 'translate(' + x(d[0]) + ',' + y(d[1]) + ')')

                    // check if the source is displaying based on the legend
                    // var sourceInLegend = scope.sources.find(function (source) {
                    //     return source.graphClassName === metric.graphClassName;
                    // });
                    // if (sourceInLegend.displaying) {
                    //already checked displaying
                    if(displayProperty !== 'none'){
                        datapoints.push({
                            data: d,
                            graphClassName: metric.graphClassName,
                            name: metric.name
                        });
                    }
                });
            }

            function toolTipUpdate(group, datapoints, X, Y) {
                var XOffset = 0;
                var YOffset = 0;
                var newXOffset = 0;
                var OffsetMultiplier = -1;
                var itemsPerCol = 14;
                var circleLen = circleRadius * 2;

                for (var i = 0; i < datapoints.length; i++) {
                    // create a new col after every itemsPerCol
                    if (i % itemsPerCol === 0) {
                        OffsetMultiplier++;
                        YOffset = OffsetMultiplier * itemsPerCol;
                        XOffset += newXOffset;
                        newXOffset = 0;
                    }
                    // Y data point - metric specific
                    var tempData = datapoints[i].data[1];

                    // X data point - time
                    // var tempDate = new Date(datapoints[i].data[0]);
                    // tempDate = GMTon ? GMTformatDate(tempDate) : formatDate(tempDate);

                    var circle = group.select("circle." + datapoints[i].graphClassName)
                                        .attr('cy', 20 * (0.75 + i - YOffset) + Y)
                                        .attr('cx', X + tipOffset + tipPadding + circleRadius + XOffset);
                    var textLine = group.select("text." + datapoints[i].graphClassName)
                                        .attr('dy', 20 * (1 + i - YOffset) + Y)
                                        .attr('dx', X + tipOffset + tipPadding + circleLen + 2 + XOffset);

                    var dataFormat = scope.menuOption.rawTooltip ? rawDataFormat : scope.menuOption.customTooltipFormat;
                    var name = trimMetricName(datapoints[i].name);
                    textLine.text(name + " -- " + d3.format(dataFormat)(tempData));

                    // update XOffset if existing offset is smaller than texLine
                    var tempXOffset = textLine.node().getBBox().width + circleLen + tipOffset;
                    if (tempXOffset > newXOffset) {
                        newXOffset = tempXOffset;
                    }

                    /*
                     // keep this just in case different styles are needed for time and value
                     textLine.append('tspan')
                     .attr('class', 'timestamp')
                     .text(formatDate(new Date(datapoints[i][0])));
                     textLine.append('tspan').attr('class', 'value')
                     .attr('dx', 8)
                     .text(formatValue(datapoints[i][1]));
                     textLine.append('tspan').attr('dx', 8).text(names[i]);
                     */
                }

                var tipBounds = group.node().getBBox();
                tipBox.attr('x', X + tipOffset);
                tipBox.attr('y', Y + tipOffset);

                if (tipBounds.width === 0 || tipBounds.height === 0) {
                    // when there is no graph, make the tipBox 0 size
                    tipBox.attr('width', 0);
                    tipBox.attr('height', 0);
                } else {
                    tipBox.attr('width', tipBounds.width + 4 * tipPadding);
                    tipBox.attr('height', tipBounds.height + 2 * tipPadding);
                }

                // move tooltip on the right if there is not enough to display it on the right
                var transformAttr;
                if (X + Number(tipBox.attr('width')) > (width + marginRight) &&
                    X - Number(tipBox.attr('width')) > 0) {
                    transformAttr = 'translate(-' + (Number(tipBox.attr('width')) + 2 * tipOffset) + ')';
                } else {
                    transformAttr = null;
                }
                group.attr('transform', transformAttr);
                tipBox.attr('transform', transformAttr);
            }

            // TODO: move to filter
            function trimMetricName(metricName) {
                if (!metricName) return;

                var startVal, endVal;
                startVal = (scope.menuOption.leadingNum > 0) ? scope.menuOption.leadingNum : null;
                endVal = (scope.menuOption.trailingNum > 0) ? scope.menuOption.trailingNum : null;

                if (startVal && !endVal) {
                    return metricName.slice(startVal);
                } else if (endVal) {
                    return metricName.slice(startVal, -endVal);
                } else {
                    return metricName;
                }
            }

            function legendCreator(names, colors, graphClassNames) {
                var tmpSources = [];
                for (var i = 0; i < names.length; i++) {
                    var tempColor = colors[i] === null ? z(names[i]) : colors[i];
                    tmpSources.push({
                        name: trimMetricName(names[i]),
                        displaying: true,
                        color: tempColor,
                        graphClassName: graphClassNames[i]
                    });
                }
                // set names into $scope for legend
                scope.sources = tmpSources;
            }

            /*  Generate cross lines at the point/cursor
             mouseX,mouseY are actual values
             X,Y are coordinates value
             */
            function updateCrossLine(mouseX, X, mouseY, Y) {
                //if (!mouseY) return; comment this to avoid some awkwardness when there is no data in selected range

                focus.select('[name=crossLineX]')
                    .attr('x1', X).attr('y1', 0)
                    .attr('x2', X).attr('y2', height);

                var date = GMTon ? GMTformatDate(mouseX) : formatDate(mouseX);
                focus.select('[name=crossLineTipX]')
                    .attr('x', X)
                    .attr('y', 0)
                    .attr('dy', crossLineTipHeight)
                    .text(date);

                //add a background to it
                var boxX = focus.select('[name=crossLineTipX]').node().getBBox();
                focus.select('[name=crossLineTipRectX]')
                    .attr('x', boxX.x - crossLineTipPadding)
                    .attr('y', boxX.y - crossLineTipPadding)
                    .attr('width', boxX.width + 2 * crossLineTipPadding)
                    .attr('height', boxX.height + 2 * crossLineTipPadding);

                if(mouseY ===  undefined || Y === undefined) return;

                //------------------Y
                focus.select('[name=crossLineY]')
                    .attr('x1', 0).attr('y1', Y)
                    .attr('x2', width).attr('y2', Y);
                //add some information around the axis

                var textY;
                if(isNaN(mouseY)){ //mouseY can be 0
                    textY = "No Data";
                }else{
                    textY = d3.format(scope.menuOption.formatYaxis)(mouseY);
                }

                focus.select('[name=crossLineTipY')
                    .attr('x', 0)
                    .attr('y', Y)
                    .attr('dx', -crossLineTipWidth)
                    .text(textY);

                //add a background to it
                var boxY = focus.select('[name=crossLineTipY]').node().getBBox();
                focus.select('[name=crossLineTipRectY]')
                    .attr('x', boxY.x - crossLineTipPadding)
                    .attr('y', boxY.y - crossLineTipPadding)
                    .attr('width', boxY.width + 2 * crossLineTipPadding)
                    .attr('height', boxY.height + 2 * crossLineTipPadding);
            }

            //reset the brush area
            function reset() {
                svg_g.selectAll(".brush").call(brush.move, null);
                svg_g.selectAll(".brushMain").call(brush.move, null);
            }

            //adjust the series when zoom in/out
            function adjustSeries(){
                var domainStart = x.domain()[0].getTime();
                var domainEnd = x.domain()[1].getTime();
                currSeries = JSON.parse(JSON.stringify(series));
                series.forEach(function (metric, index) {
                    var source = scope.sources[index];
                    if (metric === null || metric.data.length === 0){
                        tipItems.selectAll('.' + source.graphClassName).style('display', 'none');
                        return;
                    }
                    var len = metric.data.length;
                    if (metric.data[0][0] > domainEnd || metric.data[len - 1][0] < domainStart){
                        currSeries[index].data = [];
                        tipItems.selectAll('.'+ source.graphClassName).style('display', 'none');
                        return;
                    }
                    tipItems.selectAll("." + source.graphClassName).style('display', source.displaying? null: 'none');
                    //if this metric time range is within the x domain
                    var start = bisectDate(metric.data, x.domain()[0]);
                    if(start > 0) start-=1; //to avoid cut off issue on the edge
                    var end = bisectDate(metric.data, x.domain()[1], start) + 1; //to avoid cut off issue on the edge
                    currSeries[index].data = metric.data.slice(start, end + 1);
                });
                currSeries = downSample(currSeries);
            }

            //redraw the line with restrict
            function redraw(){
                var domainStart = x.domain()[0].getTime();
                var domainEnd = x.domain()[1].getTime();
                //redraw
                if(isBrushInNonEmptyRange()) {
                    //update the dataum and redraw the line
                    currSeries.forEach(function (metric, index) {
                        if (metric === null || //empty data should also render
                            !scope.sources[index].displaying) return; //hided
                        //the commented part are done in adjustSeries
                        // var len = metric.data.length;
                        // if (metric.data[0][0] > domainEnd || metric.data[len - 1][0] < domainStart){
                        //     mainChart.select('path.line.' + metric.graphClassName)
                        //         .datum([])
                        //         .attr('d', line);
                        //     return;
                        // }
                        //if this metric time range is within the x domain
                        // var start = bisectDate(metric.data, x.domain()[0]);
                        // if(start > 0) start-=1; //to avoid cut off issue on the edge
                        // var end = bisectDate(metric.data, x.domain()[1], start) + 1; //to avoid cut off issue on the edge
                        // var data = metric.data.slice(start, end + 1);

                        //only render the data within the domain
                        mainChart.select('path.line.' + metric.graphClassName)
                            .datum(metric.data)
                            .attr('d', line); //change the datum will call d3 to redraw
                    });
                    //svg_g.selectAll(".line").attr("d", line);//redraw the line
                }
                xAxisG.call(xAxis);  //redraw xAxis
                yAxisG.call(yAxis);  //redraw yAxis
                yAxisRG.call(yAxisR); //redraw yAxis right
                xGridG.call(xGrid);
                yGridG.call(yGrid);
                if (!scope.menuOption.isBrushOn) {
                    context.style("display", "none");
                }
                updateDateRange();
                updateAnnotations();
            }

            scope.redraw = redraw; //have to register this as scope function cause toggleGraphOnOff is outside link function

            //brushed
            function brushed() {
                // ignore the case when it is called by the zoomed function
                if (d3.event.sourceEvent && (d3.event.sourceEvent.type === "zoom" )) return;
                var s = d3.event.selection || x2.range();
                x.domain(s.map(x2.invert, x2));     //rescale the domain of x axis
                                                    //invert the x value in brush axis range to the
                                                    //value in domain

                //ajust currSeries to the brushed period
                adjustSeries();

                reScaleY(); //rescale domain of y axis
                //redraw
                redraw();
                //sync with zoom
                chartRect.call(zoom.transform, d3.zoomIdentity
                    .scale(width / (s[1] - s[0]))
                    .translate(-s[0], 0));

                if (brushMainG) {
                    brushMainG.call(zoom.transform, d3.zoomIdentity
                        .scale(width / (s[1] - s[0]))
                        .translate(-s[0], 0));
                }
            }

            function brushedMain() {
                var selection = d3.event.selection; //the brushMain selection
                if (selection) {
                    var start = x.invert(selection[0]);
                    var end = x.invert(selection[1]);
                    var range = end - start;
                    brushMainG.call(brushMain.move, null);
                    if (range * maxScaleExtent < x2.domain()[1] - x2.domain()[0]) return;
                    x.domain([start, end]);
                    brushG.call(brush.move, [x2(start), x2(end)]);
                }
            }

            //zoomed
            function zoomed() {
                // ignore the case when it is called by the brushed function
                if (d3.event.sourceEvent && (d3.event.sourceEvent.type === "brush" || d3.event.sourceEvent.type === "end"))return;
                var t = d3.event.transform;
                x.domain(t.rescaleX(x2).domain());  //rescale the domain of x axis
                                                    //invert the x value in brush axis range to the
                                                    //value in domain

                //ajust currSeries to the brushed period
                adjustSeries();

                reScaleY(); //rescale domain of y axis
                //redraw
                redraw();
                // sync the brush
                context.select(".brush").call
                (brush.move, x.range().map(t.invertX, t));

                //sync the crossLine
                var position = d3.mouse(this);
                var positionX = position[0];
                var positionY = position[1];
                var mouseX = x.invert(positionX);
                var mouseY = y.invert(positionY); //domain value
                if(isBrushInNonEmptyRange()) {
                    focus.selectAll('circle')
                        .each(function (d, i) {
                        var circle = d3.select(this);
                        var displayProperty = circle.attr('displayProperty');
                        var dataX = circle.attr('dataX');
                        var dataY = circle.attr('dataY');

                        circle.attr('transform', 'translate(' + x(dataX) + ',' + y(dataY) + ')')
                            .style('display', displayProperty);

                        if(dataX < x.domain()[0] || dataX > x.domain()[1]){
                            circle.style('display', 'none');
                        }
                    });
                }else{
                    focus.selectAll('circle').style('display', 'none');
                }
                updateCrossLine(mouseX, positionX, mouseY, positionY);
            }

            //change brush focus range, k is the number of minutes
            function brushMinute(k) {
                return function () {
                    if (!k) k = (x2.domain()[1] - x2.domain()[0]);
                    //the unit of time value is millisecond
                    //x2.domain is the domain of total
                    var interval = k * 60000; //one minute is 60000 millisecond

                    //take current x domain value and extend it
                    var start = x.domain()[0].getTime();
                    var end = x.domain()[1].getTime();
                    var middle = (start + end) / 2;
                    start = middle - interval / 2;
                    var min = x2.domain()[0].getTime();
                    var max = x2.domain()[1].getTime();
                    if (start < min) start = min;
                    end = start + interval;
                    if (end > max) end = max;
                    x2.domain([start, end]);
                    context.select(".brush").call
                    (brush.move, [x2(new Date(start)), x2(new Date(end))]);
                };
            }

            //rescale YAxis based on XAxis Domain
            function reScaleY() {
                if (currSeries === "series" || !currSeries) return;
                if(agYMin !== undefined && agYMax !== undefined) return; //hard coded ymin & ymax

                var xDomain = x.domain();
                var datapoints = [];

                currSeries.forEach(function (metric, index) {
                    if (metric === null || metric.data.length === 0 || //empty
                        !scope.sources[index].displaying) return; //hided

                    var len = metric.data.length;
                    if (metric.data[0][0] > xDomain[1].getTime() || metric.data[len - 1][0] < xDomain[0].getTime()) return;
                    //if this metric time range is within the xDomain
                    var start = bisectDate(metric.data, xDomain[0]);
                    var end = bisectDate(metric.data, xDomain[1], start);
                    datapoints = datapoints.concat(metric.data.slice(start, end + 1));
                });

                var extent = d3.extent(datapoints, function (d) {
                    return d[1];
                });
                var diff = extent[1] - extent[0];
                if (diff === 0) diff = yAxisPadding;
                var buffer = diff * bufferRatio;
                var yMin = (agYMin === undefined) ? extent[0] - buffer : agYMin;
                var yMax = (agYMax === undefined) ? extent[1] + 3 * buffer : agYMax;

                y.domain([yMin, yMax]);
            }
            scope.reScaleY = reScaleY; //have to register this as scope function cause toggleGraphOnOff is outside link function

            //precise resize without removing and recreating everything
            function resize(){
                if (series === "series" || !series) {
                    return;
                }
<<<<<<< HEAD

                if (container.offsetHeight === window.innerHeight && scope.changeToFullscreen) {
                    // set the graph size to be the same as the screen
                    containerWidth = screen.width;
                    containerHeight = screen.height * 0.9;
=======
                var fullscreenHeight = screen.height * 0.9;
                var alreadyInFullscreen = containerHeight === fullscreenHeight && containerWidth === screen.width;
                // using the button to toggle on and off full screen
                if (scope.changeToFullscreen && !alreadyInFullscreen) {
                    // force the graph to be the same size as the screen
                    containerWidth = screen.width;
                    containerHeight = fullscreenHeight;
>>>>>>> 8f069ab8
                } else {
                    // default containerHeight will be used
                    containerHeight = defaultContainerHeight;
                    // no width defined via chart option: window width will be used
                    containerWidth = defaultContainerWidth < 0 ? container.offsetWidth : defaultContainerWidth;
                }

                var newSize = calculateDimensions(containerWidth, containerHeight);
                width = newSize.width;
                height = newSize.height;
                height2 = newSize.height2;
                margin = newSize.margin;
                margin2 = newSize.margin2;

                if (width < 0) return; //it happens when click other tabs (like 'edit'/'history', the charts are not destroyed

                if (series.length > 0) {
                    var tempX = x.domain(); //remember that when resize

                    clip.attr('width', width)
                        .attr('height', height);
                    chartRect.attr('width', width);

                    if (fullscreenChartID !== undefined) {
                        // only adjust height related items when full screen chart is used
                        chartRect.attr('height', height);
                        y.range([height, 0]);
                        y2.range([height2, 0]);
                        svg.attr('height', height + margin.top + margin.bottom);
                        svg_g.attr('height', height);
                        xGrid.tickSizeInner(-height);
                        xGridG.attr('transform', 'translate(0,' + height + ')');
                        xAxisG.attr('transform', 'translate(0,' + height + ')');
                        // reposition the brush
                        context.attr("transform", "translate(0," + margin2.top + ")");
                        xAxisG2.attr("transform", "translate(0," + height2 + ")");
                    }

                    //update range
                    x.range([0, width]);
                    x2.range([0, width]);

                    //update brush & zoom
                    brush.extent([
                        [0, 0],
                        [width, height2]
                    ]);
                    brushMain.extent([
                        [0, 0],
                        [width, height]
                    ]);
                    zoom.translateExtent([
                            [0, 0],
                            [width, height]
                        ])
                        .extent([
                            [0, 0],
                            [width, height]
                        ]);
                    brushG.call(brush);
                    brushMainG.call(brushMain);

                    //width related svg element
                    svg.attr('width', width + margin.left + margin.right);
                    svg_g.attr('width', width)
                        .attr('transform', 'translate(' + margin.left + ',' + margin.top + ')');

                    yGrid.tickSizeInner(-width);
                    yGridG.call(yGrid);

                    yAxisRG.attr('transform', 'translate(' + width + ')')
                        .call(yAxisR);

                    svg_g.selectAll(".line").attr("d", line); //redraw the line
                    svg_g.selectAll(".brushLine").attr("d", line2); //redraw brush line

                    xAxisG.call(xAxis); //redraw xAxis
                    yAxisG.call(yAxis); //redraw yAxis
                    xGridG.call(xGrid);
                    xAxisG2.call(xAxis2);

                    // update x axis label if it's in ag options
                    if (chartOptions.xAxis!== undefined && chartOptions.xAxis.title !== undefined) {
                        mainChart.select(".xAxisLabel")
                                  .attr("transform", "translate(" + (width / 2) + " ," + (height + margin.top + xAxisLabelHeightFactor) + ")");
                    }

                    if (tempX[0].getTime() === x2.domain()[0].getTime() &&
                        tempX[1].getTime() === x2.domain()[1].getTime()) {
                        reset();
                    } else {
                        //restore the zoom&brush
                        context.select(".brush").call(brush.move, [x2(tempX[0]), x2(tempX[1])]);
                    }
                    adjustSeries();
                } else {
                    displayEmptyGraph(container, width, height, margin, messageToDisplay);
                }
            }

            function updateGraph(series) {
                var allDatapoints = [];

                currSeries = downSample(series);

                currSeries.forEach(function (metric) {
                    allDatapoints = allDatapoints.concat(metric.data);
                });

                //x domain was set according to dateConfig previously
                //this shows exactly the date range of actual data

                dateExtent = d3.extent(allDatapoints, function (d) {
                    return d[0];
                });

                if(!startTime) startTime = dateExtent[0]; //startTime/endTime will not be 0
                if(!endTime) endTime = dateExtent[1];

                //x.domain([startTime, endTime]);
                x.domain(dateExtent); //doing this cause some date range are defined in metric queries and regardless of ag-date

                var yDomain = d3.extent(allDatapoints, function (d) {
                    return d[1];
                });

                // if only a straight line
                if (yDomain[0] === yDomain[1]) {
                    yDomain[0] -= yAxisPadding;
                    yDomain[1] += 3 * yAxisPadding;
                }

                if(agYMin !== undefined && agYMax !== undefined){
                    y.domain([agYMin, agYMax]);
                }else{
                    y.domain(yDomain);
                }

                x2.domain(x.domain());
                y2.domain(yDomain);

                currSeries.forEach(function (metric) {
                    mainChart.select('path.line.' + metric.graphClassName)
                        .datum(metric.data)
                        .attr('d', line);
                    context.select('path.brushLine.' + metric.graphClassName + '_brushline')
                        .datum(metric.data)
                        .attr('d', line2);
                });

                //draw the brush xAxis
                xAxisG2.call(xAxis2);
                setZoomExtent(3);

                // draw flag(s) to denote annotation mark
                updateAnnotations();
            }

            // when there is no data for series, display a message
            function displayEmptyGraph(containerName, width, height, margin, messageToDisplay) {
                if (svg) svg.remove();
                svg = d3.select(containerName).append('svg')
                    .attr('width', width + margin.left + margin.right)
                    .attr('height', height + margin.top + margin.bottom);
                svg.selectAll('text')
                    .data(messageToDisplay)
                    .enter()
                    .append("text")
                    .attr("x", margin.left + width/2)
                    .attr("y", function (d, i) {
                        return 20*i + margin.top;
                    })
                    .style("text-anchor", "middle")
                    .style("font-size", "12px")
                    .text(function(d){return d;});
            }

            function updateAnnotations() {
                if (!series) return;
                series.forEach(function(metric, index) {
                    if (!metric.flagSeries) return;
                    var flagSeries = metric.flagSeries.data;
                    flagSeries.forEach(function(d) {
                        var label = flagsG.select('#' + metric.graphClassName + d.flagID);
                        var x_Val = x(d.x); // d.x is timestamp of X axis
                        var y_Val = height - 35;
                        // dont render flag if it's outside of the range; similar to focus circle
                        if (d.x < x.domain()[0] || d.x > x.domain()[1]) {
                            label.style("display", 'none');
                        } else {
                            var displayProperty = scope.sources[index].displaying? null: 'none';
                            label.style("display", displayProperty);
                            label.attr("transform", "translate(" + x_Val + ", " + y_Val + ")");
                        }
                    });
                });
            }

            //this function add the overlay element to the graph when mouse interaction takes place
            //need to call this after drawing the lines in order to put mouse interaction overlay on top
            function addOverlay() {
                //the graph rectangle area
                chartRect = mainChart.append('rect')
                    .attr('class', 'chartOverlay')
                    .attr('width', width)
                    .attr('height', height)
                    .on('mouseover', mouseOverChart)
                    .on('mouseout', mouseOutChart)
                    .on('mousemove', mouseMove)
                    .call(zoom)
                ;

                //the brush overlay
                brushG = context.append("g")
                    .attr("class", "brush")
                    .call(brush)
                    .call(brush.move, x.range()); //change the x axis range when brush area changes

                brushMainG = mainChart.append("g")//have to do this seperately, because rect svg cannot register brush
                    .attr("class", "brushMain")
                    .call(zoom)
                    .on("mousedown.zoom", null)
                    .call(brushMain)
                    .on('mouseover', mouseOverChart)
                    .on('mouseout', mouseOutChart)
                    .on('mousemove', mouseMove);

                if (scope.menuOption.isBrushMainOn) {
                    brushMainG.style('display', null);
                } else {
                    brushMainG.style('display', 'none');
                }
                // no wheel zoom on page load
                if (!scope.menuOption.isWheelOn) {
                    chartRect.on("wheel.zoom", null);   // does not disable 'double-click' to zoom
                    brushMainG.on("wheel.zoom", null);
                }
            }

            //toggle time brush
            function toggleBrush() {
                var display = !scope.menuOption.isBrushOn ? 'none' : null;
                svg_g.select('.context').style('display', display);

                updateStorage();
            }

            //toggle time brush
            function toggleBrushMain() {
                //enable main chart brush
                if (scope.menuOption.isBrushMainOn) {
                    brushMainG.style('display', null);
                } else {
                    //disable main chart brush
                    brushMainG.style('display', 'none');
                }
                updateStorage();
            }

            //toggle the mouse wheel for zoom
            function toggleWheel() {
                if (scope.menuOption.isWheelOn) {
                    chartRect.call(zoom);
                    brushMainG.call(zoom)
                        .on("mousedown.zoom", null);
                } else {
                    chartRect.on("wheel.zoom", null);
                    brushMainG.on("wheel.zoom", null);
                }
                updateStorage();
            }

            //toggle tooltip
            function toggleTooltip() {
                if (scope.menuOption.isTooltipOn) {
                    svg_g.select(".tooltip").style("display", 'none');
                } else {
                    svg_g.select(".tooltip").style("display", null);
                }
                updateStorage();
            }

            //date range
            function updateDateRange() {
                var start, end, str, 
                    dateFormat = scope.menuOption.dateFormat;

                // date settings
                if (GMTon) {
                    var dateFormatGMT = dateFormat ? dateFormat : numericalDate;
                    GMTformatDate = chartOptions.smallChart ? d3.utcFormat(smallChartDate) : d3.utcFormat(dateFormatGMT);

                    start = GMTformatDate(x.domain()[0]);
                    end = GMTformatDate(x.domain()[1]);
                    str = start + ' - ' + end + " (GMT/UTC)";
                } else {
                    dateFormat = dateFormat ? dateFormat : shorDate;
                    formatDate = chartOptions.smallChart ? d3.timeFormat(smallChartDate) : d3.timeFormat(formatDate);

                    start = formatDate(x.domain()[0]);
                    end = formatDate(x.domain()[1]);
                    var temp = (new Date()).toString();
                    var currentTimeZone = temp.substring(temp.length - 6, temp.length);
                    str = start + ' - ' + end + currentTimeZone;
                }

                // update $scope
                scope.dateRange = str;

                // update view
                d3.select('#topTb-' + chartId + ' .dateRange').text(str);
            }

            //extent, k is the least number of points in one line you want to see on the main chart view
            function setZoomExtent(k) {
                var numOfPoints = series[0].data.length;
                //choose the max among all the series
                for (var i = 1; i < series.length; i++) {
                    if (numOfPoints < series[i].data.length) {
                        numOfPoints = series[i].data.length;
                    }
                }
                if (!k || k > numOfPoints) k = 3;
                zoom.scaleExtent([1, numOfPoints / k]);
                maxScaleExtent = parseInt(numOfPoints / k);
            }

            //dynamically enable button for brush time period(1h/1d/1w/1m/1y)
            function enableBrushTime() {
                var range = x2.domain()[1] - x2.domain()[0];
                if (range > 3600000) {
                    //enable 1h button
                    $('[name=oneHour]', topToolbar).prop('disabled', false);
                }
                if (range > 3600000 * 24) {
                    //enable 1d button
                    $('[name=oneDay]', topToolbar).prop('disabled', false);
                }
                if (range > 3600000 * 24 * 7) {
                    //enable 1w button
                    $('[name=oneWeek]', topToolbar).prop('disabled', false);
                }
                if (range > 3600000 * 24 * 30) {
                    //enable 1month button
                    $('[name=oneMonth]', topToolbar).prop('disabled', false);
                }
                if (range > 3600000 * 24 * 365) {
                    //enable 1y button
                    $('[name=oneYear]', topToolbar).prop('disabled', false);
                }
            }

            function isBrushInNonEmptyRange(){
                return x.domain()[0].getTime() <= dateExtent[1] &&  x.domain()[1].getTime()>= dateExtent[0];
            }

            function mouseOverChart(){
                focus.style('display', null);
                crossLine.selectAll('.crossLineY').style('display', null);
                if(isBrushInNonEmptyRange()) {
                    if (scope.menuOption.isTooltipOn) tip.style('display', null);
                }else{
                    //no need to show the circle to tip
                    focus.selectAll('circle').style('display', 'none');
                    tip.style('display', 'none');
                }
            }

            function mouseOutChart(){
                focus.style('display', 'none');
                if (scope.menuOption.isTooltipOn) tip.style('display', 'none');
                syncChartMouseOutAll();
            }

            function setupMenu(){
                //button set up
                $('[name=reset]', topToolbar).click(reset);
                $('[name=oneHour]', topToolbar).click(brushMinute(60));
                $('[name=oneDay]', topToolbar).click(brushMinute(60*24));
                $('[name=oneWeek]', topToolbar).click(brushMinute(60*24*7));
                $('[name=oneMonth]', topToolbar).click(brushMinute(60*24*30));
                $('[name=oneYear]', topToolbar).click(brushMinute(60*24*365));

                // TODO: to be remove once chart options is in place
                $('[name=toggle-brush]', topToolbar).change(toggleBrush);
                $('[name=toggle-brush-main]', topToolbar).change(toggleBrushMain);
                $('[name=toggle-wheel]', topToolbar).change(toggleWheel);
                $('[name=toggle-tooltip]', topToolbar).change(toggleTooltip);
            }

            function hideMenu(){
                scope.hideMenu = true;
            }

            scope.updateStorage = updateStorage;
            function updateStorage(){
                Storage.set('menuOption_' + scope.dashboardId + '_' + chartId, scope.menuOption);
            };

            scope.updateDownSample = function(){
                adjustSeries();
                reScaleY();
                redraw();
                updateStorage();
            };

            function downSample(series){
                if (!series) return;

                // Create the sampler
                var temp = JSON.parse(JSON.stringify(series));
                var sampler;
                switch (scope.menuOption.downSampleMethod){
                    case 'largest-triangle-one-bucket':
                        sampler = fc.largestTriangleOneBucket();
                        // Configure the x / y value accessors
                        sampler.x(function(d) {
                            return d[0];
                        })
                            .y(function(d){
                                return d[1];
                            });
                        break;
                    case 'largest-triangle-three-bucket':
                        sampler = fc.largestTriangleThreeBucket();
                        // Configure the x / y value accessors
                        sampler.x(function(d) {
                            return d[0];
                        })
                            .y(function(d){
                                return d[1];
                            });
                        break;
                    case 'mode-median':
                        sampler = fc.modeMedian();
                        sampler.value(function(d){
                            return d[1];
                        });
                        break;
                    case 'every-nth-point':
                        sampler = everyNthPoint();
                    default:
                        break;
                }

                function everyNthPoint(){
                    var bucketSize = 1;
                    var everyNthPoint = function(data){
                        var temp = [];
                        for(var i = 0; i < data.length; i+=bucketSize){
                            temp.push(data[i])
                        }
                        return temp;
                    };
                    everyNthPoint.bucketSize = function(size){
                        bucketSize = size;
                    };
                    return everyNthPoint;
                }

                // Run the sampler
                if (sampler) {
                    series.forEach(function(metric, index){
                        //determine whether to downsample or not
                        //downsample if there are too many datapoints per pixel
                        if(metric.data.length / containerWidth > downsampleThreshold){
                            //determine bucket size
                            var bucketSize = Math.ceil(metric.data.length / (downsampleThreshold * containerWidth));
                            // Configure the size of the buckets used to downsample the data.
                            sampler.bucketSize(bucketSize);
                            temp[index].data  = sampler(metric.data);
                        }
                    });
                }

                return temp;
            }

            // create graph only when there is data
            if (!series || series.length === 0) {
                //this should never happen
                console.log("Empty data from chart data processing");
                hideMenu();
            } else {
                // set up legend
                names = series.map(function(metric) { return metric.name; });
                colors = series.map(function(metric) { return metric.color; });
                graphClassNames = series.map(function(metric) { return metric.graphClassName; });
                legendCreator(names, colors, graphClassNames);
                // check if there is anything to graph
                var hasNoData, emptyReturn, invalidExpression;
                var tempSeries = [];
                for (var i = 0; i < series.length; i++) {
                    if (series[i].invalidMetric) {
                        scope.invalidSeries.push(series[i]);
                        invalidExpression = true;
                    } else if (series[i].noData) {
                        scope.noDataSeries.push(series[i]);
                        emptyReturn = true;
                    } else if (series[i].data.length === 0) {
                        hasNoData = true;
                    } else {
                        // only keep the metric that's graphable
                        tempSeries.push(series[i]);
                    }
                }
                series = tempSeries;

                if (series.length > 0) {
                    // Update graph on new metric results
                    setGraph();
                    setGraphTools(series);
                    updateGraph(series);
                    // initialize starting point for graph settings & info
                    addOverlay();

                    // dont need to setup everything for a small chart
                    updateDateRange();
                    enableBrushTime();
                    reset();    //to remove the brush cover first for user the drag
                    setupMenu();
                } else {
                    // generate content for no graph message
                    if (invalidExpression) {
                        messageToDisplay.push('Metric does not exist in TSDB');
                        for (var i = 0; i < scope.invalidSeries.length; i ++) {
                            messageToDisplay.push(scope.invalidSeries[i].errorMessage);
                        }
                        messageToDisplay.push('(Failed metrics are black in the legend)');
                    }
                    if (emptyReturn) {
                        messageToDisplay.push('No data returned from TSDB');
                        messageToDisplay.push('(Empty metrics are labeled maroon)');
                    }
                    if (hasNoData) {
                        messageToDisplay.push('No data found for metric expressions');
                        messageToDisplay.push('(Valid sources have normal colors)');
                    }
                    displayEmptyGraph(container, width, height, margin, messageToDisplay);
                    hideMenu();
                }
            }

            //TODO improve the resize efficiency if performance becomes an issue
            element.on('$destroy', function(){
                if(resizeJobs.length){
                    resizeJobs = [];
                    syncChartJobs = {};//this get cleared too
                }
            });

            resizeJobs.push({
                chartID: chartId,
                resize: resize
            });

            function addToSyncCharts(){
                syncChartJobs[chartId] = {
                    syncChartMouseMove: syncChartMouseMove,
                    syncChartMouseOut: syncChartMouseOut
                };
            }

            function removeFromSyncCharts(){
                delete syncChartJobs[chartId];
            }

            function calculateDimensions (newContainerWidth, newContainerHeight) {
                var newWidth = newContainerWidth - marginLeft - marginRight;
                var newHeight = parseInt((newContainerHeight - marginTop - marginBottom) * mainChartRatio);
                var newHeight2 = parseInt((newContainerHeight - marginTop - marginBottom) * brushChartRatio);
                var newMargin = {
                    top: marginTop,
                    right: marginRight,
                    bottom: newContainerHeight - marginTop - newHeight,
                    left: marginLeft
                };

                var newMargin2 = {
                    top: newContainerHeight - newHeight2 - marginBottom,
                    right: marginRight,
                    bottom: marginBottom,
                    left: marginLeft
                };
                return {
                    width: newWidth,
                    height: newHeight,
                    height2: newHeight2,
                    margin: newMargin,
                    margin2: newMargin2
                };
            }

            scope.toggleSyncChart = function(){
                if (scope.menuOption.isSyncChart){
                    addToSyncCharts();
                }else{
                    removeFromSyncCharts();
                }
                updateStorage();
            };

            if(scope.menuOption.isSyncChart){
                addToSyncCharts();
            }

            // watch changes from chart options modal to update graph
            scope.$watch('menuOption', function() {
                if (!scope.hideMenu) {
                    setColorScheme();
                    // setGraphTools(series);
                    legendCreator(names, colors, graphClassNames);
                    updateDateRange();
                    toggleBrushMain();
                    toggleWheel();
                    toggleTooltip();
                    scope.updateDownSample();
                    scope.toggleSyncChart();

                    // update any changes for the Y-axis tick formatting & number of ticks displayed
                    yAxis = d3.axisLeft()
                        .scale(y)
                        .ticks(scope.menuOption.numTicksYaxis)
                        .tickFormat(d3.format(scope.menuOption.formatYaxis))
                    ;

                    yGrid = d3.axisLeft()
                        .scale(y)
                        .ticks(scope.menuOption.numTicksYaxis)
                        .tickSizeInner(-width)
                    ;

                    yAxisG.call(yAxis);
                    yGridG.call(yGrid);

                    // mouseMove();
                }
            }, true);
        }
    };
}]);<|MERGE_RESOLUTION|>--- conflicted
+++ resolved
@@ -78,11 +78,7 @@
             $scope.updateFullscreenChartID= function (clickedChartID) {
                 // using the button to toggle on and off full screen
                 fullscreenChartID = clickedChartID;
-<<<<<<< HEAD
                 $scope.changeToFullscreen = screen.height !== window.innerHeight;
-=======
-                $scope.changeToFullscreen = screen.height !== window.innerHeight; // get the size of chart's wrapper element
->>>>>>> 8f069ab8
             };
 
             $scope.downloadData = function (queryFunction) {
@@ -1203,21 +1199,10 @@
                 if (series === "series" || !series) {
                     return;
                 }
-<<<<<<< HEAD
-
-                if (container.offsetHeight === window.innerHeight && scope.changeToFullscreen) {
+                if ((window.innerHeight === screen.height || container.offsetHeight === window.innerHeight) && scope.changeToFullscreen) {
                     // set the graph size to be the same as the screen
                     containerWidth = screen.width;
                     containerHeight = screen.height * 0.9;
-=======
-                var fullscreenHeight = screen.height * 0.9;
-                var alreadyInFullscreen = containerHeight === fullscreenHeight && containerWidth === screen.width;
-                // using the button to toggle on and off full screen
-                if (scope.changeToFullscreen && !alreadyInFullscreen) {
-                    // force the graph to be the same size as the screen
-                    containerWidth = screen.width;
-                    containerHeight = fullscreenHeight;
->>>>>>> 8f069ab8
                 } else {
                     // default containerHeight will be used
                     containerHeight = defaultContainerHeight;
