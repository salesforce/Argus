--- conflicted
+++ resolved
@@ -655,11 +655,7 @@
 
             // initialize starting point for graph settings & info
             addOverlay();
-<<<<<<< HEAD
             updateDateRange();
-=======
-
->>>>>>> 131a07aa
             enableBrushTime();
             reset();    //to remove the brush cover first for user the drag
 
