/*global angular:false, copyProperties:false */
'use strict';
angular.module('argus.services.utils', [])
.service('UtilService', [function() {
	var options = {
		assignController: function(controllers) {
			if (!controllers) return;
			for (var i=0; i < controllers.length; i++) {
				if (controllers[i])
					return controllers[i];
			}
		},

		copyProperties: function(from, to) {
			for (var key in from) {
				if (from.hasOwnProperty(key)) {
					//if from[key] is not an object and is last property then just copy so that it will overwrite the existing value
					if (!to[key] || typeof from[key] == 'string' || from[key] instanceof String ) {
						to[key] = from[key];
					} else {
						copyProperties(from[key],to[key]);
					}
				}
			}
		},

		constructObjectTree: function(name, value) {
			var result = {};
			var index = name.indexOf('.');

			if (index == -1) {
				result[name] = this.getParsedValue(value);
				return result;
			} else {
				var property = name.substring(0, index);
				result[property] = this.constructObjectTree(name.substring(index + 1), value);
				return result;
			}
		},

		getParsedValue: function(value) {
			if (value instanceof Object || value.length === 0) {
				return value;
			}
			if (value == 'true') {
				return true;
			} else if (value == 'false') {
				return false;
			} else if (!isNaN(value)) {
				return parseInt(value);
			}
			return value;
		},

		cssNotationCharactersConverter: function (name) {
			return name.replace( /(:|\.|\[|\]|,|=|@)/g, '\\$1' );
		},

		trimMetricName: function (metricName, leadingNum, trailingNum) {
			if (!metricName) return;

			var startVal, endVal;
			startVal = (leadingNum > 0) ? leadingNum : null;
			endVal = (trailingNum > 0) ? trailingNum : null;

			if (startVal && !endVal) {
				return metricName.slice(startVal);
			} else if (endVal) {
				return metricName.slice(startVal, -endVal);
			} else {
				return metricName;
			}
		},

		validNumberChecker: function (num) {
			return isFinite(num)? num: 0;
		},

		capitalizeString: function (string) {
			return string.charAt(0).toUpperCase() + string.slice(1);
		},

		epochTimeMillisecondConverter: function (timestampNum) {
			// sometimes epoch time is in second instead of milisecond
			// http://stackoverflow.com/questions/23929145/how-to-test-if-a-given-time-stamp-is-in-seconds-or-milliseconds
			if (timestampNum.toString().length < 12) {
				return timestampNum * 1000;
			} else {
				return timestampNum;
			}
		},

<<<<<<< HEAD
		alphabeticalSort: function(a, b) {
			var textA = a.name.toUpperCase();
			var textB = b.name.toUpperCase();
			return (textA < textB) ? -1 : (textA > textB) ? 1 : 0;
		},

		objectWithoutProperties: function (obj, keys) {
			var target = {};
			for (var i in obj) {
				if (keys.indexOf(i) >= 0) continue;
				if (!Object.prototype.hasOwnProperty.call(obj, i)) continue;
				target[i] = obj[i];
			}
			return target;
		}
=======
        removeDataResponseOverhead: function (rawData) {
            var data = angular.copy(rawData);
            delete data.$promise;
            delete data.$resolved;
            delete data.$cancelRequest;
            return data;
        }
>>>>>>> ae7022e4
	};
	return options;
}]);<|MERGE_RESOLUTION|>--- conflicted
+++ resolved
@@ -90,7 +90,6 @@
 			}
 		},
 
-<<<<<<< HEAD
 		alphabeticalSort: function(a, b) {
 			var textA = a.name.toUpperCase();
 			var textB = b.name.toUpperCase();
@@ -105,16 +104,15 @@
 				target[i] = obj[i];
 			}
 			return target;
+		},
+
+		removeDataResponseOverhead: function (rawData) {
+			var data = angular.copy(rawData);
+			delete data.$promise;
+			delete data.$resolved;
+			delete data.$cancelRequest;
+			return data;
 		}
-=======
-        removeDataResponseOverhead: function (rawData) {
-            var data = angular.copy(rawData);
-            delete data.$promise;
-            delete data.$resolved;
-            delete data.$cancelRequest;
-            return data;
-        }
->>>>>>> ae7022e4
 	};
 	return options;
 }]);