--- conflicted
+++ resolved
@@ -20,13 +20,9 @@
 	var crossLineTipWidth = 35;
 	var crossLineTipHeight = 15;
 	var crossLineTipPadding = 3;
-<<<<<<< HEAD
-	var extraYAxisPadding = ChartToolService.getExtraYAxisPadding();
 	var annotationLabelFontSize = 14;
-=======
->>>>>>> d1f513dd
+	var extraYAxisPadding = ChartToolService.extraYAxisPadding;
 	this.customizedChartType = ['scatter', 'bar', 'stackbar'];
-	var extraYAxisPadding = ChartToolService.extraYAxisPadding;
 
 
 	var setGraphColorStyle = function (graph, color, chartType, opacity) {
@@ -42,18 +38,12 @@
 
 	var flipAnElementHorizontally = function (elements, width, totalWidth, marginRight, startingX, extraPadding) {
 		var transformAttr = null;
-<<<<<<< HEAD
-		if ((startingX + width > totalWidth + marginRight) && (startingX - width > 0)) {
-			transformAttr = 'translate(-' + (width + 2 * extraPadding) + ')';
-=======
-		//console.log(startingX, width);
 		if (startingX + width > totalWidth + marginRight) {
-			if( (startingX - width > 0)){
-                transformAttr = 'translate(-' + width + 2 * extraPadding + ')';
-			}else{
+			if(startingX - width > 0){
+				transformAttr = 'translate(-' + width + 2 * extraPadding + ')';
+			} else {
 				transformAttr = 'translate(-' + startingX + ')';
 			}
->>>>>>> d1f513dd
 		}
 		elements.map(function(element) {
 			element.attr('transform', transformAttr);
@@ -237,7 +227,7 @@
 			x: x,
 			y: y,
 			z: d3.scaleLinear().range(["white", "darkblue"]) //TODO make the color a parameter
-		}
+		};
 	};
 
 	this.createGraph = function (x, y, chartType) {
@@ -477,16 +467,16 @@
 			.attr('class', 'highlightTile')
 			.attr('height', height)
 			.attr('width', width);
-        mouseOverTile.append('rect')
-            .attr('name', 'crossLineTipRectX')
-            .attr('class', 'crossLineTipRect');
-        mouseOverTile.append('text')
-            .attr('name', 'crossLineTipX')
-            .attr('class', 'crossLineTip')
-            .attr('y', 0)
-            .attr('dy', crossLineTipHeight);
-
-        return mouseOverTile;
+		mouseOverTile.append('rect')
+			.attr('name', 'crossLineTipRectX')
+			.attr('class', 'crossLineTipRect');
+		mouseOverTile.append('text')
+			.attr('name', 'crossLineTipX')
+			.attr('class', 'crossLineTip')
+			.attr('y', 0)
+			.attr('dy', crossLineTipHeight);
+
+		return mouseOverTile;
 	};
 
 	this.appendTooltipElements = function (svg_g) {
@@ -612,24 +602,24 @@
 			.attr('y', function(d){ return graph.y(d.bucket + bucket.yStep);})
 			.attr('width', graph.x(bucket.xStep) - graph.x(0))
 			.attr('height', graph.y(0) - graph.y(bucket.yStep))
-			.attr('fill', function(d) {return graph.z(d.frequency)})
-            .style('clip-path', 'url(\'#clip_' + chartId + '\')');
+			.attr('fill', function(d) {return graph.z(d.frequency);})
+			.style('clip-path', 'url(\'#clip_' + chartId + '\')');
 	};
 
 	this.removeAllTiles = function (tileArea){
 		tileArea.selectAll('.heatmapTile').remove();
 	};
 
-    this.resizeHeatmap = function (chart, heatmapData, graph, bucket, chartId) {
-        chart.selectAll('.heatmapTile')
-            .data(heatmapData)
-            .attr('x', function(d){ return graph.x(d.timestamp);})
-            .attr('y', function(d){ return graph.y(d.bucket + bucket.yStep);})
-            .attr('width', graph.x(bucket.xStep) - graph.x(0))
-            .attr('height', graph.y(0) - graph.y(bucket.yStep))
-            .attr('fill', function(d) {return graph.z(d.frequency)})
-            .style('clip-path', 'url(\'#clip_' + chartId + '\')');
-    };
+	this.resizeHeatmap = function (chart, heatmapData, graph, bucket, chartId) {
+		chart.selectAll('.heatmapTile')
+			.data(heatmapData)
+			.attr('x', function(d){ return graph.x(d.timestamp);})
+			.attr('y', function(d){ return graph.y(d.bucket + bucket.yStep);})
+			.attr('width', graph.x(bucket.xStep) - graph.x(0))
+			.attr('height', graph.y(0) - graph.y(bucket.yStep))
+			.attr('fill', function(d) {return graph.z(d.frequency);})
+			.style('clip-path', 'url(\'#clip_' + chartId + '\')');
+	};
 
 	this.renderBrushLineGraph = function (context, color, metric, line2) {
 		context.append('path')
@@ -721,18 +711,13 @@
 			.attr('class', className);
 	};
 
-<<<<<<< HEAD
+	this.renderToolTipForHeatmap = function (tipItems, className){
+		tipItems.append('text')
+			.attr('class', className);
+	};
+
 	this.renderAnnotationsLabels = function (flags, color, className, dataPoint) {
 		var flagG = flags.append('g')
-=======
-    this.renderToolTipForHeatmap = function (tipItems, className){
-        tipItems.append('text')
-            .attr('class', className);
-    };
-
-	this.renderAnnotationsLabels = function (flags, labelTip, color, className, dataPoint) {
-		var label = flags.append('g')
->>>>>>> d1f513dd
 			.attr('class', 'flagItem ' + className)
 			.attr('id', className + dataPoint.flagID)
 			.style('stroke', color)
@@ -1050,7 +1035,7 @@
 			var startingPosition = graph.x0(matchingTimestamp);
 			var date = dateFormatter(matchingTimestamp);
 
-			mouseOverHighlightBarmouseOverHighlightBar.select('.highlightBar')
+			mouseOverHighlightBar.select('.highlightBar')
 				.attr('x', startingPosition)
 				.attr('dataX', matchingTimestamp)
 				.style('display', null);
@@ -1069,23 +1054,23 @@
 
 	this.justUpdateDateText = function (graph, mouseOverTile, dateFormatter, timestamp){
 
-        var dateText = mouseOverTile.select('.crossLineTip').attr('display', null);
-        var boxXRect = mouseOverTile.select('.crossLineTipRect').attr('display', null);
-        var startingPosition = graph.x(timestamp);
-        var date = dateFormatter(timestamp);
-
-        dateText.attr('x', startingPosition).text(date);
-
-        var boxX = dateText.node().getBBox();
-        boxXRect.attr('x', boxX.x - crossLineTipPadding)
-            .attr('y', boxX.y - crossLineTipPadding)
-            .attr('width', boxX.width + 2 * crossLineTipPadding)
-            .attr('height', boxX.height + 2 * crossLineTipPadding);
-
-    };
+		var dateText = mouseOverTile.select('.crossLineTip').attr('display', null);
+		var boxXRect = mouseOverTile.select('.crossLineTipRect').attr('display', null);
+		var startingPosition = graph.x(timestamp);
+		var date = dateFormatter(timestamp);
+
+		dateText.attr('x', startingPosition).text(date);
+
+		var boxX = dateText.node().getBBox();
+		boxXRect.attr('x', boxX.x - crossLineTipPadding)
+			.attr('y', boxX.y - crossLineTipPadding)
+			.attr('width', boxX.width + 2 * crossLineTipPadding)
+			.attr('height', boxX.height + 2 * crossLineTipPadding);
+
+	};
 
 	this.updateHighlightTile = function (graph, sizeInfo, bucketInfo, tileDataAndIndex, mouseOverTile, dateFormatter, distanceToRight){
-        var timestamp = tileDataAndIndex.data.timestamp;
+		var timestamp = tileDataAndIndex.data.timestamp;
 
 
 		var width = graph.x(bucketInfo.xStep) - graph.x(0);
@@ -1178,11 +1163,11 @@
 
 
 	this.updateTooltipItemsContentForHeatmap = function(sizeInfo, menuOption, tipItems, tipBox, aggregateInfo, names, graphClassNamesMap,  mousePositionData) {
-        var XOffset = 0;
-        var YOffset = 0;
-        var newXOffset = 0;
-        var OffsetMultiplier = -1;
-        // update tipItems (circle, source name, and data)
+		var XOffset = 0;
+		var YOffset = 0;
+		var newXOffset = 0;
+		var OffsetMultiplier = -1;
+		// update tipItems (circle, source name, and data)
 		tipItems.select('text.aggregateInfo')
 			.attr('dy', 20 + mousePositionData.positionY)
 			.attr('dx', mousePositionData.positionX + tipOffset + tipPadding + 2 + XOffset)
@@ -1191,57 +1176,57 @@
 			.attr('xml:space', 'preserve');
 
 		for (var i = 0; i <names.length; i++) {
-            // create a new col after every itemsPerCol
-            if (i % itemsPerCol === 0) {
-                OffsetMultiplier++;
-                YOffset = OffsetMultiplier * itemsPerCol;
-                XOffset += newXOffset;
-                newXOffset = 0;
-            }
-            var textLine = tipItems.select('text.' + graphClassNamesMap[names[i]])
-                .attr('dy', 20 * (2 + i - YOffset) + mousePositionData.positionY)
-                .attr('dx', mousePositionData.positionX + tipOffset + tipPadding + 2 + XOffset)
+			// create a new col after every itemsPerCol
+			if (i % itemsPerCol === 0) {
+				OffsetMultiplier++;
+				YOffset = OffsetMultiplier * itemsPerCol;
+				XOffset += newXOffset;
+				newXOffset = 0;
+			}
+			var textLine = tipItems.select('text.' + graphClassNamesMap[names[i]])
+				.attr('dy', 20 * (2 + i - YOffset) + mousePositionData.positionY)
+				.attr('dx', mousePositionData.positionX + tipOffset + tipPadding + 2 + XOffset)
 				.attr('display', null);
 
-            var name = UtilService.trimMetricName(names[i], menuOption);
-            textLine.text(name);
-            // update XOffset if existing offset is smaller than textLine
-            var tempXOffset = textLine.node().getBBox().width + circleLen + tipOffset;
-            if (tempXOffset > newXOffset) {
-                newXOffset = tempXOffset;
-            }
-        }
-        // update tipBox
-        var tipBounds = tipItems.node().getBBox();
-        tipBox.attr('x', mousePositionData.positionX + tipOffset);
-        tipBox.attr('y', mousePositionData.positionY + tipOffset);
-        if (tipBounds.width === 0 || tipBounds.height === 0) {
-            // when there is no graph, make the tipBox 0 size
-            tipBox.attr('width', 0);
-            tipBox.attr('height', 0);
-        } else {
-            tipBox.attr('width', tipBounds.width + 4 * tipPadding);
-            tipBox.attr('height', tipBounds.height + 2 * tipPadding);
-        }
-        // move tooltip to the left if there is not enough space to display it on the right
-        flipAnElementHorizontally([tipItems, tipBox], Number(tipBox.attr('width')), sizeInfo.width, sizeInfo.margin.right, mousePositionData.positionX, tipOffset);
+			var name = UtilService.trimMetricName(names[i], menuOption);
+			textLine.text(name);
+			// update XOffset if existing offset is smaller than textLine
+			var tempXOffset = textLine.node().getBBox().width + circleLen + tipOffset;
+			if (tempXOffset > newXOffset) {
+				newXOffset = tempXOffset;
+			}
+		}
+		// update tipBox
+		var tipBounds = tipItems.node().getBBox();
+		tipBox.attr('x', mousePositionData.positionX + tipOffset);
+		tipBox.attr('y', mousePositionData.positionY + tipOffset);
+		if (tipBounds.width === 0 || tipBounds.height === 0) {
+			// when there is no graph, make the tipBox 0 size
+			tipBox.attr('width', 0);
+			tipBox.attr('height', 0);
+		} else {
+			tipBox.attr('width', tipBounds.width + 4 * tipPadding);
+			tipBox.attr('height', tipBounds.height + 2 * tipPadding);
+		}
+		// move tooltip to the left if there is not enough space to display it on the right
+		flipAnElementHorizontally([tipItems, tipBox], Number(tipBox.attr('width')), sizeInfo.width, sizeInfo.margin.right, mousePositionData.positionX, tipOffset);
 	};
 
 	this.unshowAllHeatmapTooltipText = function(tipItems, graphClassnames){
 		graphClassnames.forEach(function(name){
 			tipItems.select('text.'+name)
-				.attr('display', 'none')
+				.attr('display', 'none');
 		});
 	};
 
 	this.generateHeatmapTooltipInfo = function(tileDataAndIndex, bucketInfo, menuOption){
 
-        var dataFormat = menuOption.tooltipConfig.rawTooltip ? ChartToolService.rawDataFormat : menuOption.tooltipConfig.customTooltipFormat;
-        var format = d3.format(dataFormat);
-        var aggregateInfo = 'Range : ' + format(tileDataAndIndex.data.bucket) + '-' + format(tileDataAndIndex.data.bucket + bucketInfo.yStep) + '    ' +
-            'Frequency :' + tileDataAndIndex.data.frequency;
-
-        return aggregateInfo;
+		var dataFormat = menuOption.tooltipConfig.rawTooltip ? ChartToolService.rawDataFormat : menuOption.tooltipConfig.customTooltipFormat;
+		var format = d3.format(dataFormat);
+		var aggregateInfo = 'Range : ' + format(tileDataAndIndex.data.bucket) + '-' + format(tileDataAndIndex.data.bucket + bucketInfo.yStep) + '    ' +
+			'Frequency :' + tileDataAndIndex.data.frequency;
+
+		return aggregateInfo;
 	};
 
 	this.updateCrossLines = function (sizeInfo, dateFormatter, formatYaxis, focus, mousePositionData) {
@@ -1412,7 +1397,7 @@
 	};
 
 	this.hideTooltip = function(tooltip) {
-        tooltip.style('display', 'none');
+		tooltip.style('display', 'none');
 	};
 
 	this.hideFocusAndTooltip = function (mouseMoveElement, tooltip) {
