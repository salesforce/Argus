/**
 * Created by liuxizi.xu on 3/28/17.
 */

'use strict';
/*global angular:false, d3:false, $:false  */

angular.module('argus.services.charts.elements', [])
.service('ChartElementService', ['ChartToolService', 'UtilService', function(ChartToolService, UtilService) {
	var nGridXSmall = 3;
	var nGridYSmall = 3;
	var nGridX = 7;
	var xAxisLabelHeightFactor = 15;
	var tipOffset = 8;
	var tipPadding = 3;
	var circleRadius = 4.5;
	var circleLen = circleRadius * 2;
	var itemsPerCol = 12; // for tooltip
	var crossLineTipWidth = 35;
	var crossLineTipHeight = 15;
	var crossLineTipPadding = 3;
	var bufferRatio = 0.2; // the ratio of buffer above/below max/min on yAxis for better showing experience
	var snappingFactor = 0.1;

	var setGraphColorStyle = function (graph, color, chartType, opacity) {
		switch (chartType) {
			case 'area':
				graph.style('fill', color).style('opacity', opacity);
				break;
<<<<<<< HEAD
			// case 'line':
=======
			case 'line':
>>>>>>> 3ea97705
			default:
				graph.style('stroke', color);
		}
	};

	// pre populate the elements
	this.createAxisElements = function (x, y, isSmallChart, yAxisConfig) {
		var xAxis, yAxis, yAxisR,
			currentnGridX, currentnGridY;

		if (isSmallChart) {
			currentnGridX = nGridX;
			currentnGridY = yAxisConfig.numTicksYaxis;
		} else {
			currentnGridX = nGridXSmall;
			currentnGridY = nGridYSmall;
		}

		xAxis = d3.axisBottom()
			.scale(x)
			.ticks(currentnGridX);

		yAxis = d3.axisLeft()
			.scale(y)
			.ticks(currentnGridY)
			.tickFormat(d3.format(yAxisConfig.formatYaxis));

		yAxisR = d3.axisRight()
			.scale(y)
			.ticks(currentnGridY)
			.tickFormat(d3.format(yAxisConfig.formatYaxis));

		return {
			xAxis: xAxis,
			yAxis: yAxis,
			yAxisR: yAxisR
		};
	};

	this.createGridElements = function (x, y, sizeInfo, isSmallChart, numTicksYaxis) {
		var currentnGridX, currentnGridY;

		if (isSmallChart) {
			currentnGridX = nGridX;
			currentnGridY = numTicksYaxis;
		} else {
			currentnGridX = nGridXSmall;
			currentnGridY = nGridYSmall;
		}
		var xGrid = d3.axisBottom()
			.scale(x)
			.ticks(currentnGridX)
			.tickSizeInner(-sizeInfo.height);

		var yGrid = d3.axisLeft()
			.scale(y)
			.ticks(currentnGridY)
			.tickSizeInner(-sizeInfo.width);

		return {
			xGrid: xGrid,
			yGrid: yGrid
		};
	};

	this.createBushElements = function (timeInfo, sizeInfo, isSmallChart, chartType, brushFunction, yScaleType, yScaleConfigValue) {
		// axis and ticks
		var currentnGridX = isSmallChart? nGridXSmall: nGridX;

		var brushSizeInfo = {
			width: sizeInfo.width,
			height: sizeInfo.height2
		};
		var xy = ChartToolService.getXandY(timeInfo, brushSizeInfo, yScaleType, yScaleConfigValue);
		var x2 = xy.x;
		var y2 = xy.y;

		var xAxis2 = d3.axisBottom()
			.scale(x2)
			.ticks(currentnGridX);
		// graphs in brush
		var brushGraph = this.createGraph(x2, y2, chartType);

		// actual brush
		var brush = d3.brushX()
			.extent([[0, 0], [sizeInfo.width, sizeInfo.height2]])
			.on('brush end', brushFunction);

		return {
			x: x2,
			y: y2,
			xAxis: xAxis2,
			graph: brushGraph,
			brush: brush
		};
	};

	this.createMainBush = function (sizeInfo, brushFunction) {
		var brushMain = d3.brushX()
			.extent([[0, 0], [sizeInfo.width, sizeInfo.height]])
			.on('end', brushFunction);
		return brushMain;
	};

	this.createLine = function (x, y) {
		var line = d3.line()
			.x(function (d) {
				return UtilService.validNumberChecker(x(d[0]));
			})
			.y(function (d) {
				return UtilService.validNumberChecker(y(d[1]));
			});
		return line;
	};

	this.createArea = function (x, y) {
		var area = d3.area()
			.x(function (d) {
				return UtilService.validNumberChecker(x(d[0]));
			})
			.y1(function (d) {
				return UtilService.validNumberChecker(y(d[1]));
			});
		area.y0(y(0));
		return area;
	};

<<<<<<< HEAD
    this.createScatter = function (x, y) {
        // does not actually create a graph element
        return {x: x, y: y};
    };

	this.createGraph = function (x, y, chartType) {
		var graphElement;
		switch (chartType) {
            case 'scatter':
                graphElement = graphElement = this.createScatter(x, y);
                break;
			case 'area':
				graphElement = this.createArea(x, y);
				break;
			// case 'line':
=======
	this.createGraph = function (x, y, chartType) {
		var graphElement;
		switch (chartType) {
			case 'area':
				graphElement = this.createArea(x, y);
				break;
			case 'line':
>>>>>>> 3ea97705
			default:
				graphElement = this.createLine(x, y);
		}
		return graphElement;
	};

	this.createZoom = function (sizeInfo, zoomFunction, chart) {
		var zoom = d3.zoom()
			.scaleExtent([1, Infinity])
			.translateExtent([[0, 0], [sizeInfo.width, sizeInfo.height]])
			.extent([[0, 0], [sizeInfo.width, sizeInfo.height]])
			.on('zoom', zoomFunction)
			.on('start', function () {
				chart.select('.chartOverlay').style('cursor', 'move');
			})
			.on('end', function () {
				chart.select('.chartOverlay').style('cursor', 'crosshair');
			});
		return zoom;
	};

	// generate main containers
	this.generateMainChartElements = function (sizeInfo, container) {
		var svg = d3.select(container).append('svg')
			.attr('width', sizeInfo.width + sizeInfo.margin.left + sizeInfo.margin.right)
			.attr('height', sizeInfo.height + sizeInfo.margin.top + sizeInfo.margin.bottom);

		var svg_g = svg.append('g')
			.attr('class', 'inner_Svg_g')
			.attr('transform', 'translate(' + sizeInfo.margin.left + ',' + sizeInfo.margin.top + ')');

		var mainChart = svg_g.append('g').attr('class', 'mainChart');

		return {
			svg: svg,
			svg_g: svg_g,
			mainChart: mainChart
		};
	};

	// when there is an empty graph
	this.appendEmptyGraphMessage = function (sizeInfo, svg, containerName, messages) {
		if (svg) svg.remove();
		svg = d3.select(containerName).append('svg')
			.attr('width', sizeInfo.width + sizeInfo.margin.left + sizeInfo.margin.right)
			.attr('height', sizeInfo.height + sizeInfo.margin.top + sizeInfo.margin.bottom);
		svg.selectAll('text')
			.data(messages)
			.enter()
			.append('text')
			.attr('x', sizeInfo.margin.left + sizeInfo.width/2)
			.attr('y', function (d, i) {
				return 20*i + sizeInfo.margin.top;
			})
			.style('text-anchor', 'middle')
			.style('font-size', '12px')
			.text(function(d){return d;});
		return svg;
	};

	// add elements to the main containers
	this.appendAxisElements = function (sizeInfo, chart, axises, chartOptionXAxis, chartOptionYAxis) {
		var xAxisG = chart.append('g')
			.attr('class', 'x axis')
			.attr('transform', 'translate(0,' + sizeInfo.height + ')')
			.call(axises.xAxis);
		var yAxisG = chart.append('g')
			.attr('class', 'y axis')
			.call(axises.yAxis);
		var yAxisRG = chart.append('g')
			.attr('class', 'y axis')
			.attr('transform', 'translate(' + sizeInfo.width + ')')
			.call(axises.yAxisR);
		// axis labels
		if (chartOptionXAxis !== undefined && chartOptionXAxis.title !== undefined) {
			chart.append('text')
				.attr('class', 'xAxisLabel')
				.attr('transform', 'translate(' + (sizeInfo.width / 2) + ' ,' + (sizeInfo.height + sizeInfo.margin.top + xAxisLabelHeightFactor) + ')')
				.style('text-anchor', 'middle')
				.style('font-size', 12)
				.text(chartOptionXAxis.title.text);
		}
		if (chartOptionYAxis!== undefined && chartOptionYAxis.title !== undefined) {
			chart.append('text')
				.attr('class', 'yAxisLabel')
				.attr('transform', 'rotate(-90)')
				.attr('y', 0 - sizeInfo.margin.left)
				.attr('x',0 - (sizeInfo.height / 2))
				.attr('dy', '1em')
				.style('text-anchor', 'middle')
				.style('font-size', 12)
				.text(chartOptionYAxis.title.text);
		}
		return {
			xAxisG: xAxisG,
			yAxisG: yAxisG,
			yAxisRG: yAxisRG
		};
	};

	this.appendGridElements = function (sizeInfo, chart, grids) {
		var xGridG = chart.append('g')
			.attr('class', 'x grid')
			.attr('transform', 'translate(0,' + sizeInfo.height + ')')
			.call(grids.xGrid);
		var yGridG = chart.append('g')
			.attr('class', 'y grid')
			.call(grids.yGrid);
		return {
			xGridG: xGridG,
			yGridG: yGridG
		};
	};

	this.appendClip = function (sizeInfo, svg_g, chartId) {
		var clip = svg_g.append('defs').append('clipPath')
			.attr('name','clip')
			.attr('id', 'clip_' + chartId)
			.append('rect')
			.attr('width', sizeInfo.width)
			.attr('height', sizeInfo.height);
		return clip;
	};

	this.appendFlagsElements = function (svg_g, chartId) {
		// var flags = svg_g.append('g').attr('class', 'flags');
		var flagsG = d3.select('#' + chartId).select('svg').select('.flags');
		var labelTip = d3.tip().attr('class', 'd3-tip').offset([-10, 0]);
		d3.select('#' + chartId).select('svg').call(labelTip);
		return {
			// flags: flags,
			flagsG: flagsG,
			labelTip: labelTip
		};
	};

	this.appendBrushWithXAxisElements = function (sizeInfo, svg_g, xAxis2) {
		var context = svg_g.append('g')
			.attr('class', 'context')
			.attr('transform', 'translate(0,' + sizeInfo.margin2.top + ')');
		var xAxisG2 = context.append('g')
			.attr('class', 'xBrush axis')
			.attr('transform', 'translate(0,' + sizeInfo.height2 + ')')
			.call(xAxis2);
		return {
			context: context,
			xAxisG2: xAxisG2
		};
	};

	this.appendFocus = function (chart) {
		var focus = chart.append('g')
			.attr('class', 'focus')
			.style('display', 'none');
		return focus;
	};

	this.appendCrossLine = function (focus) {
		var crossLine = focus.append('g')
			.attr('name', 'crossLine');
		crossLine.append('line')
			.attr('name', 'crossLineX')
			.attr('class', 'crossLine');
		crossLine.append('line')
			.attr('name', 'crossLineY')
			.attr('class', 'crossLine crossLineY');
		// axis label background
		crossLine.append('rect')
			.attr('name', 'crossLineTipRectX')
			.attr('class', 'crossLineTipRect');
		crossLine.append('rect')
			.attr('name', 'crossLineTipRectY')
			.attr('class', 'crossLineTipRect crossLineY');
		// axis label text
		crossLine.append('text')
			.attr('name', 'crossLineTipX')
			.attr('class', 'crossLineTip');
		crossLine.append('text')
			.attr('name', 'crossLineTipY')
			.attr('class', 'crossLineTip crossLineY');

		return crossLine;
	};

	this.appendTooltipElements = function (svg_g) {
		var tooltip = svg_g.append('g')
			.attr('class', 'tooltip')
			.style('opacity', 1)
			.style('display', 'none');
		var tipBox = tooltip.append('rect')
			.attr('rx', tipPadding)
			.attr('ry', tipPadding);
		var tipItems = tooltip.append('g')
			.attr('class', 'tooltip-items');

		return {
			tooltip: tooltip,
			tipBox: tipBox,
			tipItems: tipItems
		};
	};

	// add new elements for each sources
	this.renderLineGraph = function (chart, color, metric, line, chartId) {
		chart.append('path')
			.attr('class', 'line ' + metric.graphClassName)
			.style('stroke', color)
			.style('clip-path', "url('#clip_'" + chartId + "'')")
			.datum(metric.data)
			.attr('d', line);
	};

	this.renderAreaGraph = function (chart, color, metric, area, chartId) {
		chart.append('path')
			.attr('class', 'area ' + metric.graphClassName)
			.style('fill', color)
			.style('clip-path', "url('#clip_'" + chartId + "'')")
			.datum(metric.data)
			.attr('d', area);
	};

<<<<<<< HEAD
    this.renderScatterGraph = function (chart, color, metric, dot) {
        chart.selectAll(".dot")
            .data(metric.data)
            .enter().append("circle")
            .attr('class', 'dot ' + metric.graphClassName)
            .style('fill', color)
            .style('opacity', 0.7)
            .attr("r", circleRadius * 0.7);
    };

	this.renderGraph = function (chart, color, metric, graph, chartId, chartType, opacity) {
        if (chartType === 'scatter') {
            this.renderScatterGraph(chart, color, metric, graph, chartId);
        } else {
            var newGraph = chart.append('path')
                .attr('class', chartType + ' ' + metric.graphClassName)
                .style('clip-path', "url('#clip_'" + chartId + "'')")
                .datum(metric.data)
                .attr('d', graph);
            setGraphColorStyle(newGraph, color, chartType, opacity);
        }
=======
	this.renderGraph = function (chart, color, metric, graph, chartId, chartType, opacity) {
		var newGraph = chart.append('path')
			.attr('class', chartType + ' ' + metric.graphClassName)
			.style('clip-path', "url('#clip_'" + chartId + "'')")
			.datum(metric.data)
			.attr('d', graph);
		setGraphColorStyle(newGraph, color, chartType, opacity);
>>>>>>> 3ea97705
	};

	this.renderBrushLineGraph = function (context, color, metric, line2) {
		context.append('path')
			.attr('class', 'brushLine ' + metric.graphClassName + '_brushLine')
			.style('stroke', color)
			.datum(metric.data)
			.attr('d', line2);
	};

	this.renderBrushAreaGraph = function (context, color, metric, area2) {
		context.append('path')
			.attr('class', 'brushArea ' + metric.graphClassName + '_brushArea')
			.style('fill', color)
			.datum(metric.data)
			.attr('d', area2);
	};

<<<<<<< HEAD
    this.renderBrushScatterGraph = function (context, color, metric, dot2) {
        context.selectAll(".dot")
            .data(metric.data)
            .enter().append("circle")
            .attr('class', 'brushDot ' + metric.graphClassName + '_brushDot')
            .style('fill', color)
            .attr("r", 1.5);
    };


    this.renderBrushGraph = function (context, color, metric, graph2, chartType, opacity) {
		var cappedChartTypeStr = UtilService.capitalizeString(chartType);
        if (chartType === 'scatter') {
            this.renderBrushScatterGraph(context, color, metric, graph2);
        } else {
            var newGraph = context.append('path')
                .attr('class', 'brush' + cappedChartTypeStr + ' ' + metric.graphClassName + '_brush' + cappedChartTypeStr)
                .datum(metric.data)
                .attr('d', graph2);
            setGraphColorStyle(newGraph, color, chartType, opacity);
        }
=======
	this.renderBrushGraph = function (context, color, metric, graph2, chartType, opacity) {
		var cappedChartTypeStr = UtilService.capitalizeString(chartType);
		var newGraph = context.append('path')
			.attr('class', 'brush' + cappedChartTypeStr + ' ' + metric.graphClassName + '_brush' + cappedChartTypeStr)
			.datum(metric.data)
			.attr('d', graph2);
		setGraphColorStyle(newGraph, color, chartType, opacity);
>>>>>>> 3ea97705
	};

	this.renderFocusCircle = function (focus, color, className) {
		focus.append('circle')
<<<<<<< HEAD
			.attr('r', circleRadius * 1.1)
=======
			.attr('r', circleRadius)
>>>>>>> 3ea97705
			.attr('fill', color)
			.attr('class', className);
	};

	this.renderTooltip = function (tipItems, color, className) {
		tipItems.append('circle')
			.attr('r', circleRadius)
			.attr('fill', color)
			.attr('class', className);
		tipItems.append('text')
			.attr('class', className);
	};

	this.renderAnnotationsLabels = function (flags, labelTip, color, className, dataPoint, dateFormatter) {
		// add the info box while hovering over
		var label = flags.append('g')
			.attr('class', 'flagItem ' + className)
			.attr('id', className + dataPoint.flagID)
			.style('stroke', color)
			.on('mouseover', function() {
				// add timestamp to the annotation label
				var tempTimestamp = dateFormatter(dataPoint.x);
				tempTimestamp =  '<strong>' + tempTimestamp + '</strong><br/>' + dataPoint.text;
				labelTip.style('border-color', color).html(tempTimestamp);
				labelTip.show();
				// prevent annotation label goes outside of the view on the  side
				if (parseInt(labelTip.style('left')) < 15) labelTip.style('left', '15px');
			})
			.on('mouseout', labelTip.hide);

		// add the pin on the graph
		label.append('line')
			.attr('y2', 35)
			.attr('stroke-width', 2);
		label.append('circle')
			.attr('r', 8)
			.attr('class', 'flag');
		label.append('text')
			.attr('dy', 4)
			.style('text-anchor', 'middle')
			.style('stroke', 'black')
			.text(dataPoint.title);
	};

	// add overlay stuff (do this last during the rendering process since these will be on top)
	this.appendChartRect = function (sizeInfo, chart, mouseOverFunction, mouseOutFunction, mouseMoveFunction, zoom) {
		var chartRect = chart.append('rect')
			.attr('class', 'chartOverlay')
			.attr('width', sizeInfo.width)
			.attr('height', sizeInfo.height)
			.on('mouseover', mouseOverFunction)
			.on('mouseout', mouseOutFunction)
			.on('mousemove', mouseMoveFunction)
			.call(zoom);
		return chartRect;
	};

	this.appendBrushOverlay = function (context, brush, xRange) {
		var brushG = context.append('g')
			.attr('class', 'brush')
			.call(brush)
			.call(brush.move, xRange); //change the x axis range when brush area changes
		return brushG;
	};

	this.appendMainBrushOverlay = function (chart, mouseOverFunction, mouseOutFunction, mouseMoveFunction, zoom, brush) {
		//have to do this seperately, because rect svg cannot register brush
		var brushMainG = chart.append('g')
			.attr('class', 'brushMain')
			.call(zoom)
			.on('mousedown.zoom', null)
			.call(brush)
			.on('mouseover', mouseOverFunction)
			.on('mouseout', mouseOutFunction)
			.on('mousemove', mouseMoveFunction);
		return brushMainG;
	};

	// mouse related
	this.getMousePositionData = function (x, y, mouse) {
		// mouseX, mouseY are actual values
		// positionX, positionY are coordinates value
		var positionX = mouse[0];
		var positionY = mouse[1];
		var mouseX = x.invert(positionX);
		var mouseY = y.invert(positionY);
		return {
			mouseX: mouseX,
			mouseY: mouseY,
			positionX: positionX,
			positionY: positionY
		};
	};

	this.updateFocusCirclesAndTooltipItems = function (focus, tipItems, series, sources, x, y, mouseX) {
		var datapoints = [];
		series.forEach(function (metric, index) {
			var circle = focus.select('.' + metric.graphClassName);
			if (metric.data.length === 0 || !sources[index].displaying) {
				// if the metric has no data or is toggled to hide
				circle.style('display', 'none');
				tipItems.selectAll('.' + metric.graphClassName).style('display', 'none');
			} else {
				var data = metric.data;
				var i = ChartToolService.bisectDate(metric.data, mouseX, 1);
				var d0 = data[i - 1];
				var d1 = data[i];
				var d;

				// snap the datapoint that lives in the x domain
				if (!d0) {
					//There is a case when d0 is outside domain but d1 is undefined, we cannot render d1
					//we could still render d0 but make it invisible.
					d = d1;
				} else if (!d1) {
					d = d0;
					// if both data points lives in the domain, choose the closer one to the mouse position
				} else {
					d = mouseX - d0[0] > d1[0] - mouseX ? d1 : d0;
				}

				// set a snapping limit for graph
				var notInSnappingRange = Math.abs(mouseX - d[0]) > ((x.domain()[1] - x.domain()[0]) * snappingFactor);
				var displayProperty = circle.attr('displayProperty');
				if (ChartToolService.isNotInTheDomain(d[0], x.domain()) ||
					ChartToolService.isNotInTheDomain(d[1], y.domain()) ||
					notInSnappingRange) {
					//outside domain
					circle.style('display', 'none');
					displayProperty = 'none';
				} else {
					circle.style('display', null);
				}
				tipItems.selectAll('.' + metric.graphClassName).style('display', displayProperty);
				// update circle's position on each graph
				var newX = UtilService.validNumberChecker(x(d[0]));
				var newY = UtilService.validNumberChecker(y(d[1]));
				circle.attr('dataX', d[0]).attr('dataY', d[1]) //store the data
					.attr('transform', 'translate(' + newX + ',' + newY + ')');
				if (displayProperty !== 'none') {
					datapoints.push({
						data: d,
						graphClassName: metric.graphClassName,
						name: metric.name
					});
				}
			}
		});
		return datapoints;
	};

	this.updateTooltipItemsContent = function (sizeInfo, tooltipConfig, tipItems, tipBox, datapoints, mousePositionData) {
		var XOffset = 0;
		var YOffset = 0;
		var newXOffset = 0;
		var OffsetMultiplier = -1;
		// update tipItems (circle, source name, and data)
		for (var i = 0; i < datapoints.length; i++) {
			// create a new col after every itemsPerCol
			if (i % itemsPerCol === 0) {
				OffsetMultiplier++;
				YOffset = OffsetMultiplier * itemsPerCol;
				XOffset += newXOffset;
				newXOffset = 0;
			}
			tipItems.select('circle.' + datapoints[i].graphClassName)
				.attr('cy', 20 * (0.75 + i - YOffset) + mousePositionData.positionY)
				.attr('cx', mousePositionData.positionX + tipOffset + tipPadding + circleRadius + XOffset);
			var textLine = tipItems.select('text.' + datapoints[i].graphClassName)
				.attr('dy', 20 * (1 + i - YOffset) + mousePositionData.positionY)
				.attr('dx', mousePositionData.positionX + tipOffset + tipPadding + circleLen + 2 + XOffset);
			var dataFormat = tooltipConfig.rawTooltip ? ChartToolService.rawDataFormat : tooltipConfig.customTooltipFormat;
			var name = UtilService.trimMetricName(datapoints[i].name, tooltipConfig.leadingNum, tooltipConfig.trailingNum);
			var tempData = datapoints[i].data[1];
			textLine.text(name + ' -- ' + d3.format(dataFormat)(tempData));
			// update XOffset if existing offset is smaller than texLine
			var tempXOffset = textLine.node().getBBox().width + circleLen + tipOffset;
			if (tempXOffset > newXOffset) {
				newXOffset = tempXOffset;
			}

			/*
			 // keep this just in case different styles are needed for time and value
			 textLine.append('tspan')
			 .attr('class', 'timestamp')
			 .text(formatDate(new Date(datapoints[i][0])));
			 textLine.append('tspan').attr('class', 'value')
			 .attr('dx', 8)
			 .text(formatValue(datapoints[i][1]));
			 textLine.append('tspan').attr('dx', 8).text(names[i]);
			 */
		}
		// update tipBox
		var tipBounds = tipItems.node().getBBox();
		tipBox.attr('x', mousePositionData.positionX + tipOffset);
		tipBox.attr('y', mousePositionData.positionY + tipOffset);
		if (tipBounds.width === 0 || tipBounds.height === 0) {
			// when there is no graph, make the tipBox 0 size
			tipBox.attr('width', 0);
			tipBox.attr('height', 0);
		} else {
			tipBox.attr('width', tipBounds.width + 4 * tipPadding);
			tipBox.attr('height', tipBounds.height + 2 * tipPadding);
		}
		// move tooltip on the right if there is not enough to display it on the right
		var transformAttr;
		if (mousePositionData.positionX + Number(tipBox.attr('width')) > (sizeInfo.width + sizeInfo.margin.right) &&
			mousePositionData.positionX - Number(tipBox.attr('width')) > 0) {
			transformAttr = 'translate(-' + (Number(tipBox.attr('width')) + 2 * tipOffset) + ')';
		} else {
			transformAttr = null;
		}
		tipItems.attr('transform', transformAttr);
		tipBox.attr('transform', transformAttr);
	};

	this.updateCrossLines = function (sizeInfo, dateFormatter, formatYaxis, focus, mousePositionData) {
		/*  Generate cross lines at the point/cursor
		 */

		//if (!mouseY) return; comment this to avoid some awkwardness when there is no data in selected range

		// update crossLineX
		focus.select('[name=crossLineX]')
			.attr('x1', mousePositionData.positionX).attr('y1', 0)
			.attr('x2', mousePositionData.positionX).attr('y2', sizeInfo.height);
		var date = dateFormatter(mousePositionData.mouseX);
		focus.select('[name=crossLineTipX]')
			.attr('x', mousePositionData.positionX)
			.attr('y', 0)
			.attr('dy', crossLineTipHeight)
			.text(date);
		var boxX = focus.select('[name=crossLineTipX]').node().getBBox(); // add background
		focus.select('[name=crossLineTipRectX]')
			.attr('x', boxX.x - crossLineTipPadding)
			.attr('y', boxX.y - crossLineTipPadding)
			.attr('width', boxX.width + 2 * crossLineTipPadding)
			.attr('height', boxX.height + 2 * crossLineTipPadding);
		// update crossLineY if needed
		if(mousePositionData.mouseY !==  undefined && mousePositionData.positionY !== undefined) {
			focus.select('[name=crossLineY]')
				.attr('x1', 0).attr('y1', mousePositionData.positionY)
				.attr('x2', sizeInfo.width).attr('y2', mousePositionData.positionY);
			var textY = isNaN(mousePositionData.mouseY) ? 'No Data' : d3.format(formatYaxis)(mousePositionData.mouseY);
			focus.select('[name=crossLineTipY')
				.attr('x', 0)
				.attr('y', mousePositionData.positionY)
				.attr('dx', -crossLineTipWidth)
				.text(textY);
			var boxY = focus.select('[name=crossLineTipY]').node().getBBox(); // add a background
			focus.select('[name=crossLineTipRectY]')
				.attr('x', boxY.x - crossLineTipPadding)
				.attr('y', boxY.y - crossLineTipPadding)
				.attr('width', boxY.width + 2 * crossLineTipPadding)
				.attr('height', boxY.height + 2 * crossLineTipPadding);
		}
	};

	this.updateFocusCirclesToolTipsCrossLines = function (sizeInfo, dateFormatter, formatYaxis, tooltipConfig, focus, tipItems, tipBox, series, sources, x, y, mousePositionData, brushInNonEmptyRange) {
		var datapoints;
		if (brushInNonEmptyRange) {
			datapoints = this.updateFocusCirclesAndTooltipItems(focus, tipItems, series, sources, x, y, mousePositionData.mouseX);
			// sort items in tooltip if needed
			if (tooltipConfig.isTooltipSortOn) {
				datapoints = datapoints.sort(function (a, b) {
					return b.data[1] - a.data[1];
				});
			}
			this.updateTooltipItemsContent(sizeInfo, tooltipConfig, tipItems, tipBox, datapoints, mousePositionData);
		}
		this.updateCrossLines(sizeInfo, dateFormatter, formatYaxis, focus, mousePositionData);
	};

	this.updateFocusCirclesPositionWithZoom = function (x, y, focus, brushInNonEmptyRange) {
		if (brushInNonEmptyRange) {
			focus.selectAll('circle')
				.each(function () {
					var circle = d3.select(this);
					var displayProperty = circle.attr('displayProperty');
					var dataX = circle.attr('dataX');
					var dataY = circle.attr('dataY');

					circle.attr('transform', 'translate(' + x(dataX) + ',' + y(dataY) + ')')
						.style('display', displayProperty);

					if (ChartToolService.isNotInTheDomain(dataX, x.domain())) {
						circle.style('display', 'none');
					}
				});
		} else {
			// nothing needs to be shown
			focus.selectAll('circle').style('display', 'none');
		}
	};

	this.updateAnnotations = function (series, sources, x, flagsG, height) {
		if (series === undefined) return;
		series.forEach(function(metric, index) {
			if (metric.flagSeries === undefined) return;
			var flagSeries = metric.flagSeries.data;
			flagSeries.forEach(function(d) {
				var label = flagsG.select('#' + metric.graphClassName + d.flagID);
				var x_Val = x(d.x); // d.x is timestamp of X axis
				var y_Val = height - 35;
				// dont render flag if it's outside of the range; similar to focus circle
				if (ChartToolService.isNotInTheDomain(d.x, x.domain())) {
					label.style('display', 'none');
				} else {
					var displayProperty = sources[index].displaying? null: 'none';
					label.style('display', displayProperty);
					label.attr('transform', 'translate(' + x_Val + ', ' + y_Val + ')');
				}
			});
		});
	};

	this.updateDateRangeLabel = function (dateFormatter, isGMT, chartId, x) {
		if (x === undefined) return;
		var start = dateFormatter(x.domain()[0]);
		var end = dateFormatter(x.domain()[1]);
		var temp = (new Date()).toString();
		var timeZoneInfo = isGMT? ' (GMT/UTC)': temp.substring(temp.length - 6, temp.length);
		var str = start + ' - ' + end + timeZoneInfo;
		// TODO: this should be done in angular with 2 way data binding update view
		$('#date-range-' + chartId).text(str);
	};

	this.setBrushInTheMiddleWithMinutes = function (k, x, x2, context, brush) {
		// change brush focus range, k is the number of minutes
		return function () {
			if (!k) k = (x2.domain()[1] - x2.domain()[0]);
			//the unit of time value is millisecond
			//x2.domain is the domain of total
			var interval = k * 60000; //one minute is 60000 millisecond

			//take current x domain value and extend it
			var start = x.domain()[0].getTime();
			var end = x.domain()[1].getTime();
			var middle = (start + end) / 2;
			start = middle - interval / 2;
			var min = x2.domain()[0].getTime();
			var max = x2.domain()[1].getTime();
			if (start < min) start = min;
			end = start + interval;
			if (end > max) end = max;
			context.select('.brush').call(brush.move, [x2(new Date(start)), x2(new Date(end))]);
		};
	};

	this.resetBrush = function (svg_g, brushClassName, brush) {
		//reset the brush area
		if (svg_g === undefined || brush === undefined) return;
		svg_g.selectAll(brushClassName).call(brush.move, null);
	};

	this.resetBothBrushes = function (svg_g, brushClassNames, brush) {
		var resetBrush = this.resetBrush;
		brushClassNames.map(function (brushClassName) {
			resetBrush(svg_g, brushClassName, brush);
		});
	};

	// show and hide stuff
	this.showFocusAndTooltip = function (focus, tooltip, isTooltipOn, brushInNonEmptyRange) {
		focus.style('display', null);
		if (brushInNonEmptyRange) {
			// if (isTooltipOn) tooltip.style('display', null);
			this.toggleElementShowAndHide(isTooltipOn, tooltip);
		} else {
			//no need to show the circle or tooltip
			focus.selectAll('circle').style('display', 'none');
			tooltip.style('display', 'none');
		}
	};

	this.hideFocusAndTooltip = function (focus, tooltip) {
		focus.style('display', 'none');
		tooltip.style('display', 'none');
	};

	this.toggleWheel = function (wheelOn, zoom, chartRect, brushMainG) {
<<<<<<< HEAD
		if (wheelOn) {
            chartRect.call(zoom);
            brushMainG.call(zoom).on("mousedown.zoom", null);
        } else {
            chartRect.on("wheel.zoom", null);
            brushMainG.on("wheel.zoom", null);
        }
=======
		var isThereMainBrush = brushMainG === undefined || brushMainG.style('display') === 'none';
		if (isThereMainBrush && wheelOn) {
			// wheel on graph and main brush
			chartRect.call(zoom);
			brushMainG.call(zoom).on('mousedown.zoom', null);
		} else if (wheelOn) {
			// wheel on only graph
			chartRect.call(zoom);
		} else if (isThereMainBrush) {
			// no wheel on graph or main brush
			chartRect.on('wheel.zoom', null);
			brushMainG.on('wheel.zoom', null);
		} else {
			// no wheel on graph
			chartRect.on('wheel.zoom', null);
		}
>>>>>>> 3ea97705
	};

	this.toggleElementShowAndHide = function (elementOn, elementName) {
		var display = elementOn? null: 'none';
		elementName.style('display', display);
	};

	this.updateColors = function (colorPalette, names, colors, graphClassNames, chartType) {
		var newColorZ = ChartToolService.setColorScheme(colorPalette);
		ChartToolService.bindDefaultColorsWithSources(newColorZ, names);
		for (var i = 0; i < names.length; i++) {
			var tempColor = colors[i] === null ? newColorZ(names[i]) : colors[i];
			var allElementsLinkedWithThisSeries = d3.selectAll('.' + graphClassNames[i]);
			allElementsLinkedWithThisSeries.filter('circle').style('fill', tempColor);
<<<<<<< HEAD
            switch (chartType) {
                case "area":
                    allElementsLinkedWithThisSeries.filter("path").style("fill", tempColor);
                    d3.select("." + graphClassNames[i] + '_brushArea').style("fill", tempColor);
                    break;
                case "scatter":
                    allElementsLinkedWithThisSeries.filter("dot").style("fill", tempColor);
                    d3.selectAll("." + graphClassNames[i] + '_brushDot').style("fill", tempColor);
                    break;
                // case "line":
                default:
                    allElementsLinkedWithThisSeries.filter("path").style("stroke", tempColor);
                    d3.select("." + graphClassNames[i] + '_brushLine').style("stroke", tempColor);
            }
=======
			if (chartType === 'line') {
				allElementsLinkedWithThisSeries.filter('path').style('stroke', tempColor);
				d3.select('.' + graphClassNames[i] + '_brushLine').style('stroke', tempColor);
			} else {
				allElementsLinkedWithThisSeries.filter('path').style('fill', tempColor);
				d3.select('.' + graphClassNames[i] + '_brushArea').style('fill', tempColor);
			}
>>>>>>> 3ea97705
			d3.select('.' + graphClassNames[i] + '_legend').style('color', tempColor);
		}
	};

	// TODO: need to separate these 2 since it's a mix of modifying the view and data
	this.adjustSeriesAndTooltips = function (series, sources, x, tipItems, containerWidth, downSampleMethod) {
		var xDomain = x.domain();
		var newCurrSeries = JSON.parse(JSON.stringify(series));
		series.forEach(function (metric, index) {
			var source = sources[index];
			// metric with no data
			if (metric === null || metric.data === undefined || metric.data.length === 0){
				tipItems.selectAll('.' + source.graphClassName).style('display', 'none');
				return;
			}
			// metric out of x domain
			if (ChartToolService.isMetricNotInTheDomain(metric, xDomain)) {
				newCurrSeries[index].data = [];
				tipItems.selectAll('.'+ source.graphClassName).style('display', 'none');
				return;
			}
			tipItems.selectAll('.' + source.graphClassName).style('display', source.displaying? null: 'none');
			//if this metric time range is within the x domain
			var start = ChartToolService.bisectDate(metric.data, xDomain[0]);
			if (start > 0) start -= 1; //to avoid cut off issue on the edge
			var end = ChartToolService.bisectDate(metric.data, xDomain[1], start) + 1; //to avoid cut off issue on the edge
			newCurrSeries[index].data = metric.data.slice(start, end + 1);
		});
		newCurrSeries = ChartToolService.downSample(newCurrSeries, containerWidth, downSampleMethod);
		return newCurrSeries;
	};

	this.redrawAxis = function (xAxis, xAxisG, yAxis, yAxisG, yAxisR, yAxisRG) {
		xAxisG.call(xAxis);  //redraw xAxis
		yAxisG.call(yAxis);  //redraw yAxis
		yAxisRG.call(yAxisR); //redraw yAxis right
	};

	this.redrawGrid = function (xGrid, xGridG, yGrid, yGridG) {
		xGridG.call(xGrid);
		yGridG.call(yGrid);
	};

<<<<<<< HEAD
	this.redrawGraphs = function (series, sources, chartType, graph, mainChart) {
		series.forEach(function (metric, index) {
			// metric with no defined data or hidden
			if (metric === null || metric.data === undefined || !sources[index].displaying) return;
            if (chartType === 'scatter') {
                mainChart.selectAll('circle.dot.' + metric.graphClassName)
                    .attr("transform", function (d) {
                        return "translate(" + graph.x(d[0]) + "," + graph.y(d[1]) + ")";
                    })
                    .style("display", function (d) {
                        if (ChartToolService.isNotInTheDomain(d[0], graph.x.domain()) ||
                            ChartToolService.isNotInTheDomain(d[1], graph.y.domain())) {
                            return "none";
                        } else {
                            return null;
                        }
                    });
            } else {
                mainChart.select("path." + chartType + "." + metric.graphClassName)
                    .datum(metric.data)
                    .attr('d', graph);
            }
=======
	this.redrawGraphs = function (series, sources, chartType, graphElement, mainChart) {
		series.forEach(function (metric, index) {
			// metric with no defined data or hidden
			if (metric === null || metric.data === undefined || !sources[index].displaying) return;
			mainChart.select('path.' + chartType + '.' + metric.graphClassName)
				.datum(metric.data)
				.attr('d', graphElement);
>>>>>>> 3ea97705
		});
	};

	//rescale YAxis based on XAxis Domain
	this.reScaleYAxis = function (series, sources, x, y, yScalePlain, agYMin, agYMax) {
		if (!series) return;
		if (agYMin !== undefined && agYMax !== undefined) return; //hard coded ymin & ymax

		var xDomain = x.domain();
		var datapoints = [];

		series.forEach(function (metric, index) {
			// metric with no data or hidden
			if (metric === null || metric.data === undefined || metric.data.length === 0 || !sources[index].displaying) return;
			// metric out of x domain
			if (ChartToolService.isMetricNotInTheDomain(metric, xDomain)) return;

			var start = ChartToolService.bisectDate(metric.data, xDomain[0]);
			var end = ChartToolService.bisectDate(metric.data, xDomain[1], start);
			datapoints = datapoints.concat(metric.data.slice(start, end + 1));
		});
		var extent = d3.extent(datapoints, function (d) { return d[1]; });
		// TODO: still buggy with log scale when it try to calculate log(0)
		var yMin = UtilService.validNumberChecker(yScalePlain(extent[0]));
		var yMax = UtilService.validNumberChecker(yScalePlain(extent[1]));
		// make sure the domain has more than one value
		var buffer = (yMax - yMin) * bufferRatio;
		if (buffer === 0) buffer = ChartToolService.yAxisPadding;

		yMin = (agYMin === undefined) ? UtilService.validNumberChecker(yScalePlain.invert(yMin - buffer)): agYMin;
		yMax = (agYMax === undefined) ? UtilService.validNumberChecker(yScalePlain.invert(yMax + buffer)): agYMax;
		y.domain([yMin, yMax]);
	};

	this.resizeMainChartElements = function (sizeInfo, svg, svg_g, needToAdjustHeight) {
		if (needToAdjustHeight) {
			svg.attr('height', sizeInfo.height + sizeInfo.margin.top + sizeInfo.margin.bottom);
			svg_g.attr('height', sizeInfo.height);
		}
		svg.attr('width', sizeInfo.width + sizeInfo.margin.left + sizeInfo.margin.right);
		svg_g.attr('width', sizeInfo.width)
			.attr('transform', 'translate(' + sizeInfo.margin.left + ',' + sizeInfo.margin.top + ')');
	};

	this.resizeClip = function (sizeInfo, clip, needToAdjustHeight) {
		if (needToAdjustHeight) {
			clip.attr('height', sizeInfo.height);
		}
		clip.attr('width', sizeInfo.width);
	};

	this.resizeChartRect = function (sizeInfo, chartRect, needToAdjustHeight) {
		if (needToAdjustHeight) {
			chartRect.attr('height', sizeInfo.height);
		}
		chartRect.attr('width', sizeInfo.width);
	};

	this.resizeAxis = function (sizeInfo, xAxis, xAxisG, yAxis, yAxisG, yAxisR, yAxisRG, needToAdjustHeight, mainChart, xAxisConfig) {
		if (needToAdjustHeight) {
			xAxisG.attr('transform', 'translate(0,' + sizeInfo.height + ')');
		}
		yAxisRG.attr('transform', 'translate(' + sizeInfo.width + ')');
		this.redrawAxis(xAxis, xAxisG, yAxis, yAxisG, yAxisR, yAxisRG);
		if (xAxisConfig!== undefined && xAxisConfig.title !== undefined) {
			mainChart.select('.xAxisLabel')
				.attr('transform', 'translate(' + (sizeInfo.width / 2) + ' ,' + (sizeInfo.height + sizeInfo.margin.top + xAxisLabelHeightFactor) + ')');
		}
	};

	this.resizeGrid = function (sizeInfo, xGrid, xGridG, yGrid, yGridG, needToAdjustHeight) {
		if (needToAdjustHeight) {
			xGrid.tickSizeInner(-sizeInfo.height);
			xGridG.attr('transform', 'translate(0,' + sizeInfo.height + ')');
		}
		yGrid.tickSizeInner(-sizeInfo.width);
		this.redrawGrid(xGrid, xGridG, yGrid, yGridG);
	};

	this.resizeBrush = function (sizeInfo, brush, brushG, context, x2, xAxis2, xAxisG2, y2, needToAdjustHeight) {
		if (needToAdjustHeight) {
			context.attr('transform', 'translate(0,' + sizeInfo.margin2.top + ')');
			xAxisG2.attr('transform', 'translate(0,' + sizeInfo.height2 + ')');
			y2.range([sizeInfo.height2, 0]);
		}
		x2.range([0, sizeInfo.width]);
		brush.extent([
			[0, 0],
			[sizeInfo.width, sizeInfo.height2]
		]);
		brushG.call(brush);
		xAxisG2.call(xAxis2);
	};

	this.resizeMainBrush = function (sizeInfo, brushMain, brushMainG) {
		brushMain.extent([
			[0, 0],
			[sizeInfo.width, sizeInfo.height]
		]);
		brushMainG.call(brushMain);
	};

	this.resizeZoom = function (sizeInfo, zoom) {
		zoom.translateExtent([
			[0, 0],
			[sizeInfo.width, sizeInfo.height]
		]).extent([
			[0, 0],
			[sizeInfo.width, sizeInfo.height]
		]);
	};

	this.resizeLineGraphs = function (svg_g, line) {
		svg_g.selectAll('.line').attr('d', line);
	};

	this.resizeAreaGraphs = function (svg_g, area) {
		svg_g.selectAll('.area').attr('d', area);
	};

	this.resizeBrushLineGraphs = function (svg_g, line2) {
		svg_g.selectAll('.brushLine').attr('d', line2);
	};

	this.resizeBrushAreaGraphs = function (svg_g, area2) {
		svg_g.selectAll('.brushArea').attr('d', area2);
	};

	this.resizeGraphs = function (svg_g, graph, chartType) {
<<<<<<< HEAD
        if (chartType === "scatter") {
            svg_g.selectAll(".dot")
                .attr("transform", function (d) {
                    return "translate(" + graph.x(d[0]) + "," + graph.y(d[1]) + ")";
                })
                .style("display", function (d) {
                    if (ChartToolService.isNotInTheDomain(d[0], graph.x.domain()) ||
                        ChartToolService.isNotInTheDomain(d[1], graph.y.domain())) {
                        return "none";
                    } else {
                        return null;
                    }
                });
        } else {
            svg_g.selectAll("." + chartType).attr("d", graph);
        }
	};

    this.resizeBrushGraphs = function (svg_g, graph2, chartType) {
        if (chartType === "scatter") {
            svg_g.selectAll(".brushDot")
                .attr("transform", function (d) {
                    return "translate(" + graph2.x(d[0]) + "," + graph2.y(d[1]) + ")";
                })
                .style("display", function (d) {
                    if (ChartToolService.isNotInTheDomain(d[0], graph2.x.domain()) ||
                        ChartToolService.isNotInTheDomain(d[1], graph2.y.domain())) {
                        return "none";
                    } else {
                        return null;
                    }
                });
        } else {
            svg_g.selectAll(".brush" + UtilService.capitalizeString(chartType)).attr("d", graph2);
        }
    };
=======
		svg_g.selectAll('.' + chartType).attr('d', graph);
	};

	this.resizeBrushGraphs = function (svg_g, grpah2, chartType) {
		svg_g.selectAll('.brush' + UtilService.capitalizeString(chartType)).attr('d', grpah2);
	};
>>>>>>> 3ea97705
}]);<|MERGE_RESOLUTION|>--- conflicted
+++ resolved
@@ -27,11 +27,7 @@
 			case 'area':
 				graph.style('fill', color).style('opacity', opacity);
 				break;
-<<<<<<< HEAD
 			// case 'line':
-=======
-			case 'line':
->>>>>>> 3ea97705
 			default:
 				graph.style('stroke', color);
 		}
@@ -158,8 +154,6 @@
 		area.y0(y(0));
 		return area;
 	};
-
-<<<<<<< HEAD
     this.createScatter = function (x, y) {
         // does not actually create a graph element
         return {x: x, y: y};
@@ -175,15 +169,6 @@
 				graphElement = this.createArea(x, y);
 				break;
 			// case 'line':
-=======
-	this.createGraph = function (x, y, chartType) {
-		var graphElement;
-		switch (chartType) {
-			case 'area':
-				graphElement = this.createArea(x, y);
-				break;
-			case 'line':
->>>>>>> 3ea97705
 			default:
 				graphElement = this.createLine(x, y);
 		}
@@ -405,7 +390,6 @@
 			.attr('d', area);
 	};
 
-<<<<<<< HEAD
     this.renderScatterGraph = function (chart, color, metric, dot) {
         chart.selectAll(".dot")
             .data(metric.data)
@@ -427,15 +411,6 @@
                 .attr('d', graph);
             setGraphColorStyle(newGraph, color, chartType, opacity);
         }
-=======
-	this.renderGraph = function (chart, color, metric, graph, chartId, chartType, opacity) {
-		var newGraph = chart.append('path')
-			.attr('class', chartType + ' ' + metric.graphClassName)
-			.style('clip-path', "url('#clip_'" + chartId + "'')")
-			.datum(metric.data)
-			.attr('d', graph);
-		setGraphColorStyle(newGraph, color, chartType, opacity);
->>>>>>> 3ea97705
 	};
 
 	this.renderBrushLineGraph = function (context, color, metric, line2) {
@@ -454,7 +429,6 @@
 			.attr('d', area2);
 	};
 
-<<<<<<< HEAD
     this.renderBrushScatterGraph = function (context, color, metric, dot2) {
         context.selectAll(".dot")
             .data(metric.data)
@@ -476,24 +450,11 @@
                 .attr('d', graph2);
             setGraphColorStyle(newGraph, color, chartType, opacity);
         }
-=======
-	this.renderBrushGraph = function (context, color, metric, graph2, chartType, opacity) {
-		var cappedChartTypeStr = UtilService.capitalizeString(chartType);
-		var newGraph = context.append('path')
-			.attr('class', 'brush' + cappedChartTypeStr + ' ' + metric.graphClassName + '_brush' + cappedChartTypeStr)
-			.datum(metric.data)
-			.attr('d', graph2);
-		setGraphColorStyle(newGraph, color, chartType, opacity);
->>>>>>> 3ea97705
 	};
 
 	this.renderFocusCircle = function (focus, color, className) {
 		focus.append('circle')
-<<<<<<< HEAD
 			.attr('r', circleRadius * 1.1)
-=======
-			.attr('r', circleRadius)
->>>>>>> 3ea97705
 			.attr('fill', color)
 			.attr('class', className);
 	};
@@ -875,7 +836,6 @@
 	};
 
 	this.toggleWheel = function (wheelOn, zoom, chartRect, brushMainG) {
-<<<<<<< HEAD
 		if (wheelOn) {
             chartRect.call(zoom);
             brushMainG.call(zoom).on("mousedown.zoom", null);
@@ -883,24 +843,6 @@
             chartRect.on("wheel.zoom", null);
             brushMainG.on("wheel.zoom", null);
         }
-=======
-		var isThereMainBrush = brushMainG === undefined || brushMainG.style('display') === 'none';
-		if (isThereMainBrush && wheelOn) {
-			// wheel on graph and main brush
-			chartRect.call(zoom);
-			brushMainG.call(zoom).on('mousedown.zoom', null);
-		} else if (wheelOn) {
-			// wheel on only graph
-			chartRect.call(zoom);
-		} else if (isThereMainBrush) {
-			// no wheel on graph or main brush
-			chartRect.on('wheel.zoom', null);
-			brushMainG.on('wheel.zoom', null);
-		} else {
-			// no wheel on graph
-			chartRect.on('wheel.zoom', null);
-		}
->>>>>>> 3ea97705
 	};
 
 	this.toggleElementShowAndHide = function (elementOn, elementName) {
@@ -915,7 +857,6 @@
 			var tempColor = colors[i] === null ? newColorZ(names[i]) : colors[i];
 			var allElementsLinkedWithThisSeries = d3.selectAll('.' + graphClassNames[i]);
 			allElementsLinkedWithThisSeries.filter('circle').style('fill', tempColor);
-<<<<<<< HEAD
             switch (chartType) {
                 case "area":
                     allElementsLinkedWithThisSeries.filter("path").style("fill", tempColor);
@@ -930,15 +871,6 @@
                     allElementsLinkedWithThisSeries.filter("path").style("stroke", tempColor);
                     d3.select("." + graphClassNames[i] + '_brushLine').style("stroke", tempColor);
             }
-=======
-			if (chartType === 'line') {
-				allElementsLinkedWithThisSeries.filter('path').style('stroke', tempColor);
-				d3.select('.' + graphClassNames[i] + '_brushLine').style('stroke', tempColor);
-			} else {
-				allElementsLinkedWithThisSeries.filter('path').style('fill', tempColor);
-				d3.select('.' + graphClassNames[i] + '_brushArea').style('fill', tempColor);
-			}
->>>>>>> 3ea97705
 			d3.select('.' + graphClassNames[i] + '_legend').style('color', tempColor);
 		}
 	};
@@ -982,7 +914,6 @@
 		yGridG.call(yGrid);
 	};
 
-<<<<<<< HEAD
 	this.redrawGraphs = function (series, sources, chartType, graph, mainChart) {
 		series.forEach(function (metric, index) {
 			// metric with no defined data or hidden
@@ -1005,15 +936,6 @@
                     .datum(metric.data)
                     .attr('d', graph);
             }
-=======
-	this.redrawGraphs = function (series, sources, chartType, graphElement, mainChart) {
-		series.forEach(function (metric, index) {
-			// metric with no defined data or hidden
-			if (metric === null || metric.data === undefined || !sources[index].displaying) return;
-			mainChart.select('path.' + chartType + '.' + metric.graphClassName)
-				.datum(metric.data)
-				.attr('d', graphElement);
->>>>>>> 3ea97705
 		});
 	};
 
@@ -1143,7 +1065,6 @@
 	};
 
 	this.resizeGraphs = function (svg_g, graph, chartType) {
-<<<<<<< HEAD
         if (chartType === "scatter") {
             svg_g.selectAll(".dot")
                 .attr("transform", function (d) {
@@ -1180,12 +1101,4 @@
             svg_g.selectAll(".brush" + UtilService.capitalizeString(chartType)).attr("d", graph2);
         }
     };
-=======
-		svg_g.selectAll('.' + chartType).attr('d', graph);
-	};
-
-	this.resizeBrushGraphs = function (svg_g, grpah2, chartType) {
-		svg_g.selectAll('.brush' + UtilService.capitalizeString(chartType)).attr('d', grpah2);
-	};
->>>>>>> 3ea97705
 }]);