'use strict';
/*global angular:false, d3:false, fc:false, window:false, screen:false, console:false */

angular.module('argus.services.charts.tools', [])
.service('ChartToolService', ['UtilService', function(UtilService) {

	this.getTimeAxis = function(timeSpan) {
		var hours = [
			'12AM', '1AM', '2AM', '3AM', '4AM', '5AM',
			'6AM', '7AM', '8AM', '9AM', '10AM', '11AM',
			'12PM', '1PM', '2PM', '3PM', '4PM', '5PM',
			'6PM', '7PM', '8PM', '9PM', '10PM', '11PM'
		];
		var axis = [];
		var firstHour = (new Date(timeSpan.begin)).getHours();
		for (var i = 0; i < timeSpan.span; i++) {
			axis.push(hours[(firstHour + i) % 24]);
		}
		axis.push('<b><i>Average</i></b>');
		return axis;
	};

	// layout dimension
	var marginTopSmall= 5,
		marginRightSmall= 5;
	var marginTop = 15,
		marginBottom = 35,
		marginLeft = 50,
		marginRight= 60;
	var mainChartRatio = 0.8, //ratio of height
		brushChartRatio = 0.15;



	var bufferRatio = 0.2; // the ratio of buffer above/below max/min on yAxis for better showing experience

	this.extraYAxisPadding = 35;
	this.defaultHeatmapIntervalInMinutes = 30;
	this.defaultHeatmapNumOfBucket = 5;
	this.defaultAggregateType = 'avg';
	this.syncChartJobs = {};
	this.defaultTileColor = 'steelblue';

	this.getOrCreateSyncChartJobs = function(dashboardId){
		if(!this.syncChartJobs[dashboardId]){
			this.syncChartJobs[dashboardId] = {};
		}
		return this.syncChartJobs[dashboardId];
	};

	this.destroySyncChartJobs = function(dashboardId){
		delete this.syncChartJobs[dashboardId];
	};

	this.addSyncChartJob = function(dashboarId, chartId, syncChartJob){
		if(syncChartJob[dashboarId]){
			syncChartJob[dashboarId][chartId] = syncChartJob;
		}
	};

	this.calculateDimensions = function (newContainerWidth, newContainerHeight, isSmallChart, isBrushOn, extraYAxisNum) {
		var currentMarginTop = isSmallChart? marginTopSmall: marginTop;
		var currentMarginRight = isSmallChart? marginRightSmall: marginRight;
		var newWidth = newContainerWidth - marginLeft - currentMarginRight;
		var newHeight, newHeight2;

		// 'smallChart' setting: add to marginBottom, so xAxis has more room for rotated text labels
		var tmpMarginBottom = (isSmallChart)? marginBottom + 30 : marginBottom;

		if (isBrushOn) {
			newHeight = parseInt((newContainerHeight - currentMarginTop - tmpMarginBottom) * mainChartRatio);
			newHeight2 = parseInt((newContainerHeight - currentMarginTop - tmpMarginBottom) * brushChartRatio);
		} else {
			newHeight = parseInt(newContainerHeight - currentMarginTop - tmpMarginBottom);
			newHeight2 = 0;
		}

		var newMargin = {
			top: currentMarginTop,
			right: currentMarginRight,
			bottom: newContainerHeight - currentMarginTop - newHeight,
			left: marginLeft
		};
		var newMargin2 = {
			top: newContainerHeight - newHeight2 - tmpMarginBottom,
			right: currentMarginRight,
			bottom: tmpMarginBottom,
			left: marginLeft
		};
		return {
			width: newWidth - extraYAxisNum * this.extraYAxisPadding,
			widthFull: newWidth,
			height: newHeight,
			height2: newHeight2,
			margin: newMargin,
			margin2: newMargin2
		};
	};

	// date and formatting https://github.com/d3/d3-time-format/blob/master/README.md#timeFormat
	var numericalDate = '%-m/%-d/%y %H:%M:%S';
	var smallChartDate = '%x';  // %x = %m/%d/%Y  11/5/2016

	this.generateDateFormatter = function (isGMT, customizedFormat, isSmallChart) {
		var tmpDate;
		if (customizedFormat === undefined) {
			tmpDate = isSmallChart ? smallChartDate : numericalDate;
		} else {
			tmpDate = customizedFormat;
		}
		return isGMT? d3.utcFormat(tmpDate): d3.timeFormat(tmpDate);
	};

	this.bisectDate = d3.bisector(function (d) {
		return d[0];
	}).left;

	this.bisectDateStackedData = d3.bisector(function (d) {
		return d.data.timestamp;
	}).left;

	// menu option
	var sampleCustomFormat = '0,.8';     // scientific notation
	var defaultYaxis = '.3s';
	var defaultTicksYaxis = '5';

	this.rawDataFormat = ',';
	this.defaultMenuOption = {
		dateFormat: numericalDate,
		colorPalette: 'schemeCategory20',
		downSampleMethod: '',
		isSyncChart: false,
		isBrushMainOn: false,
		isWheelOn: false,
		isBrushOn: true,
		isTooltipOn: true,
		tooltipConfig: {
			rawTooltip: true,
			customTooltipFormat: sampleCustomFormat,
			leadingNum: null,
			trailingNum: null,
			isTooltipSortOn: true
		},
		yAxisConfig: {
			formatYaxis: defaultYaxis,
			numTicksYaxis: defaultTicksYaxis
		},
		isSnapCrosslineOn: true,
		localTimezone: false
<<<<<<< HEAD
=======
	};
	this.defaultMenuOptionSmallChart = {
		dateFormat: numericalDate,
		colorPalette: 'schemeCategory20',
		downSampleMethod: '',
		isSyncChart: false,
		isBrushMainOn: false,
		isWheelOn: true,
		isBrushOn: false,
		isTooltipOn: true,
		tooltipConfig: {
			rawTooltip: true,
			customTooltipFormat: sampleCustomFormat,
			leadingNum: null,
			trailingNum: null,
			isTooltipSortOn: true
		},
		yAxisConfig: {
			formatYaxis: defaultYaxis,
			numTicksYaxis: defaultTicksYaxis
		},
		isSnapCrosslineOn: true,
		localTimezone: false
>>>>>>> aed3be68
	};

	// color
	this.setColorScheme = function (colorPalette) {
		var result;
		switch (colorPalette) {
			case 'schemeCategory10':
				result = d3.scaleOrdinal(d3.schemeCategory10);
				break;
			case 'schemeCategory20b':
				result = d3.scaleOrdinal(d3.schemeCategory20b);
				break;
			case 'schemeCategory20c':
				result = d3.scaleOrdinal(d3.schemeCategory20c);
				break;
			default:
				result = d3.scaleOrdinal(d3.schemeCategory20);
		}
		return result;
	};

	this.bindDefaultColorsWithSources = function (colorZ, sourceNames) {
		colorZ.domain(sourceNames);
	};

	// other constants
	this.yAxisPadding = 1;

	// other things
	this.defaultEmptyGraphMessage = 'No graph available';

	this.getXandY = function (timeInfo, isGMT, sizeInfo, yScaleType, yScaleConfigValue) {
		var xScale = isGMT? d3.scaleUtc(): d3.scaleTime();
		var y = this.getY(sizeInfo, yScaleType, yScaleConfigValue);
		return {
			x: xScale.domain([timeInfo.startTime, timeInfo.endTime]).range([0, sizeInfo.width]),
			y: y.y,
			yScalePlain: y.yScalePlain
		};
	};

	this.getColorScale = function(sizeInfo){
		return  d3.scaleLiner().range([0, sizeInfo.width]);
	};

	this.getY = function (sizeInfo, yScaleType, yScaleConfigValue){
		var yScale, yScalePlain;
		if (yScaleConfigValue === undefined || isNaN(yScaleConfigValue)) yScaleConfigValue = 10;
		switch (yScaleType) {
			case 'log':
				yScale = d3.scaleLog().base(yScaleConfigValue);
				yScalePlain = d3.scaleLog().base(yScaleConfigValue);
				break;
			case 'power':
				yScale = d3.scalePow().exponent(yScaleConfigValue);
				yScalePlain = d3.scalePow().exponent(yScaleConfigValue);
				break;
			// case 'linear':
			default:
				yScale = d3.scaleLinear();
				yScalePlain = d3.scaleLinear();
		}

		return {
			y: yScale.range([sizeInfo.height, 0]),
			yScalePlain: yScalePlain
		};
	};

	this.generateTimestampSelector = function (isDataStacked) {
		return isDataStacked ? function (d) {return d.data.timestamp;} : function (d) {return d[0];};
	};

	this.getXandYDomainsOfSeries = function (series, isChartDiscrete, isDataStacked, timestampSelector, extraYAxisSet) {
		var datapoints = [];
		var extraDatapoints = {};
		var allDatapoints = [];
		for(var iSet of extraYAxisSet){
			extraDatapoints[iSet] = [];
		}

		series.forEach(function (metric) {
			if (metric.extraYAxis) {
				extraDatapoints[metric.extraYAxis] = extraDatapoints[metric.extraYAxis].concat(metric.data);
			} else {
				datapoints = datapoints.concat(metric.data);
			}
			allDatapoints = allDatapoints.concat(metric.data);
		});

		var result = {
			xDomain: this.getXDomainOfSeries(allDatapoints, timestampSelector),
			yDomain: this.getYDomainOfSeries(datapoints, isDataStacked),
			extraYDomain: this.getExtraYDomainOfSeries(extraDatapoints, extraYAxisSet)
		};

		if (isChartDiscrete) result.discreteXDomain = this.getDiscreteXDomainOfSeries(allDatapoints, timestampSelector);

		return result;
	};

	this.getXDomainOfSeries = function (dataPoints, timestampSelector) {
		var extent;
		extent = d3.extent(dataPoints, function (d) {
			return timestampSelector(d);
		});
		return extent;
	};

	this.getDiscreteXDomainOfSeries = function (datapoints, timestampSelector) {
		var result = [];
		datapoints.map(function (d) {
			var newTimestamp = timestampSelector(d);
			if (!result.includes(newTimestamp)) result.push(newTimestamp);
		});
		return result.sort();
	};

	this.getYDomainOfSeries = function (dataPoints, isDataStacked) {
		var extent;
		if (isDataStacked) {
			if (dataPoints === undefined || dataPoints.length === 0) {
				extent = [0, 0];
			} else {
				var yMin = Number.MAX_VALUE, yMax = Number.MAX_VALUE * (-1);
				dataPoints.map(function (d) {
					if (d[0] < yMin) yMin = d[0];
					if (d[1] > yMax) yMax = d[1];
				});
				extent = [yMin, yMax];
			}
		} else {
			extent = d3.extent(dataPoints, function (d) { return d[1]; });
		}
		return extent;
	};

	this.getExtraYDomainOfSeries = function (extraDatapoints, extraYAxisSet){
		var extraYDomain = {};

		for(var iSet of extraYAxisSet){
			extraYDomain[iSet] = d3.extent(extraDatapoints[iSet], function (d) {
				return d[1];
			});
		}

		return extraYDomain;
	};

	this.updateXandYRange = function (sizeInfo, x, y, needToAdjustHeight) {
		if (needToAdjustHeight) {
			y.range([sizeInfo.height, 0]);
		}
		x.range([0, sizeInfo.width]);
	};

	this.updateExtraYRange = function (sizeInfo, extraY, extraYAxisSet){
		if (extraYAxisSet){
			for(var iSet of extraYAxisSet){
				extraY[iSet].range([sizeInfo.height, 0]);
			}
		}
	};

	this.getSubDiscreteXDomain = function (discreteXDomain, newExtent) {
		var startTime = typeof newExtent[0] === 'number' ? newExtent[0] : newExtent[0].getTime();
		var endTime = typeof newExtent[1] === 'number' ? newExtent[1] : newExtent[1].getTime();
		var startIndex = discreteXDomain.indexOf(startTime);
		var endIndex = discreteXDomain.indexOf(endTime);
		if (startIndex === -1) startIndex = d3.bisectLeft(discreteXDomain, startTime) - 1;
		if (endIndex === -1) endIndex = d3.bisectRight(discreteXDomain, endTime);
		return discreteXDomain.slice(startIndex, endIndex + 1);
	};

	this.createSourceListForLegend = function (names, graphClassNames, colors, colorZ) {
		var tmpSources = [];
		for (var i = 0; i < names.length; i++) {
			var tempColor = colors[i] === null ? colorZ(names[i]) : colors[i];
			tmpSources.push({
				name: names[i],
				displaying: true,
				color: tempColor,
				graphClassName: graphClassNames[i]
			});
		}
		return tmpSources;
	};

	var everyNthPoint = function () {
		var bucketSize = 1;
		var everyNthPoint = function(data){
			var temp = [];
			for(var i = 0; i < data.length; i+=bucketSize){
				temp.push(data[i]);
			}
			return temp;
		};
		everyNthPoint.bucketSize = function(size){
			bucketSize = size;
		};
		return everyNthPoint;
	};

	// var downsampleThreshold = 1/2; // datapoints per pixel
	this.downSample = function (series, containerWidth, downSampleMethod, downSampleThreshold) {
		if (downSampleThreshold === undefined) downSampleThreshold = 0.5;
		if (!series) return series;
		if (downSampleMethod === '' || downSampleMethod === undefined) return series;
		// var temp = angular.copy(series);
		var temp = series.map(function(metric) {
			return UtilService.objectWithoutProperties(metric, ['data']);
		});

		// Create the sampler
		var sampler;
		switch (downSampleMethod){
			case 'largest-triangle-one-bucket':
				sampler = fc.largestTriangleOneBucket();
				// Configure the x / y value accessors
				sampler.x(function(d) {return d[0];})
						.y(function(d){return d[1];});
				break;
			case 'largest-triangle-three-bucket':
				sampler = fc.largestTriangleThreeBucket();
				// Configure the x / y value accessors
				sampler.x(function(d) {return d[0];})
						.y(function(d){return d[1];});
				break;
			case 'mode-median':
				sampler = fc.modeMedian();
				sampler.value(function(d){return d[1];});
				break;
			case 'every-nth-point':
				sampler = everyNthPoint();
				break;
		}

		// Run the sampler
		if (sampler) {
			series.forEach(function(metric, index){
				//determine whether to downsample or not
				//downsample if there are too many datapoints per pixel
				if (metric.data.length / containerWidth > downSampleThreshold) {
					//determine bucket size
					var bucketSize = Math.ceil(metric.data.length / (downSampleThreshold * containerWidth));
					// Configure the size of the buckets used to downsample the data.
					sampler.bucketSize(bucketSize);
					temp[index].data  = sampler(metric.data);
				} else {
					// no need to downsample; just copy over the data
					temp[index].data  = angular.copy(metric.data);
				}
			});
		}

		return temp;
	};

	this.downSampleASingleMetricsDataEveryTenPoints = function (metric, containerWidth) {
		if (metric.data.length / containerWidth > 0.1) {
			// var result = angular.copy(metric);
			var result = UtilService.objectWithoutProperties(metric, ['data']);
			var sampler = everyNthPoint();
			var bucketSize = Math.ceil(metric.data.length / (0.1 * containerWidth));
			sampler.bucketSize(bucketSize);
			result.data = sampler(metric.data);
			return result;
		} else {
			return metric;
		}
	};

	this.setZoomExtent = function (series, zoom, k) {
		//extent, k is the least number of points in one line you want to see on the main chart view
		var numOfPoints = series[0].data.length;
		for (var i = 1; i < series.length; i++) {
			if (numOfPoints < series[i].data.length) {
				numOfPoints = series[i].data.length;
			}
		}
		if (!k || k > numOfPoints) k = 3;
		zoom.scaleExtent([1, numOfPoints / k]);
		return parseInt(numOfPoints / k);
	};

	this.isBrushInNonEmptyRange = function (xDomain, dateExtent) {
		return xDomain[0] <= dateExtent[1] && xDomain[xDomain.length - 1] >= dateExtent[0];
	};

	this.isNotInTheDomain = function (value, domainArray) {
		return value < domainArray[0] || value > domainArray[domainArray.length - 1];
	};

	this.isMetricNotInTheDomain = function (metric, xDomain, timestampSelector) {
		var len = metric.data.length;
		if (len < 1) return false;
		var startPoint = timestampSelector(metric.data[0]);
		var endPoint = timestampSelector(metric.data[len - 1]);
		return startPoint > xDomain[xDomain.length - 1] || endPoint < xDomain[0];
	};
	var isMetricNotInTheDomain = this.isMetricNotInTheDomain;

	this.updateContainerSize = function (container, defaultContainerHeight, defaultContainerWidth, isSmallChart, isBrushOn, changeToFullscreen, extraYAxisNum) {
		var containerWidth, containerHeight;
		if (changeToFullscreen && (window.innerHeight === screen.height || container.offsetHeight === window.innerHeight)) {
			// set the graph size to be the same as the screen
			containerWidth = screen.width;
			containerHeight = screen.height * 0.95;
		} else {
			// default containerHeight will be used
			containerHeight = defaultContainerHeight;
			// no width defined via chart option: window width will be used
			containerWidth = defaultContainerWidth < 0 ? container.offsetWidth : defaultContainerWidth;
		}
		var newSize = this.calculateDimensions(containerWidth, containerHeight, isSmallChart, isBrushOn, extraYAxisNum);
		return {
			newSize: newSize,
			containerWidth: containerWidth,
			containerHeight: containerHeight
		};
	};

	this.calculateGradientOpacity = function (num, tot) {
		return 0.9 - 0.7 * (num / tot);
	};

	var findValueAtAGivenTimestamp = function (metric, timestamp, startingIndex) {
		for (var i = startingIndex; i < metric.data.length; i++) {
			if (metric.data[i][0] === timestamp) {
				return {
					index: i,
					value: metric.data[i][1]
				};
			}
		}
	};

	this.convertSeriesToTimeBasedFormat = function (series, metricsToIgnore) {
		var result = [];
		var allTimestamps = [];
		var valuesAtPreviousTimestampWithIndex = {};

		var needToIgnoreSomeMetrics = metricsToIgnore !== undefined && metricsToIgnore.length !== 0;
		series.map(function(metric) {
			if (needToIgnoreSomeMetrics && metricsToIgnore.includes(metric.name)) return;
			valuesAtPreviousTimestampWithIndex[metric.name] = {value: 0, index: 0};
			metric.data.map(function(d) {
				var timestamp = d[0];
				if (!allTimestamps.includes(timestamp)) allTimestamps.push(timestamp);
			});
		});

		// sort the timestamps and add values from each source
		allTimestamps.sort(function(a, b) { return a - b; });
		allTimestamps.map(function(timestamp) {
			var valuesAtThisTimestamp = {timestamp: timestamp};
			series.map(function(metric) {
				if (needToIgnoreSomeMetrics && metricsToIgnore.includes(metric.name)) return;
				var tempValueWithIndex = findValueAtAGivenTimestamp(metric, timestamp, valuesAtPreviousTimestampWithIndex[metric.name].index);
				// use previous value when there is no data for this timestamp
				if (tempValueWithIndex === undefined) {
					if (valuesAtPreviousTimestampWithIndex[metric.name] !== undefined) {
						tempValueWithIndex = valuesAtPreviousTimestampWithIndex[metric.name];
					} else {
						tempValueWithIndex = { value: 0, index: 0 };
						valuesAtPreviousTimestampWithIndex[metric.name] = tempValueWithIndex;
					}
				} else {
					valuesAtPreviousTimestampWithIndex[metric.name] = tempValueWithIndex;
				}
				valuesAtThisTimestamp[metric.name] = tempValueWithIndex.value;
			});
			result.push(valuesAtThisTimestamp);
		});
		return result;
	};

	this.getAggregatedSeriesAndXYZDomain = function(series, names, aggr, intervalInMinutes){
		var timeBasedSeries = this.convertSeriesToTimeBasedFormatKeepUndefined(series);
		return this.getAggregatedTimeBasedSeriesAndXYZDomain(timeBasedSeries, names, aggr, intervalInMinutes);
	};

	this.convertSeriesToTimeBasedFormatKeepUndefined = function (series) {
		var result = [];
		var allTimestamps = [];
		var valuesAtPreviousTimestampWithIndex = {};

		series.map(function(metric) {
			valuesAtPreviousTimestampWithIndex[metric.name] = {value: 0, index: 0};
			metric.data.map(function(d) {
				var timestamp = d[0];
				if (!allTimestamps.includes(timestamp)) allTimestamps.push(timestamp);
			});
		});

		// sort the timestamps and add values from each source
		allTimestamps.sort(function(a, b) { return a - b; });
		allTimestamps.map(function(timestamp) {
			var valuesAtThisTimestamp = {timestamp: timestamp};

			series.map(function(metric) {
				var tempValueWithIndex = findValueAtAGivenTimestamp(metric, timestamp, valuesAtPreviousTimestampWithIndex[metric.name].index);
				if(tempValueWithIndex !== undefined){
					valuesAtPreviousTimestampWithIndex[metric.name] = tempValueWithIndex;
					valuesAtThisTimestamp[metric.name] = tempValueWithIndex.value;
				}
			});
			result.push(valuesAtThisTimestamp);
		});
		return result;
	};

	this.getAggregatedTimeBasedSeriesAndXYZDomain = function(timeBasedSeries, names, aggr, intervalInMinutes) {
		intervalInMinutes = intervalInMinutes || this.defaultHeatmapIntervalInMinutes;
		var startOfInterval = timeBasedSeries[0].timestamp;
		var endOfInterval = startOfInterval + intervalInMinutes * 60000;
		var aggregatedSeries = [];
		var tempSum = {};
		var tempCount = {};
		var yDomain = [Number.MAX_VALUE, Number.MIN_VALUE];

		function aggregate() {
			if (aggr === 'sum') {
				var sum = {timestamp: startOfInterval};
				names.forEach(function (name) {
					if (tempSum[name] !== undefined) {
						var val = tempSum[name];
						if (val < yDomain[0]) {
							yDomain[0] = val;
						}
						if (val > yDomain[1]) {
							yDomain[1] = val;
						}
						sum[name] = val;
					}
				});
				aggregatedSeries.push(sum);
			} else if (aggr === 'avg') {
				var avg = {timestamp: startOfInterval};
				names.forEach(function (name) {
					if (tempSum[name] !== undefined) {
						var val = tempSum[name] / tempCount[name];
						if (val < yDomain[0]) {
							yDomain[0] = val;
						}
						if (val > yDomain[1]) {
							yDomain[1] = val;
						}
						avg[name] = val;
					}
				});
				aggregatedSeries.push(avg);
			}
		}

		timeBasedSeries.forEach(function (d) {
			if (d.timestamp < endOfInterval) {
				//keep adding
				names.forEach(function (name) {
					var val = d[name];
					if (val !== undefined) {
						if (tempSum[name]) {
							tempSum[name] += val;
							tempCount[name] += 1;
						} else {
							tempSum[name] = val;
							tempCount[name] = 1;
						}
					}
				});
			} else {
				//sum/avg this interval
				aggregate();
				startOfInterval = endOfInterval;
				endOfInterval = startOfInterval + intervalInMinutes * 60000;

				//start adding
				names.forEach(function (name) {
					var val = d[name];
					if (val !== undefined) {
						tempSum[name] = val;
						tempCount[name] = 1;
					}
				});
			}
		});


		//last interval
		if(timeBasedSeries[timeBasedSeries.length - 1].timestamp < endOfInterval){
			//sum/avg this interval
			aggregate();
		}
		return {
			aggregatedSeries: aggregatedSeries,
			xDomain: [timeBasedSeries[0].timestamp, timeBasedSeries[timeBasedSeries.length-1].timestamp],
			yDomain: yDomain,
			zDomain: [0, names.length]
		};
	};


	this.getHeatmapDataAndBucketInfo = function(aggregatedSeriesAndYDomain, bucketMin, step, numOfBucket){
		var heatmapData = [];
		var aggregatedSeries = aggregatedSeriesAndYDomain.aggregatedSeries;
		var yDomain = aggregatedSeriesAndYDomain.yDomain;
		numOfBucket = numOfBucket || this.defaultHeatmapNumOfBucket;
		bucketMin = this.getTheNumberValueFromTwo(bucketMin, yDomain[0]);
		step = step || (yDomain[1] - bucketMin) / numOfBucket;
		var bucketMax = bucketMin + step * numOfBucket;

		//transfer to time, bucket, frequency
		aggregatedSeries.forEach(function(d){
			var temp = [];
			for(var i = 0; i < numOfBucket; i++){
				temp[i] = {
					bucket: bucketMin + i * step,
					count: 0,
					names: []
				};
			}
			for(var k in d){
				if(d.hasOwnProperty(k)){
					if (k !== 'timestamp'){
						for(i = 0; i < numOfBucket; i++){
							if(d[k] < bucketMin + step * (i + 1)){
								temp[i].count += 1;
								temp[i].names.push(k);
								break;
							}
						}
						if(d[k] === bucketMax){
							temp[numOfBucket - 1].count += 1;
							temp[numOfBucket - 1].names.push(k);
						}
					}
				}
			}
			temp.forEach(function(e){
				heatmapData.push({
					timestamp: d.timestamp,
					bucket: e.bucket,
					frequency: e.count,
					names: e.names
				});
			});

		});

		return{
			newYDomain: [bucketMin, bucketMin + step * numOfBucket],
			heatmapData: heatmapData,
			numOfBucket: numOfBucket,
			bucketMin: bucketMin,
			step: step
		};
	};

	this.addStackedDataToSeries = function (series, stack, metricsToIgnore) {
		var stackedData = stack(this.convertSeriesToTimeBasedFormat(series, metricsToIgnore));
		var newSeries = series.map(function (metric, index) {
			var newMetric = UtilService.objectWithoutProperties(metric, ['data']);
			newMetric.data = stackedData[index];
			return newMetric;
		});
		return newSeries;
	};

	this.adjustSeriesBeingDisplayed = function (series, x, timestampSelector, dateBisector) {
		var xDomain = x.domain();
		var newDisplayingSeries = series.map(function(metric) {
			return UtilService.objectWithoutProperties(metric, ['data']);
		});
		series.forEach(function (metric, index) {
			if (isMetricNotInTheDomain(metric, xDomain, timestampSelector)) {
				newDisplayingSeries[index].data = [];
				return;
			}
			var start, end;
			start = dateBisector(metric.data, xDomain[0]);
			if (start > 0) start -= 1; //to avoid cut off issue on the edge
			end = dateBisector(metric.data, xDomain[1], start) + 1; //to avoid cut off issue on the edge
			newDisplayingSeries[index].data = metric.data.slice(start, end + 1);
		});
		return newDisplayingSeries;
	};

	this.findMatchingMetricInSources = function (metric, sources) {
		return sources.filter(function(source) {
			return source.name === metric.name;
		})[0];
	};

	this.processYDomain = function (currentExtent, yScalePlain, yScaleType, agYMin, agYMax, isDataStacked, isChartDiscrete) {
		var yMin, yMax, buffer, finalYMin, finalYMax;
		yMin = UtilService.validNumberChecker(yScalePlain(currentExtent[0]));
		yMax = UtilService.validNumberChecker(yScalePlain(currentExtent[1]));
		buffer = (yMax - yMin) * bufferRatio;
		if (buffer === 0) buffer = this.yAxisPadding;

		finalYMin = (agYMin === undefined) ? UtilService.validNumberChecker(yScalePlain.invert(yMin - buffer)): agYMin;
		finalYMax = (agYMax === undefined) ? UtilService.validNumberChecker(yScalePlain.invert(yMax + 1.2 * buffer)): agYMax;
		// TODO: need to test with negative values for area and bar charts
		if (isDataStacked && finalYMin < 0 && yMin !== yMax) finalYMin = 0;
		// if (isChartDiscrete && finalYMin < 0 && yMin < yMax) finalYMin = 0;
		if (isChartDiscrete && !isDataStacked && finalYMin > 0 && yMin < yMax) {
			finalYMin = 0;
			finalYMax *= 1.2;
		}
		// TODO: still need to handle log(0) better
		if (yScaleType === 'log') {
			if (finalYMin === 0) finalYMin = 1;
			if (finalYMax === 0) finalYMax = 1;
		}

		return [finalYMin, finalYMax];
	};

	this.getTileData = function(heatmapData, graph, mouseData, bucketInfo){
		var xIndex = Math.floor((mouseData.mouseX - graph.x.domain()[0])/bucketInfo.xStep);
		var yIndex = Math.floor((mouseData.mouseY - graph.y.domain()[0])/bucketInfo.yStep);
		var index = bucketInfo.numOfYStep * xIndex + yIndex;
		var tileData = heatmapData[index];
		return {
			data: tileData,
			xIndex: xIndex,
			yIndex: yIndex
		};
	};

	this.getGraphClassNamesMap = function(series){
		var map = {};
		series.forEach(function(metric){
			map[metric.name] = metric.graphClassName;
		});
		return map;
	};

	this.Number = function(a){
		if(typeof(a) === "string" && a.trim() === "") return NaN;
		return Number(a);
	};

	this.isNaN = function (a) {
		if(typeof(a) === "string" && a.trim() === "") return true;
		return isNaN(a);
	};

	this.getTheNumberValueFromTwo = function(a, b){
		return (this.isNaN(a) ? Number(b) : Number(a));
	};

	this.getTheNumberValueFromThree = function(a, b, c){
		var temp = (this.isNaN(a) ? Number(b) : Number(a));
		return this.isNaN(temp) ? Number(c) : temp;
	};
}]);<|MERGE_RESOLUTION|>--- conflicted
+++ resolved
@@ -147,8 +147,6 @@
 		},
 		isSnapCrosslineOn: true,
 		localTimezone: false
-<<<<<<< HEAD
-=======
 	};
 	this.defaultMenuOptionSmallChart = {
 		dateFormat: numericalDate,
@@ -172,7 +170,6 @@
 		},
 		isSnapCrosslineOn: true,
 		localTimezone: false
->>>>>>> aed3be68
 	};
 
 	// color
