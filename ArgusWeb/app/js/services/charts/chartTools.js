--- conflicted
+++ resolved
@@ -153,8 +153,7 @@
 	this.defaultEmptyGraphMessage = 'No graph available';
 
 	this.getXandY = function (timeInfo, sizeInfo, yScaleType, yScaleConfigValue) {
-<<<<<<< HEAD
-		var xScale = timeInfo.GMTon? d3.scaleUtc(): d3.scaleTime();
+		var xScale = timeInfo.gmt? d3.scaleUtc(): d3.scaleTime();
 		var y = this.getY(sizeInfo, yScaleType, yScaleConfigValue);
 		return {
 			x: xScale.domain([timeInfo.startTime, timeInfo.endTime]).range([0, sizeInfo.width]),
@@ -164,9 +163,6 @@
 	};
 
 	this.getY = function (sizeInfo, yScaleType, yScaleConfigValue){
-=======
-		var xScale = timeInfo.gmt? d3.scaleUtc(): d3.scaleTime();
->>>>>>> 6495170a
 		var yScale, yScalePlain;
 		if (yScaleConfigValue === undefined || isNaN(yScaleConfigValue)) yScaleConfigValue = 10;
 		switch (yScaleType) {
@@ -363,7 +359,7 @@
 			// var result = angular.copy(metric);
 			var result = UtilService.objectWithoutProperties(metric, ['data']);
 			var sampler = everyNthPoint();
-			var bucketSize = Math.ceil(metric.data.length / (0.1 * containerWidth));
+			var bucketSize = Math.ceil(metric.data.length / (0.5 * containerWidth));
 			sampler.bucketSize(bucketSize);
 			result.data = sampler(metric.data);
 			return result
