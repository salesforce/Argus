--- conflicted
+++ resolved
@@ -1,4 +1,3 @@
-<<<<<<< HEAD
 'use strict';
 
 angular.module('argus.services.charts.tools', [])
@@ -162,7 +161,7 @@
             x: xScale.domain([timeInfo.startTime, timeInfo.endTime]).range([0, sizeInfo.width]),
             y: yScale.range([sizeInfo.height, 0]),
             yScalePlain: yScalePlain
-        }
+        };
     };
 
     this.getXandYDomainsOfSeries = function (series) {
@@ -179,7 +178,7 @@
         return {
             xDomain: xDomain,
             yDomain: yDomain
-        }
+        };
     };
 
     this.updateXandYRange = function (sizeInfo, x, y, needToAdjustHeight) {
@@ -238,7 +237,7 @@
             var everyNthPoint = function(data){
                 var temp = [];
                 for(var i = 0; i < data.length; i+=bucketSize){
-                    temp.push(data[i])
+                    temp.push(data[i]);
                 }
                 return temp;
             };
@@ -310,33 +309,6 @@
             newSize: newSize,
             containerWidth: containerWidth,
             containerHeight: containerHeight
-        }
-    };
-=======
-/*global angular:false */
-
-angular.module('argus.services.charts.tools', [])
-.service('ChartToolService', [function() {
-	'use strict';
-
-	var tools = {
-		getTimeAxis: function(timeSpan) {
-			var hours = [
-				'12AM', '1AM', '2AM', '3AM', '4AM', '5AM',
-				'6AM', '7AM', '8AM', '9AM', '10AM', '11AM',
-				'12PM', '1PM', '2PM', '3PM', '4PM', '5PM',
-				'6PM', '7PM', '8PM', '9PM', '10PM', '11PM'
-			];
-			var axis = [];
-			var firstHour = (new Date(timeSpan.begin)).getHours();
-			for (var i = 0; i < timeSpan.span; i++) {
-				axis.push(hours[(firstHour + i) % 24]);
-			}
-			axis.push('<b><i>Average</i></b>');
-			return axis;
-		}
-	};
-
-	return tools;
->>>>>>> fd24613a
+        };
+    };
 }]);