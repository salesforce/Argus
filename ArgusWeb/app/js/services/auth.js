'use strict';
/*global angular:false */

angular.module('argus.services.auth', [])
.factory('Auth', ['$resource', '$location', 'CONFIG', 'growl', 'Storage', function ($resource, $location, CONFIG, growl, Storage) {
<<<<<<< HEAD
    var refreshPath = 'refresh';

    return {
        login: function (username, password) {
            var creds = {
                username: username,
                password: password
            };
            $resource(CONFIG.wsUrl + 'auth/login', {}, {}).save(creds, function (result) {
                Storage.set('user', result);

                //-------Token Based Authentication----------
                //save tokens
                Storage.set('accessToken', result.accessToken);
                Storage.set('refreshToken', result.refreshToken);


                var target = Storage.get('target');
                $location.path(target === null || target === '/login' ? '/' : target);
            }, function (error) {
                Storage.reset(); //not sure if reset  is good, cause it deletes user option preference too.
                growl.error('Login failed');
            });
        },
        logout: function () {
            Storage.reset(); //not sure if reset  is good, cause it deletes user option preference too.
            $resource(CONFIG.wsUrl + 'auth/logout', {}, {}).get({}, function (result) {
                growl.info('You are now logged out');
                //-------Token Based Authentication----------
                //remove token
                // Storage.clear('accessToken');
                // Storage.clear('refreshToken');

                $location.path('/login');
            }, function (error) {
                growl.error('Logout failed');
            });
        },
        setTarget: function (target) {
            Storage.set('target', target);
        },
        getTarget: function () {
            return Storage.get('target');
        },
        remoteUser: function () {
            return Storage.get('user');
        },
        getUsername: function() {
            var user = this.remoteUser();
            if (user) {
                return user.userName;
            } else {
                return null;
            }
        },
        isLoggedIn: function () {
            return this.remoteUser() !== null;
        },
        isPrivileged: function () {
            var user = this.remoteUser();
            return (user) ? user.privileged : null;
        },
        isDisabled: function (item) {
            var user = Storage.get('user');
            return !(user && (user.privileged || user.userName === item.ownerName));
        },
        getRefreshPath: function(){
            return refreshPath;
        },
        refreshToken: function(){
            var creds = {
                refreshToken: Storage.get('refreshToken')
            };
            return $resource(CONFIG.wsUrl + refreshPath, {}, {}).save(creds, function(data){
                Storage.set('accessToken', data.accessToken);
            }, function(error){
                growl.error(error);
            });
        }
    };
=======
	return {
		login: function (username, password) {
			var creds = {
				username: username,
				password: password
			};
			$resource(CONFIG.wsUrl + 'auth/login', {}, {}).save(creds, function (result) {
				Storage.set('user', result);
				var target = Storage.get('target');
				$location.path(target === null || target === '/login' ? '/' : target);
			}, function () {
				Storage.reset();
				growl.error('Login failed');
			});
		},
		logout: function () {
			Storage.reset();
			$resource(CONFIG.wsUrl + 'auth/logout', {}, {}).get({}, function () {
				growl.info('You are now logged out');
				$location.path('/login');
			}, function () {
				growl.error('Logout failed');
			});
		},
		setTarget: function (target) {
			Storage.set('target', target);
		},
		getTarget: function () {
			return Storage.get('target');
		},
		remoteUser: function () {
			return Storage.get('user');
		},
		getUsername: function() {
			var user = this.remoteUser();
			if (user) {
				return user.userName;
			} else {
				return null;
			}
		},
		isLoggedIn: function () {
			return this.remoteUser() !== null;
		},
		isPrivileged: function () {
			var user = this.remoteUser();
			return (user) ? user.privileged : null;
		},
		isDisabled: function (item) {
			var user = Storage.get('user');
			return !(user && (user.privileged || user.userName === item.ownerName));
		}
	};
>>>>>>> 053e57fa
}]);<|MERGE_RESOLUTION|>--- conflicted
+++ resolved
@@ -3,7 +3,7 @@
 
 angular.module('argus.services.auth', [])
 .factory('Auth', ['$resource', '$location', 'CONFIG', 'growl', 'Storage', function ($resource, $location, CONFIG, growl, Storage) {
-<<<<<<< HEAD
+
     var refreshPath = 'refresh';
 
     return {
@@ -12,7 +12,7 @@
                 username: username,
                 password: password
             };
-            $resource(CONFIG.wsUrl + 'auth/login', {}, {}).save(creds, function (result) {
+            $resource(CONFIG.wsUrl + '/v2/auth/login', {}, {}).save(creds, function (result) {
                 Storage.set('user', result);
 
                 //-------Token Based Authentication----------
@@ -84,59 +84,5 @@
             });
         }
     };
-=======
-	return {
-		login: function (username, password) {
-			var creds = {
-				username: username,
-				password: password
-			};
-			$resource(CONFIG.wsUrl + 'auth/login', {}, {}).save(creds, function (result) {
-				Storage.set('user', result);
-				var target = Storage.get('target');
-				$location.path(target === null || target === '/login' ? '/' : target);
-			}, function () {
-				Storage.reset();
-				growl.error('Login failed');
-			});
-		},
-		logout: function () {
-			Storage.reset();
-			$resource(CONFIG.wsUrl + 'auth/logout', {}, {}).get({}, function () {
-				growl.info('You are now logged out');
-				$location.path('/login');
-			}, function () {
-				growl.error('Logout failed');
-			});
-		},
-		setTarget: function (target) {
-			Storage.set('target', target);
-		},
-		getTarget: function () {
-			return Storage.get('target');
-		},
-		remoteUser: function () {
-			return Storage.get('user');
-		},
-		getUsername: function() {
-			var user = this.remoteUser();
-			if (user) {
-				return user.userName;
-			} else {
-				return null;
-			}
-		},
-		isLoggedIn: function () {
-			return this.remoteUser() !== null;
-		},
-		isPrivileged: function () {
-			var user = this.remoteUser();
-			return (user) ? user.privileged : null;
-		},
-		isDisabled: function (item) {
-			var user = Storage.get('user');
-			return !(user && (user.privileged || user.userName === item.ownerName));
-		}
-	};
->>>>>>> 053e57fa
+
 }]);