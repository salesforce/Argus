/*! Copyright (c) 2016, Salesforce.com, Inc.
 * All rights reserved.
 *
 * Redistribution and use in source and binary forms, with or without modification, are permitted provided that the following conditions are met:
 *
 *      Redistributions of source code must retain the above copyright notice, this list of conditions and the following disclaimer.
 *
 *      Redistributions in binary form must reproduce the above copyright notice, this list of conditions and the following disclaimer in the
 *      documentation and/or other materials provided with the distribution.
 *
 *      Neither the name of Salesforce.com nor the names of its contributors may be used to endorse or promote products derived from this software
 *      without specific prior written permission.
 *
 * THIS SOFTWARE IS PROVIDED BY THE COPYRIGHT HOLDERS AND CONTRIBUTORS "AS IS" AND ANY EXPRESS OR IMPLIED WARRANTIES, INCLUDING, BUT NOT LIMITED TO,
 * THE IMPLIED WARRANTIES OF MERCHANTABILITY AND FITNESS FOR A PARTICULAR PURPOSE ARE DISCLAIMED. IN NO EVENT SHALL THE COPYRIGHT HOLDER OR
 * CONTRIBUTORS BE LIABLE FOR ANY DIRECT, INDIRECT, INCIDENTAL, SPECIAL, EXEMPLARY, OR CONSEQUENTIAL DAMAGES (INCLUDING, BUT NOT LIMITED TO,
 * PROCUREMENT OF SUBSTITUTE GOODS OR SERVICES; LOSS OF USE, DATA, OR PROFITS; OR BUSINESS INTERRUPTION) HOWEVER CAUSED AND ON ANY THEORY OF
 * LIABILITY, WHETHER IN CONTRACT, STRICT LIABILITY, OR TORT (INCLUDING NEGLIGENCE OR OTHERWISE) ARISING IN ANY WAY OUT OF THE USE OF THIS SOFTWARE,
 * EVEN IF ADVISED OF THE POSSIBILITY OF SUCH DAMAGE. */
'use strict';

angular.module('argus.controllers.dashboards', ['ngResource', 'ui.codemirror'])
.controller('Dashboards', ['Auth', '$scope', 'growl', 'Dashboards', function (Auth, $scope, growl, Dashboards) {

    $scope.shared = false;
    $scope.selectedTab = 1;
    $scope.dashboards = [];
    var sharedDashboards = [];
    var usersDashboards = [];
    var remoteUser = Auth.remoteUser();

    // TODO: refactor to DashboardService
    Dashboards.getMeta().$promise.then(function(dashboards) {
        $scope.allDashboards = dashboards;
        sharedDashboards = getDashboardsUnderTab(dashboards, true);
        usersDashboards = getDashboardsUnderTab(dashboards, false);
        $scope.getDashboards($scope.shared);
    });

<<<<<<< HEAD
    $scope.dashboards = [];
    $scope.shared = false;
    $scope.selectedTab = 1;

=======
    function getDashboardsUnderTab (allDashboards, shared) {
        var result = [];
        var totNum = allDashboards.length;
        if(shared) {
            for(var i = 0; i < totNum; i++) {
                if(allDashboards[i].shared) {
                    result.push(allDashboards[i]);
                }
            }
        } else {
            for(var i = 0; i < totNum; i++) {
                if (allDashboards[i].ownerName === remoteUser.userName) {
                    result.push(allDashboards[i]);
                }
            }
        }
        return result;
    };
    
>>>>>>> fa0a7a6c
    $scope.isTabSelected = function (tab) {
        return $scope.selectedTab === tab;
    };

    $scope.selectTab = function (tab) {
        $scope.selectedTab = tab;
    };

    // TODO: refactor to DashboardService
    $scope.getDashboards = function(shared) {
        $scope.dashboards = shared? sharedDashboards: usersDashboards;
        $scope.shared = shared;
    };

    // TODO: refactor to DashboardService
    $scope.addDashboard = function () {
        var dashboard = {
            name: 'new-dashboard-' + Date.now(),
            description: 'A new dashboard',
            shared: $scope.shared,
            content: $scope.getContentTemplate()
        };
        Dashboards.save(dashboard, function (result) {
            // update all dashboards
            $scope.allDashboards.push(result);
            // update individual tab's dashboards if needed
            if(result.shared) {
                sharedDashboards.push(result);
            }
            if (result.ownerName === remoteUser.userName) {
                usersDashboards.push(result);
            }
            // update dashboards to be seen
            $scope.getDashboards($scope.shared);
            growl.success('Created "' + dashboard.name + '"');
        }, function (error) {
            growl.error('Failed to create "' + dashboard.name + '"');
        });
    };

    // TODO: refactor to DashboardService
    $scope.deleteDashboard = function (dashboard) {
        Dashboards.delete({dashboardId: dashboard.id}, function (result) {
            // update all dashboards
            $scope.allDashboards = deleteDashboardFromList($scope.allDashboards, dashboard);
            // update individual tab's dashboards if needed
            if(dashboard.shared) {
                sharedDashboards = deleteDashboardFromList(sharedDashboards, dashboard);
            }
            if (dashboard.ownerName === remoteUser.userName) {
               usersDashboards = deleteDashboardFromList(usersDashboards, dashboard);
            }
            // update dashboards to be seen
            $scope.getDashboards($scope.shared);
            growl.success('Deleted "' + dashboard.name + '"');
        }, function (error) {
            growl.error('Failed to delete "' + dashboard.name + '"');
        });
    };

    function deleteDashboardFromList(dashboardList, dashboardToDelete) {
        return dashboardList.filter(function (element) {
            return element.id != dashboardToDelete.id;
        });
    }

    // factor html template to /templates
    $scope.getContentTemplate = function () {
        var template = "<!-- This is the root level tag. All dashboards must be encapsulated within this tag. -->\n<ag-dashboard>\n\n";

        template += "<!-- <ag-text> are filters used to refine a query. The values of these will be used by the <ag-metric> tag. You may define as many <ag-text> tags as the number of components you want to substitute in the argus query expression. A default value may be specified on each <ag-text> tag. The page will be loaded using these default values. -->\n";
        template += "<ag-date type='datetime' name='start' label='Start Date' default='-2d'></ag-date>\n";
        template += "<ag-date type='datetime' name='end' label='End Date' default='-0d'></ag-date>\n";
        template += "<ag-text type='text' name='scope' label='Scope' default='argus.jvm'></ag-text>\n";
        template += "<ag-text type='text' name='metric' label='Metric' default='mem.heap.used'></ag-text>\n";
        template += "<ag-text type='text' name='tags' label='Tags' default='host=*'></ag-text>\n";
        template += "<ag-text type='text' name='aggregator' label='Aggregator' default='avg'></ag-text>\n";
        template += "<!-- A button used to submit the query. -->\n";
        template += "<ag-submit>Submit</ag-submit>\n\n";

        template += "<!-- A dashboard template can also have arbitrary number of html tags. -->\n";
        template += "<h4>Argus mem heap used - Chart</h4>\n\n";

        template += "<!-- This defines a chart on the dashboard. A dashboard can also have tables which are defined using <ag-table> tag. This/these tags encapsulate all the options for the corresponsing tag as well as the actual metric/annotation data. -->\n";
        template += "<ag-chart name='Chart'>\n\n";

        template += "<!-- This defines options for a chart or a table. The value of 'name' attribute is directly used as the key for the config object(options object for highcharts/highstocks, config object for at-table. Hence use valid values for name attribute.). The values for the corresponding keys can either be provided using the value attribute on the tag or using innerHtml for the tag. -->\n";
        template += "<ag-option name='title.text' value='This title was set with a chart option'></ag-option>\n";
        template += "<!-- This defines each timeseries to be displayed on a chart/table. The timeseries to be displayed is specified as the innerHtml using the Argus Query Language. The individual component/s can be parameterized by placing them between $ signs and using the value of ag-text tag's name attribute. In the example below, all components have are parameterized. -->\n";
        template += "<ag-metric>$start$:$end$:$scope$:$metric${$tags$}:$aggregator$</ag-metric>\n";

        template += "</ag-chart>\n\n";
        template += "</ag-dashboard>";

        return template;
    };

    $scope.isDisabled = function(dashboard) {
    	// if (remoteUser && (remoteUser.privileged || remoteUser.userName === dashboard.ownerName)) {
         //    return false;
    	// }
    	// return true;
        return !(remoteUser && (remoteUser.privileged || remoteUser.userName === dashboard.ownerName));
    };

    $scope.colName = {
        id:'ID',
        name:'Name',
        description:'Description',
        createdDate:'Created',
        modifiedDate:'Last Modified',
        ownerName:'Owner'
    };

    $scope.properties = {
        title: "Dashboard",
        type: "dashboards"
    };

}]);<|MERGE_RESOLUTION|>--- conflicted
+++ resolved
@@ -37,12 +37,6 @@
         $scope.getDashboards($scope.shared);
     });
 
-<<<<<<< HEAD
-    $scope.dashboards = [];
-    $scope.shared = false;
-    $scope.selectedTab = 1;
-
-=======
     function getDashboardsUnderTab (allDashboards, shared) {
         var result = [];
         var totNum = allDashboards.length;
@@ -62,7 +56,6 @@
         return result;
     };
     
->>>>>>> fa0a7a6c
     $scope.isTabSelected = function (tab) {
         return $scope.selectedTab === tab;
     };
