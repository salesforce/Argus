--- conflicted
+++ resolved
@@ -72,17 +72,9 @@
         }
     };
 
-<<<<<<< HEAD
-    function setDashboardsAfterLoading (dashboards, shared) {
-      dashboardLists.sharedList = TableListService.getListUnderTab(dashboards, true, remoteUsername, userPrivileged);
-      dashboardLists.usersList = TableListService.getListUnderTab(dashboards, false, remoteUsername, userPrivileged);
-      $scope.dashboardsLoaded = true;
-      $scope.getDashboards(shared);
-=======
     function setDashboardsAfterLoading (selectedTab) {
         $scope.dashboardsLoaded = true;
         $scope.getDashboards(selectedTab);
->>>>>>> 59888b52
     }
 
     function getNewDashboards () {
@@ -128,15 +120,8 @@
     // TODO: refactor to DashboardService
     $scope.deleteDashboard = function (dashboard) {
         Dashboards.delete({dashboardId: dashboard.id}, function (result) {
-<<<<<<< HEAD
-            // update all dashboards
-            dashboardLists = TableListService.deleteItemFromTableList(dashboardLists, 'dashboards', dashboard, remoteUsername, userPrivileged);
-            // update dashboards to be seen
-            $scope.getDashboards($scope.shared);
-=======
             dashboardLists = TableListService.deleteItemFromTableList(dashboardLists, 'dashboards', dashboard, remoteUsername, userPrivileged);
             updateList();
->>>>>>> 59888b52
             growl.success('Deleted "' + dashboard.name + '"');
         }, function (error) {
             growl.error('Failed to delete "' + dashboard.name + '"');
@@ -152,17 +137,9 @@
                 content: result.content
             };
             Dashboards.save(tempDashboard, function (result) {
-<<<<<<< HEAD
-                // update all dashboards
-                result.content = "";
-                dashboardLists = TableListService.addItemToTableList(dashboardLists, 'dashboards', result, remoteUsername, userPrivileged);
-                // update dashboards to be seen
-                $scope.getDashboards($scope.shared);
-=======
                 result.content = "";
                 dashboardLists = TableListService.addItemToTableList(dashboardLists, 'dashboards', result, remoteUsername, userPrivileged);
                 updateList();
->>>>>>> 59888b52
                 growl.success('Cloned "' + dashboard.name + '"');
             }, function (error) {
                 growl.error('Failed to clone ' + dashboard.name + '"');
