--- conflicted
+++ resolved
@@ -98,20 +98,11 @@
 
             <div id="navbar" class="navbar-collapse collapse">
                 <ul class="nav navbar-nav navbar-right">
-<<<<<<< HEAD
                     <li ng-class="{'activeTab': activeTab == 'dashboards'}"><a href="#dashboards">Dashboards</a></li>
                     <li ng-class="{'activeTab': activeTab == 'alerts'}"><a href="#alerts">Alerts</a></li>
                     <li ng-class="{'activeTab': activeTab == 'metrics'}"><a href="#viewmetrics">Metrics</a></li>
                     <li ng-class="{'activeTab': activeTab == 'namespace'}"><a href="#namespace">Namespace</a></li>
                     <li ng-class="{'activeTab': activeTab == 'about'}"><a href="#about">About</a></li>
-=======
-                    <li><a href="#dashboards">Dashboards</a></li>
-                    <li><a href="#alerts">Alerts</a></li>
-                    <li><a href="#viewmetrics">Metrics</a></li>
-                    <li><a href="#batches">Batches</a></li>
-                    <li><a href="#namespace">Namespace</a></li>
-                    <li><a href="#about">About</a></li>
->>>>>>> b17c87de
                     <li><a href="#/login" ng-click='logout()' ng-show='isLoggedIn()'>Logout</a></li>
                 </ul>
             </div>
