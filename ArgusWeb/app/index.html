<!doctype html>
<html lang="en" ng-app="argusMain">
    <head>
        <meta charset="utf-8">
        <meta http-equiv="X-UA-Compatible" content="IE=edge">
        <meta name="viewport" content="width=device-width, initial-scale=1">
        <link href="img/argus_icon.png" rel="shortcut icon" />
        <link href="css/main.css" rel="stylesheet">
        <link href="bower_components/bootstrap/dist/css/bootstrap.min.css" rel="stylesheet">
        <link href="bower_components/angular-growl-v2/build/angular-growl.css" rel="stylesheet">
        <link rel="stylesheet" type="text/css" href="bower_components/codemirror/lib/codemirror.css">
        <link rel="stylesheet" href="bower_components/angular-bootstrap-datetimepicker/src/css/datetimepicker.css"/>
        <link rel="stylesheet" href="bower_components/selectize/dist/css/selectize.default.css">
        <script src="bower_components/jquery/dist/jquery.min.js"></script>
        <script src="bower_components/angular/angular.js"></script>
        <script src="bower_components/angular-resource/angular-resource.js"></script>
        <script src="bower_components/angular-route/angular-route.js"></script>
        <script src="bower_components/angular-growl-v2/build/angular-growl.js"></script>
        <script src="bower_components/angular-animate/angular-animate.js"></script>
        <script src="bower_components/angular-utils-pagination/dirPagination.js"></script>
        <script src="bower_components/angular-bootstrap/ui-bootstrap-tpls.min.js"></script>
        <script src="bower_components/bootstrap/js/dropdown.js"></script>
        <script src="bower_components/bootstrap/js/affix.js"></script>
        <script src="bower_components/bootstrap/js/alert.js"></script>
        <script src="bower_components/bootstrap/js/button.js"></script>
        <script src="bower_components/bootstrap/js/modal.js"></script>
        <script src="bower_components/bootstrap/js/tooltip.js"></script>
        <script src="bower_components/bootstrap/js/popover.js"></script>
        <script src="bower_components/bootstrap/js/transition.js"></script>
        <script src="bower_components/highstock-release/highstock.js"></script>
        <script src="bower_components/highstock-release/highcharts-3d.js"></script>
        <script src="bower_components/highstock-release/highcharts-more.js"></script>
        <script src="bower_components/highstock-release/modules/data.js"></script>
        <script src="bower_components/highstock-release/modules/heatmap.js"></script>
        <script src="bower_components/highstock-release/modules/no-data-to-display.js"></script>
        <script src="bower_components/codemirror/lib/codemirror.js"></script>
        <script src="bower_components/codemirror/mode/xml/xml.js"></script>
        <script src="bower_components/codemirror/mode/properties/properties.js"></script>
        <script src="bower_components/codemirror/mode/htmlmixed/htmlmixed.js"></script>
        <script src="bower_components/angular-ui-codemirror/ui-codemirror.js"></script>
        <script src="bower_components/ngstorage/ngStorage.js"></script>
        <script src="bower_components/at-table/dist/angular-table.js"></script>
        <script src="bower_components/angulartics/src/angulartics.js"></script>
        <script src="bower_components/angulartics/src/angulartics-piwik.js"></script>
        <script src="bower_components/moment/moment.js"></script>
        <script src="bower_components/angular-bootstrap-datetimepicker/src/js/datetimepicker.js"></script>
<<<<<<< HEAD
		<script src="bower_components/selectize/dist/js/standalone/selectize.min.js"></script>
		<script src="bower_components/angular-selectize2/dist/angular-selectize.js"></script>
        <script src="views/main/main.js"></script>
=======
	    <script src="views/main/main.js"></script>
>>>>>>> 4d4af490
        <script src="views/main/config.js"></script>
        <script src="views/about/about.js"></script>
        <script src="views/alerts/alerts.js"></script>
        <script src="views/namespace/namespace.js"></script>
        <script src="views/dashboards/dashboards.js"></script>
        <script src="views/viewmetrics/viewmetrics.js"></script>
        <script src="views/batches/batches.js"></script>
        <script src="views/argus_custom_directives/argus-controls.js"></script>
        <script src="views/argus_custom_directives/DashboardService.js"></script>
        <script src="views/argus_custom_directives/argus-viewelements.js"></script>
        <script src="views/login/login.js"></script>
        <script src="views/mockups/mockups.js"></script>
        <script src="views/spinning_wheel/spinning-wheel.js">
        </script>
        
        <!-- Piwik -->
		<script type="text/javascript">
			var userString = window.localStorage.getItem("ngStorage-user");
			var user = JSON.parse(userString);
			
			var _paq = _paq || [];
			if(user)
	        	_paq.push(['setCustomVariable','1','User', user.userName, 'page']);
		</script>
		<!-- End Piwik Code -->

		<title>Argus</title>

        <!-- HTML5 shim and Respond.js for IE8 support of HTML5 elements and media queries -->
        <!--[if lt IE 9]>
          <script src="https://oss.maxcdn.com/html5shiv/3.7.2/html5shiv.min.js"></script>
          <script src="https://oss.maxcdn.com/respond/1.4.2/respond.min.js"></script>
        <![endif]-->
    </head>

    <body ng-controller="MainCtrl">
    
        <div growl limit-messages="3"></div>

        <nav class="navbar navbar-default navbar-fixed-top">
            <div style="width: 93%;" class="container">
                <div class="navbar-header">
                    <a href="#dashboards">
                        <img src="img/argus_logo_rgb.png" alt='' style="height:50px;" class='pull-left'>
                    </a>
                    <p class='navbar-text' ng-show='isLoggedIn()'>Welcome {{getRemoteUser()}}</p>
                </div>
                <div id="navbar" class="navbar-collapse collapse">
                    <ul class="nav navbar-nav navbar-right">
                        <li><a href="#dashboards">Dashboards</a></li>
                        <li><a href="#alerts">Alerts</a></li>
                        <li><a href="#viewmetrics">Metrics</a></li>
                        <li><a href="#batches">Batches</a></li>
                        <li><a href="#namespace">Namespace</a></li>
                        <li><a href="#about">About</a></li>
                        <li><a href="#/login" ng-click='logout()' ng-show='isLoggedIn()'>Logout</a></li>
                    </ul>
                </div>
            </div>

        </nav>


        <div class="container" style="width: 93%;">
            <div ng-view>
            </div>
        </div>
    </body>
    
    
</html><|MERGE_RESOLUTION|>--- conflicted
+++ resolved
@@ -44,13 +44,7 @@
         <script src="bower_components/angulartics/src/angulartics-piwik.js"></script>
         <script src="bower_components/moment/moment.js"></script>
         <script src="bower_components/angular-bootstrap-datetimepicker/src/js/datetimepicker.js"></script>
-<<<<<<< HEAD
-		<script src="bower_components/selectize/dist/js/standalone/selectize.min.js"></script>
-		<script src="bower_components/angular-selectize2/dist/angular-selectize.js"></script>
-        <script src="views/main/main.js"></script>
-=======
 	    <script src="views/main/main.js"></script>
->>>>>>> 4d4af490
         <script src="views/main/config.js"></script>
         <script src="views/about/about.js"></script>
         <script src="views/alerts/alerts.js"></script>
