--- conflicted
+++ resolved
@@ -366,7 +366,6 @@
 .agTable th {min-width: 180px; max-width: 180px; min-height: 60px; word-wrap: break-word; width: 50px;}
 .agTable td {min-width: 180px; max-width: 180px; height: 40px;  word-wrap: break-word; width: 50px;}
 
-
 /* view metrics page */
 .search-options {
   margin-top: 1em;
@@ -375,8 +374,4 @@
 
 /* for ag-select */
 ag-select .selectize-input{top: 7px; height: 25px; padding-top: 3px; padding-left: 5px; font-size: 14px;}
-<<<<<<< HEAD
-ag-select > div {min-width: 152px;}
-=======
-ag-select > div {min-width: 152px;}
->>>>>>> 3ea97705
+ag-select > div {min-width: 152px;}